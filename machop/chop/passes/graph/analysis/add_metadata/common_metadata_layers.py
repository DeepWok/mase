import inspect
import math

import torch
import inspect
from chop.tools.utils import to_numpy_if_tensor as to_numpy
from chop.passes.graph.utils import vf, get_node_by_name
import traceback
from functools import reduce


# ----------------------------------------------------------
# Utility
# ----------------------------------------------------------

# The following information is fetched from pytorch documentation
func_data = {
    # https://pytorch.org/docs/stable/generated/torch.flatten.html#torch.flatten
    "flatten": {"input": "data_in", "start_dim": "config", "end_dim": "config"},
    # https://pytorch.org/docs/stable/generated/torch.nn.functional.relu.html
    "relu": {"input": "data_in", "inplace": "config"},
    # https://pytorch.org/docs/stable/generated/torch.nn.functional.hardshrink.html
    "hardshrink": {"input": "data_in", "lambd": "config"},
    # https://pytorch.org/docs/stable/generated/torch.nn.functional.sigmoid.html
    "silu": {"input": "data_in", "inplace": "config"},
    # https://pytorch.org/docs/stable/generated/torch.nn.functional.elu.html
    "elu": {"input": "data_in", "alpha": "config", "inplace": "config"},
    # https://pytorch.org/docs/stable/generated/torch.nn.functional.sigmoid.html
    "sigmoid": {"input": "data_in"},
    # https://pytorch.org/docs/stable/generated/torch.nn.functional.softshrink.html
    "softshrink": {"input": "data_in", "lambd": "config"},
    # https://pytorch.org/docs/stable/generated/torch.nn.functional.logsigmoid.html
    "logsigmoid": {"input": "data_in"},
    # https://pytorch.org/docs/stable/generated/torch.nn.functional.softmax.html
    "softmax": {"input": "data_in", "dim": "config", "dtype": "config"},
    # https://pytorch.org/docs/stable/generated/torch.nn.SELU.html
    "selu": {"input": "data_in", "inplace": "config"},
    # https://pytorch.org/docs/stable/generated/torch.nn.Tanh.html
    "tanh": {"input": "data_in"},
    # https://pytorch.org/docs/stable/generated/torch.nn.GELU.html
    "gelu": {"input": "data_in", "inplace": "config"},
    # https://pytorch.org/docs/stable/generated/torch.nn.Softsign.html
    "softsign": {"input": "data_in", "inplace": "config"},
    # https://pytorch.org/docs/stable/generated/torch.nn.Softplus.html
    "softplus": {"input": "data_in", "inplace": "config"},
    # https://pytorch.org/docs/stable/generated/torch.add.html
    "add": {"input": "data_in", "other": "data_in"},
    # https://pytorch.org/docs/stable/generated/torch.mul.html
    "mul": {"input": "data_in", "other": "data_in"},
    # https://pytorch.org/docs/stable/generated/torch.sub.html
    "sub": {"input": "data_in", "other": "data_in"},
    # https://pytorch.org/docs/stable/generated/torch.matmul.html
    "matmul": {"input": "data_in", "other": "data_in"},
    # https://pytorch.org/docs/stable/generated/torch.bmm.html
    "bmm": {"input": "data_in", "mat2": "data_in"},
    # https://pytorch.org/docs/stable/generated/torch.squeeze.html
    "squeeze": {"input": "data_in", "dim": "config"},
    # https://pytorch.org/docs/stable/generated/torch.unsqueeze.html
    "unsqueeze": {"input": "data_in", "dim": "config"},
    # https://pytorch.org/docs/stable/generated/torch.gather.html
    "gather": {"input": "data_in", "index": "config", "dim": "config"},
    # https://pytorch.org/docs/stable/generated/torch.mean.html
    "mean": {"input": "data_in"},
    # https://pytorch.org/docs/stable/generated/torch.pow.html
    "pow": {"input": "data_in", "exponent": "config"},
    # https://pytorch.org/docs/stable/generated/torch.sqrt.html
    "sqrt": {"input": "data_in"},
    # https://pytorch.org/docs/stable/generated/torch.div.html
    "div": {"input": "data_in", "other": "data_in"},
    # https://pytorch.org/docs/stable/generated/torch.cat.html
    "cat": {"tensors": "data_in", "dim": "config"},
    # onnx_slice (custom implementation in onnx config)
    "slice": {
        "data": "data_in",
        "starts": "config",
        "ends": "config",
        "axes": "config",
        "steps": "config",
    },
    # https://pytorch.org/docs/stable/generated/torch.reshape.html
    "reshape": {"input": "data_in", "shape": "config"},
    # https://pytorch.org/docs/stable/generated/torch.permute.html
    "permute": {"input": "data_in", "dims": "config"},
    # https://pytorch.org/docs/stable/generated/torch.nn.functional.softmax.html
    "softmax": {
        "input": "data_in",
        "dim": "config",
        "_stacklevel": "config",
        "dtype": "config",
    },
    # https://pytorch.org/docs/stable/generated/torch.nn.functional.gelu.html
    "gelu": {"input": "data_in"},
    # https://pytorch.org/docs/stable/special.html#torch.special.erf
    "erf": {"input": "data_in"},
    # onnx_shape (custom implementation)
    "shape": {"input": "data_in"},
    # onnx_identity (custom implementation)
    "identity": {"input": "data_in"},
    # https://pytorch.org/docs/stable/generated/torch.max.html
    "max": {"input": "data_in"},
    # https://pytorch.org/docs/stable/generated/torch.sin.html
    "sin": {"input": "data_in"},
    # https://pytorch.org/docs/stable/generated/torch.cos.html
    "cos": {"input": "data_in"},
    # https://pytorch.org/docs/stable/generated/torch.tan.html
    "tan": {"input": "data_in"},
    # https://pytorch.org/docs/stable/generated/torch.tanh.html
    "tanh": {"input": "data_in"},
    # https://pytorch.org/docs/stable/generated/torch.gt.html#torch.gt
    "greater": {"input": "data_in", "other": "data_in"},
    # https://pytorch.org/docs/stable/generated/torch.abs.html
    "abs": {"input": "data_in"},
    # https://pytorch.org/docs/stable/generated/torch.sigmoid.html
    "sigmoid": {"input": "data_in"},
    # https://pytorch.org/docs/stable/generated/torch.argmax.html
    "argmax": {"input": "data_in"},
    # https://pytorch.org/docs/stable/generated/torch.split.html
    "split": {"input": "data_in", "split_size_or_sections": "config", "dim": "config"},
    # https://pytorch.org/docs/stable/generated/torch.logical_not.html
    "not": {"input": "data_in"},
    # https://pytorch.org/docs/stable/generated/torch.tile.html
    "tile": {"input": "data_in", "dims": "config"},
    # https://pytorch.org/docs/stable/generated/torch.lt.html#torch.lt
    "less": {"input": "data_in", "other": "data_in"},
    # https://pytorch.org/docs/stable/generated/torch.le.html
    "lessorequal": {"input": "data_in", "other": "data_in"},
    # https://pytorch.org/docs/stable/generated/torch.min.html
    "min": {"input": "data_in"},
    # https://pytorch.org/docs/stable/generated/torch.neg.html
    "neg": {"input": "data_in"},
    # https://pytorch.org/docs/stable/generated/torch.log.html
    "log": {"input": "data_in"},
    # https://pytorch.org/docs/stable/generated/torch.mean.html
    "mean": {"input": "data_in"},
    # https://pytorch.org/docs/stable/generated/torch.range.html
    "range": {"start": "config", "end": "config", "step": "config"},
    # https://pytorch.org/docs/stable/generated/torch.where.html
    "where": {"condition": "config", "input": "data_in", "other": "data_in"},
    # https://pytorch.org/docs/stable/generated/torch.equal.html
    "eq": {"input": "data_in", "other": "data_in"},
    # https://pytorch.org/docs/stable/generated/torch.cumsum.html
    "cumsum": {"input": "data_in", "dim": "config"},
    # onnx_gemm (custom implementation)
    "gemm": {
        "A": "data_in",
        "B": "data_in",
        "C": "data_in",
        "alpha": "config",
        "beta": "config",
        "transA": "config",
        "transB": "config",
    },
    # https://pytorch.org/docs/stable/generated/torch.full.html
    "full": {"size": "config", "fill_value": "data_in"},
    # get item
    "getitem": {"a": "data_in", "b": "data_in"},
    # getattr
    "getattr": {"a": "data_in", "b": "data_in"},
    # https://pytorch.org/docs/stable/generated/torch.ones.html
    "ones": {"size": "config", "device": "config"},
}

module_data = {
    # https://pytorch.org/docs/stable/_modules/torch/nn/modules/pooling.html#MaxPool1d
    "adaptive_avg_pool1d": {"input": "data_in"},
    "adaptive_avg_pool2d": {"input": "data_in"},
    "adaptive_max_pool1d": {"input": "data_in"},
    "adaptive_max_pool2d": {"input": "data_in"},
    "avg_pool1d": {"input": "data_in"},
    "avg_pool2d": {"input": "data_in"},
    "max_pool1d": {"input": "data_in"},
    "max_pool2d": {"input": "data_in"},
    # https://pytorch.org/docs/stable/generated/torch.nn.BatchNorm1d.html#torch.nn.BatchNorm1d
    "batch_norm1d": {"input": "data_in"},
    # https://pytorch.org/docs/stable/generated/torch.nn.BatchNorm2d.html#torch.nn.BatchNorm1d
    "batch_norm2d": {"input": "data_in"},
    # https://pytorch.org/docs/stable/_modules/torch/nn/modules/conv.html#Conv1d
    "conv1d": {"input": "data_in"},
    # https://pytorch.org/docs/stable/_modules/torch/nn/modules/conv.html#Conv2d
    "conv2d": {"input": "data_in"},
    # https://pytorch.org/docs/stable/_modules/torch/nn/modules/conv.html#Conv3d
    "conv3d": {"input": "data_in"},
    # https://pytorch.org/docs/stable/generated/torch.nn.Embedding.html
    "embedding": {"input": "data_in"},
    # https://pytorch.org/docs/stable/generated/torch.nn.LayerNorm.html#torch.nn.LayerNorm
    "layer_norm": {"input": "data_in"},
    "group_norm": {"input": "data_in"},
    "instance_norm2d": {"input": "data_in"},
    "rms_norm": {"input": "data_in"},
    # https://pytorch.org/docs/stable/_modules/torch/nn/modules/linear.html#Linear
    "linear": {"input": "data_in"},
    # https://pytorch.org/docs/stable/_modules/torch/nn/modules/activation.html#ReLU
    "relu": {"input": "data_in"},
    # https://pytorch.org/docs/stable/_modules/torch/nn/modules/activation.html#Hardtanh
    "hardtanh": {"input": "data_in"},
    "relu6": {"input": "data_in"},
    # https://pytorch.org/docs/stable/_modules/torch/nn/modules/dropout.html#Dropout
    "dropout": {"input": "data_in"},
    "hardswish": {"input": "data_in"},
    "hardsigmoid": {"input": "data_in"},
<<<<<<< HEAD
    "sigmoid": {"input": "data_in"},
    "logsigmoid": {"input": "data_in"},
    "softshrink": {"input": "data_in"},
    "hardshrink": {"input": "data_in"},
    "silu": {"input": "data_in"},
    "elu": {"input": "data_in"},
    "softmax": {"input": "data_in"},
    # TODO: check this
    "attention": {"input": "data_in"},
=======
    # https://pytorch.org/docs/stable/generated/torch.nn.Tanh.html
    "tanh": {"input": "data_in"},
>>>>>>> 1573327b
}


method_data = {
    # https://pytorch.org/docs/stable/generated/torch.Tensor.view.html
    # view can have arbitary shape, goes from shape_0 ... shape_n, we support up to 4-dim
    "view": {
        "shape_0": "data_in",
        "shape_1": "data_in",
        "shape_2": "data_in",
        "shape_3": "data_in",
    },
    # https://pytorch.org/docs/stable/generated/torch.Tensor.addmm.html#torch.Tensor.addmm
    "addm": {"mat1": "data_in", "mat2": "data_in", "beta": "config", "alpha": "config"},
    # https://pytorch.org/docs/stable/generated/torch.Tensor.size.html#torch.Tensor.size
    "size": {"dim": "config"},
    # https://pytorch.org/docs/stable/generated/torch.Tensor.shape.html#torch.Tensor.shape
    "shape": {"dim": "config"},
<<<<<<< HEAD
    # https://pytorch.org/docs/stable/generated/torch.nn.Tanh.html
=======
    # https://pytorch.org/docs/stable/generated/torch.Tensor.to.html
    "to": {"dtype": "config"},
    # https://pytorch.org/docs/stable/generated/torch.Tensor.expand.html
    "expand": {
        "size_0": "config",
        "size_1": "config",
        "size_2": "config",
        "size_3": "config",
    },
    # https://pytorch.org/docs/stable/generated/torch.Tensor.dim.html
    "dim": {},
    # https://pytorch.org/docs/stable/generated/torch.Tensor.permute.html#torch.Tensor.permute
    "permute": {
        "dim_0": "config",
        "dim_1": "config",
        "dim_2": "config",
        "dim_3": "config",
    },
    # https://pytorch.org/docs/stable/generated/torch.Tensor.transpose.html#torch.Tensor.transpose
    "transpose": {"dim_0": "config", "dim_1": "config"},
    # https://pytorch.org/docs/stable/generated/torch.Tensor.contiguous.html#torch.Tensor.contiguous
    "contiguous": {},
>>>>>>> 1573327b
}


def match_args_and_kwargs(meta, args, kwargs, data, add_value):
    ordered_func_data = [(k, v) for k, v in data.items()]
    meta.parameters["common"]["args"] = {}
    meta_kwargs = {}
    j = 0
    for i, x in enumerate(args):
        if isinstance(x, torch.Tensor) and ordered_func_data[i][1] == "data_in":
            arg_meta = {
                "shape": list(x.shape),
                "torch_dtype": x.dtype,
                "type": "float",
                "precision": [32],
            }
            if add_value:
                arg_meta["value"] = x
            meta.parameters["common"]["args"][f"data_in_{j}"] = arg_meta
            j += 1
        else:
            # this is not an data_in, but just actually an named arg
            n, vtype = ordered_func_data[i]
            meta_kwargs[n] = args[i]

    def get_shape(x):
        if isinstance(x, torch.Tensor):
            return list(x.shape)
        elif isinstance(x, int):
            return [1]
        elif isinstance(x, list):
            return [len(x)]
        else:
            raise ValueError(f"Unknown type {type(x)}")

    for k, v in kwargs.items():
        if data[k] == "data_in":
            # rename this to mase data_in_number
            arg_meta = {
                "shape": get_shape(v),
                "torch_dtype": v.dtype if isinstance(v, torch.Tensor) else type(v),
                "type": "float",
                "precision": [32],
            }
            if add_value:
                arg_meta["value"] = v
            meta.parameters["common"]["args"][f"data_in_{j}"] = arg_meta
            j += 1
        else:
            # otherwise this must be a configuration parameter in meta
            meta_kwargs[k] = v
    # merge configuratipn args
    meta.parameters["common"]["args"] = meta.parameters["common"]["args"] | meta_kwargs
    return meta


def analyse_result(meta, result, add_value):
    # deal with results
    meta.parameters["common"]["results"] = {}
    if isinstance(result, torch.Tensor):
        meta.parameters["common"]["results"]["data_out_0"] = {
            "type": "float",
            "precision": [32],
            "shape": list(result.shape),
            "torch_dtype": result.dtype,
        }
        if add_value:
            meta.parameters["common"]["results"]["data_out_0"]["value"] = result
    else:
        meta.parameters["common"]["results"]["data_out_0"] = {
            "type": type(result),
            "shape": [1],
            "value": result,
        }
    return meta


# ----------------------------------------------------------
# Placeholder
# ----------------------------------------------------------


def analyse_common_parameters_placeholder(meta, result, args, kwargs, add_value=True):
    """
    The placeholder itself does not contain any information, but can be provided from users.
    """
    var_name = meta.node.target
    # deal with model specific inputs, normally these are not numerical values/tensors
    if var_name in meta.model.additional_inputs:
        meta.parameters["common"]["args"] = {}
        meta.parameters["common"]["results"] = {}
        meta.parameters["common"]["results"]["data_out_0"] = {
            "type": "model_specific_input",
            "shape": result.shape,
            "torhc_dtype": result.dtype,
        }
        if add_value:
            meta.parameters["common"]["results"]["data_out_0"]["value"] = result
        return meta

    meta.parameters["common"]["args"] = {}
    meta = analyse_result(meta, result, add_value)
    return meta


# ----------------------------------------------------------
# Function
# ----------------------------------------------------------


def analyse_common_parameters_function(meta, result, args, kwargs, add_value=True):
    # fetch mase info
    mase_op = meta.parameters["common"]["mase_op"]

    # deal with result
    meta = analyse_result(meta, result, add_value)
    # deal with args and kwargs
    meta = match_args_and_kwargs(meta, args, kwargs, func_data[mase_op], add_value)

    return meta


# ----------------------------------------------------------
# Module
# ----------------------------------------------------------


def deepgetattr(obj, attr):
    """Recurses through an attribute chain to get the ultimate value."""
    return reduce(getattr, attr.split("."), obj)


def analyse_common_parameters_module(meta, result, args, kwargs, add_value=True):
    mase_op = meta.parameters["common"]["mase_op"]
    node_module = deepgetattr(meta.model, meta.node.target)

    if mase_op == "user_defined_module":
        for custom_module, v in meta.model.custom_ops["modules"].items():
            if isinstance(node_module, custom_module):
                module_args = v["args"]
                break
    else:
        module_args = module_data[mase_op]

    meta = match_args_and_kwargs(meta, args, kwargs, module_args, add_value)
    for name, parameter in meta.module.named_parameters():
        meta.parameters["common"]["args"][name] = {
            "type": "float",
            "precision": [32],
            "shape": list(parameter.shape),
            "from": None,
        }
        if add_value:
            meta.parameters["common"]["args"][name]["value"] = parameter

    meta = analyse_result(meta, result, add_value)
    return meta


# ----------------------------------------------------------
# Module
# ----------------------------------------------------------


def analyse_common_parameters_method(meta, result, args, kwargs, add_value=True):
    mase_op = meta.parameters["common"]["mase_op"]
    meta = analyse_result(meta, result, add_value)
    meta = match_args_and_kwargs(meta, args, kwargs, method_data[mase_op], add_value)
    return meta


# ----------------------------------------------------------
# Attribute
# ----------------------------------------------------------


def analyse_common_parameters_attr(meta, result, args, kwargs, add_value=True):
    meta.parameters["common"]["args"] = {}
    meta = analyse_result(meta, result, add_value)
    return meta


# ----------------------------------------------------------
# Output
# ----------------------------------------------------------


def analyse_common_parameters_output(meta, result, args, kwargs, add_value=True):
    meta.parameters["common"]["args"] = {}
    meta = analyse_result(meta, result, add_value)
    return meta<|MERGE_RESOLUTION|>--- conflicted
+++ resolved
@@ -198,7 +198,6 @@
     "dropout": {"input": "data_in"},
     "hardswish": {"input": "data_in"},
     "hardsigmoid": {"input": "data_in"},
-<<<<<<< HEAD
     "sigmoid": {"input": "data_in"},
     "logsigmoid": {"input": "data_in"},
     "softshrink": {"input": "data_in"},
@@ -206,12 +205,8 @@
     "silu": {"input": "data_in"},
     "elu": {"input": "data_in"},
     "softmax": {"input": "data_in"},
-    # TODO: check this
-    "attention": {"input": "data_in"},
-=======
     # https://pytorch.org/docs/stable/generated/torch.nn.Tanh.html
     "tanh": {"input": "data_in"},
->>>>>>> 1573327b
 }
 
 
@@ -230,9 +225,6 @@
     "size": {"dim": "config"},
     # https://pytorch.org/docs/stable/generated/torch.Tensor.shape.html#torch.Tensor.shape
     "shape": {"dim": "config"},
-<<<<<<< HEAD
-    # https://pytorch.org/docs/stable/generated/torch.nn.Tanh.html
-=======
     # https://pytorch.org/docs/stable/generated/torch.Tensor.to.html
     "to": {"dtype": "config"},
     # https://pytorch.org/docs/stable/generated/torch.Tensor.expand.html
@@ -255,7 +247,6 @@
     "transpose": {"dim_0": "config", "dim_1": "config"},
     # https://pytorch.org/docs/stable/generated/torch.Tensor.contiguous.html#torch.Tensor.contiguous
     "contiguous": {},
->>>>>>> 1573327b
 }
 
 
