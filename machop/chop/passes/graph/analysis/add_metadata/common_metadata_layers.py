--- conflicted
+++ resolved
@@ -389,13 +389,12 @@
 
     meta = match_args_and_kwargs(meta, args, kwargs, module_args, add_value)
     for name, parameter in meta.module.named_parameters():
-<<<<<<< HEAD
         # ! TO DO: review
         if meta["common"]["mase_op"] == "user_defined_module":
             name = name.replace(".", "_")
-=======
-        parameter = parameter.unsqueeze(dim=0) if len(parameter.shape) == 1 else parameter
->>>>>>> fb21d3f7
+        parameter = (
+            parameter.unsqueeze(dim=0) if len(parameter.shape) == 1 else parameter
+        )
         meta.parameters["common"]["args"][name] = {
             "type": "float",
             "precision": [32],
