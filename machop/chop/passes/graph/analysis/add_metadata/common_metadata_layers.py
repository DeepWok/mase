import inspect
import math

import torch
import inspect
from chop.tools.utils import to_numpy_if_tensor as to_numpy
from chop.passes.graph.utils import vf, get_node_by_name
import traceback
<<<<<<< HEAD
from ...utils import deepgetattr
=======
from functools import reduce

>>>>>>> 984a64ff

# ----------------------------------------------------------
# Utility
# ----------------------------------------------------------

# The following information is fetched from pytorch documentation
func_data = {
    # https://pytorch.org/docs/stable/generated/torch.flatten.html#torch.flatten
    "flatten": {"input": "data_in", "start_dim": "config", "end_dim": "config"},
    # https://pytorch.org/docs/stable/generated/torch.nn.functional.relu.html
    "relu": {"input": "data_in", "inplace": "config"},
    # https://pytorch.org/docs/stable/generated/torch.nn.functional.hardshrink.html
    "hardshrink": {"input": "data_in", "lambd": "config"},
    # https://pytorch.org/docs/stable/generated/torch.nn.functional.sigmoid.html
    "silu": {"input": "data_in", "inplace": "config"},
    # https://pytorch.org/docs/stable/generated/torch.nn.functional.elu.html
    "elu": {"input": "data_in", "alpha": "config", "inplace": "config"},
    # https://pytorch.org/docs/stable/generated/torch.nn.functional.sigmoid.html
    "sigmoid": {"input": "data_in"},
    # https://pytorch.org/docs/stable/generated/torch.nn.functional.softshrink.html
    "softshrink": {"input": "data_in", "lambd": "config"},
    # https://pytorch.org/docs/stable/generated/torch.nn.functional.logsigmoid.html
    "logsigmoid": {"input": "data_in"},
    # https://pytorch.org/docs/stable/generated/torch.nn.functional.softmax.html
    "softmax": {"input": "data_in", "dim": "config", "dtype": "config"},
    # https://pytorch.org/docs/stable/generated/torch.nn.SELU.html
    "selu": {"input": "data_in", "inplace": "config"},
    # https://pytorch.org/docs/stable/generated/torch.nn.Tanh.html
    "tanh": {"input": "data_in"},
    # https://pytorch.org/docs/stable/generated/torch.nn.GELU.html
    "gelu": {"input": "data_in", "inplace": "config"},
    # https://pytorch.org/docs/stable/generated/torch.nn.Softsign.html
    "softsign": {"input": "data_in", "inplace": "config"},
    # https://pytorch.org/docs/stable/generated/torch.nn.Softplus.html
    "softplus": {"input": "data_in", "inplace": "config"},
    # https://pytorch.org/docs/stable/generated/torch.add.html
    "add": {"input": "data_in", "other": "data_in"},
    # https://pytorch.org/docs/stable/generated/torch.mul.html
    "mul": {"input": "data_in", "other": "data_in"},
    # https://pytorch.org/docs/stable/generated/torch.sub.html
    "sub": {"input": "data_in", "other": "data_in"},
    # https://pytorch.org/docs/stable/generated/torch.matmul.html
    "matmul": {"input": "data_in", "other": "data_in"},
    # https://pytorch.org/docs/stable/generated/torch.bmm.html
    "bmm": {"input": "data_in", "mat2": "data_in"},
    # https://pytorch.org/docs/stable/generated/torch.squeeze.html
    "squeeze": {"input": "data_in", "dim": "config"},
    # https://pytorch.org/docs/stable/generated/torch.unsqueeze.html
    "unsqueeze": {"input": "data_in", "dim": "config"},
    # https://pytorch.org/docs/stable/generated/torch.gather.html
    "gather": {"input": "data_in", "index": "config", "dim": "config"},
    # https://pytorch.org/docs/stable/generated/torch.mean.html
    "mean": {"input": "data_in"},
    # https://pytorch.org/docs/stable/generated/torch.pow.html
    "pow": {"input": "data_in", "exponent": "config"},
    # https://pytorch.org/docs/stable/generated/torch.sqrt.html
    "sqrt": {"input": "data_in"},
    # https://pytorch.org/docs/stable/generated/torch.div.html
    "div": {"input": "data_in", "other": "data_in"},
    # https://pytorch.org/docs/stable/generated/torch.cat.html
    "cat": {"tensors": "data_in", "dim": "config"},
    # onnx_slice (custom implementation in onnx config)
    "slice": {
        "data": "data_in",
        "starts": "config",
        "ends": "config",
        "axes": "config",
        "steps": "config",
    },
    # https://pytorch.org/docs/stable/generated/torch.reshape.html
    "reshape": {"input": "data_in", "shape": "config"},
    # https://pytorch.org/docs/stable/generated/torch.permute.html
    "permute": {"input": "data_in", "dims": "config"},
    # https://pytorch.org/docs/stable/generated/torch.nn.functional.softmax.html
    "softmax": {
        "input": "data_in",
        "dim": "config",
        "_stacklevel": "config",
        "dtype": "config",
    },
    # https://pytorch.org/docs/stable/generated/torch.nn.functional.gelu.html
    "gelu": {"input": "data_in"},
    # https://pytorch.org/docs/stable/special.html#torch.special.erf
    "erf": {"input": "data_in"},
    # onnx_shape (custom implementation)
    "shape": {"input": "data_in"},
    # onnx_identity (custom implementation)
    "identity": {"input": "data_in"},
    # https://pytorch.org/docs/stable/generated/torch.max.html
    "max": {"input": "data_in"},
    # https://pytorch.org/docs/stable/generated/torch.sin.html
    "sin": {"input": "data_in"},
    # https://pytorch.org/docs/stable/generated/torch.cos.html
    "cos": {"input": "data_in"},
    # https://pytorch.org/docs/stable/generated/torch.tan.html
    "tan": {"input": "data_in"},
    # https://pytorch.org/docs/stable/generated/torch.tanh.html
    "tanh": {"input": "data_in"},
    # https://pytorch.org/docs/stable/generated/torch.gt.html#torch.gt
    "greater": {"input": "data_in", "other": "data_in"},
    # https://pytorch.org/docs/stable/generated/torch.abs.html
    "abs": {"input": "data_in"},
    # https://pytorch.org/docs/stable/generated/torch.sigmoid.html
    "sigmoid": {"input": "data_in"},
    # https://pytorch.org/docs/stable/generated/torch.argmax.html
    "argmax": {"input": "data_in"},
    # https://pytorch.org/docs/stable/generated/torch.split.html
    "split": {"input": "data_in", "split_size_or_sections": "config", "dim": "config"},
    # https://pytorch.org/docs/stable/generated/torch.logical_not.html
    "not": {"input": "data_in"},
    # https://pytorch.org/docs/stable/generated/torch.tile.html
    "tile": {"input": "data_in", "dims": "config"},
    # https://pytorch.org/docs/stable/generated/torch.lt.html#torch.lt
    "less": {"input": "data_in", "other": "data_in"},
    # https://pytorch.org/docs/stable/generated/torch.le.html
    "lessorequal": {"input": "data_in", "other": "data_in"},
    # https://pytorch.org/docs/stable/generated/torch.min.html
    "min": {"input": "data_in"},
    # https://pytorch.org/docs/stable/generated/torch.neg.html
    "neg": {"input": "data_in"},
    # https://pytorch.org/docs/stable/generated/torch.log.html
    "log": {"input": "data_in"},
    # https://pytorch.org/docs/stable/generated/torch.mean.html
    "mean": {"input": "data_in"},
    # https://pytorch.org/docs/stable/generated/torch.range.html
    "range": {"start": "config", "end": "config", "step": "config"},
    # https://pytorch.org/docs/stable/generated/torch.where.html
    "where": {"condition": "config", "input": "data_in", "other": "data_in"},
    # https://pytorch.org/docs/stable/generated/torch.equal.html
    "eq": {"input": "data_in", "other": "data_in"},
    # https://pytorch.org/docs/stable/generated/torch.cumsum.html
    "cumsum": {"input": "data_in", "dim": "config"},
    # onnx_gemm (custom implementation)
    "gemm": {
        "A": "data_in",
        "B": "data_in",
        "C": "data_in",
        "alpha": "config",
        "beta": "config",
        "transA": "config",
        "transB": "config",
    },
    # https://pytorch.org/docs/stable/generated/torch.full.html
    "full": {"size": "config", "fill_value": "data_in"},
    # get item
    "getitem": {"a": "data_in", "b": "data_in"},
    # getattr
    "getattr": {"a": "data_in", "b": "data_in"},
    # https://pytorch.org/docs/stable/generated/torch.ones.html
    "ones": {"size": "config", "device": "config"},
}

module_data = {
    # https://pytorch.org/docs/stable/_modules/torch/nn/modules/pooling.html#MaxPool1d
    "adaptive_avg_pool1d": {"input": "data_in"},
    "adaptive_avg_pool2d": {"input": "data_in"},
    "adaptive_max_pool1d": {"input": "data_in"},
    "adaptive_max_pool2d": {"input": "data_in"},
    "avg_pool1d": {"input": "data_in"},
    "avg_pool2d": {"input": "data_in"},
    "max_pool1d": {"input": "data_in"},
    "max_pool2d": {"input": "data_in"},
    # https://pytorch.org/docs/stable/generated/torch.nn.BatchNorm1d.html#torch.nn.BatchNorm1d
    "batch_norm1d": {"input": "data_in"},
    # https://pytorch.org/docs/stable/generated/torch.nn.BatchNorm2d.html#torch.nn.BatchNorm1d
    "batch_norm2d": {"input": "data_in"},
    # https://pytorch.org/docs/stable/_modules/torch/nn/modules/conv.html#Conv1d
    "conv1d": {"input": "data_in"},
    # https://pytorch.org/docs/stable/_modules/torch/nn/modules/conv.html#Conv2d
    "conv2d": {"input": "data_in"},
    # https://pytorch.org/docs/stable/_modules/torch/nn/modules/conv.html#Conv3d
    "conv3d": {"input": "data_in"},
    # https://pytorch.org/docs/stable/generated/torch.nn.Embedding.html
    "embedding": {"input": "data_in"},
    # https://pytorch.org/docs/stable/generated/torch.nn.LayerNorm.html#torch.nn.LayerNorm
    "layer_norm": {"input": "data_in"},
    "group_norm": {"input": "data_in"},
    "instance_norm2d": {"input": "data_in"},
    "rms_norm": {"input": "data_in"},
    # https://pytorch.org/docs/stable/_modules/torch/nn/modules/linear.html#Linear
    "linear": {"input": "data_in"},
    # https://pytorch.org/docs/stable/_modules/torch/nn/modules/activation.html#ReLU
    "relu": {"input": "data_in"},
    # https://pytorch.org/docs/stable/_modules/torch/nn/modules/activation.html#Hardtanh
    "hardtanh": {"input": "data_in"},
    "relu6": {"input": "data_in"},
    # https://pytorch.org/docs/stable/_modules/torch/nn/modules/dropout.html#Dropout
    "dropout": {"input": "data_in"},
    "hardswish": {"input": "data_in"},
    "hardsigmoid": {"input": "data_in"},
<<<<<<< HEAD
=======
    # https://pytorch.org/docs/stable/generated/torch.nn.Tanh.html
    "tanh": {"input": "data_in"},
>>>>>>> 984a64ff
    "sigmoid": {"input": "data_in"},
    "logsigmoid": {"input": "data_in"},
    "softshrink": {"input": "data_in"},
    "hardshrink": {"input": "data_in"},
    "silu": {"input": "data_in"},
    "elu": {"input": "data_in"},
    "softmax": {"input": "data_in"},
<<<<<<< HEAD
    # https://pytorch.org/docs/stable/generated/torch.nn.Tanh.html
    "tanh": {"input": "data_in"},
=======
>>>>>>> 984a64ff
}


method_data = {
    # https://pytorch.org/docs/stable/generated/torch.Tensor.view.html
    # view can have arbitary shape, goes from shape_0 ... shape_n, we support up to 4-dim
    "view": {
        "shape_0": "data_in",
        "shape_1": "data_in",
        "shape_2": "data_in",
        "shape_3": "data_in",
    },
    # https://pytorch.org/docs/stable/generated/torch.Tensor.addmm.html#torch.Tensor.addmm
    "addm": {"mat1": "data_in", "mat2": "data_in", "beta": "config", "alpha": "config"},
    # https://pytorch.org/docs/stable/generated/torch.Tensor.size.html#torch.Tensor.size
    "size": {"dim": "config"},
    # https://pytorch.org/docs/stable/generated/torch.Tensor.shape.html#torch.Tensor.shape
    "shape": {"dim": "config"},
    # https://pytorch.org/docs/stable/generated/torch.Tensor.to.html
    "to": {"dtype": "config"},
    # https://pytorch.org/docs/stable/generated/torch.Tensor.expand.html
    "expand": {
        "size_0": "config",
        "size_1": "config",
        "size_2": "config",
        "size_3": "config",
    },
    # https://pytorch.org/docs/stable/generated/torch.Tensor.dim.html
    "dim": {},
    # https://pytorch.org/docs/stable/generated/torch.Tensor.permute.html#torch.Tensor.permute
    "permute": {
        "dim_0": "config",
        "dim_1": "config",
        "dim_2": "config",
        "dim_3": "config",
    },
    # https://pytorch.org/docs/stable/generated/torch.Tensor.transpose.html#torch.Tensor.transpose
    "transpose": {"dim_0": "config", "dim_1": "config"},
    # https://pytorch.org/docs/stable/generated/torch.Tensor.contiguous.html#torch.Tensor.contiguous
    "contiguous": {},
}


def match_args_and_kwargs(meta, args, kwargs, data, add_value):
    ordered_func_data = [(k, v) for k, v in data.items()]
    meta.parameters["common"]["args"] = {}
    meta_kwargs = {}
    j = 0
    for i, x in enumerate(args):
        if x is None:
            continue
        elif isinstance(x, torch.Tensor) and ordered_func_data[i][1] == "data_in":
            arg_meta = {
                "shape": list(x.shape),
                "torch_dtype": x.dtype,
                "type": "float",
                "precision": [32],
            }
            if add_value:
                arg_meta["value"] = x
            meta.parameters["common"]["args"][f"data_in_{j}"] = arg_meta
            j += 1
        else:
            # this is not an data_in, but just actually an named arg
            n, vtype = ordered_func_data[i]
            meta_kwargs[n] = args[i]

    def get_shape(x):
        if isinstance(x, torch.Tensor):
            return list(x.shape)
        elif isinstance(x, int):
            return [1]
        elif isinstance(x, list):
            return [len(x)]
        else:
            raise ValueError(f"Unknown type {type(x)}")

    for k, v in kwargs.items():
        if data[k] == "data_in":
            # rename this to mase data_in_number
            arg_meta = {
                "shape": get_shape(v),
                "torch_dtype": v.dtype if isinstance(v, torch.Tensor) else type(v),
                "type": "float",
                "precision": [32],
            }
            if add_value:
                arg_meta["value"] = v
            meta.parameters["common"]["args"][f"data_in_{j}"] = arg_meta
            j += 1
        else:
            # otherwise this must be a configuration parameter in meta
            meta_kwargs[k] = v
    # merge configuratipn args
    meta.parameters["common"]["args"] = meta.parameters["common"]["args"] | meta_kwargs
    return meta


def analyse_result(meta, result, add_value):
    # deal with results
    meta.parameters["common"]["results"] = {}
    if isinstance(result, torch.Tensor):
        meta.parameters["common"]["results"]["data_out_0"] = {
            "type": "float",
            "precision": [32],
            "shape": list(result.shape),
            "torch_dtype": result.dtype,
        }
        if add_value:
            meta.parameters["common"]["results"]["data_out_0"]["value"] = result
    else:
        meta.parameters["common"]["results"]["data_out_0"] = {
            "type": type(result),
            "shape": [1],
            "value": result,
        }
    return meta


# ----------------------------------------------------------
# Placeholder
# ----------------------------------------------------------


def analyse_common_parameters_placeholder(meta, result, args, kwargs, add_value=True):
    """
    The placeholder itself does not contain any information, but can be provided from users.
    """
    var_name = meta.node.target
    # deal with model specific inputs, normally these are not numerical values/tensors
    if var_name in meta.model.additional_inputs:
        meta.parameters["common"]["args"] = {}
        meta.parameters["common"]["results"] = {}
        meta.parameters["common"]["results"]["data_out_0"] = {
            "type": "model_specific_input",
            "shape": result.shape,
            "torhc_dtype": result.dtype,
        }
        if add_value:
            meta.parameters["common"]["results"]["data_out_0"]["value"] = result
        return meta

    meta.parameters["common"]["args"] = {}
    meta = analyse_result(meta, result, add_value)
    return meta


# ----------------------------------------------------------
# Function
# ----------------------------------------------------------


def analyse_common_parameters_function(meta, result, args, kwargs, add_value=True):
    # fetch mase info
    mase_op = meta.parameters["common"]["mase_op"]

    # deal with result
    meta = analyse_result(meta, result, add_value)
    # deal with args and kwargs
    meta = match_args_and_kwargs(meta, args, kwargs, func_data[mase_op], add_value)

    return meta


# ----------------------------------------------------------
# Module
# ----------------------------------------------------------


def deepgetattr(obj, attr):
    """Recurses through an attribute chain to get the ultimate value."""
    return reduce(getattr, attr.split("."), obj)


def analyse_common_parameters_module(meta, result, args, kwargs, add_value=True):
    mase_op = meta.parameters["common"]["mase_op"]
    node_module = deepgetattr(meta.model, meta.node.target)

    if mase_op == "user_defined_module":
        for custom_module, v in meta.model.custom_ops["modules"].items():
            if isinstance(node_module, custom_module):
                module_args = v["args"]
                break
    else:
        module_args = module_data[mase_op]

    meta = match_args_and_kwargs(meta, args, kwargs, module_args, add_value)
    for name, parameter in meta.module.named_parameters():
        # ! TO DO: review
        if meta["common"]["mase_op"] == "user_defined_module":
            name = name.replace(".", "_")
        parameter = (
            parameter.unsqueeze(dim=0) if len(parameter.shape) == 1 else parameter
        )
        meta.parameters["common"]["args"][name] = {
            "type": "float",
            "precision": [32],
            "shape": list(parameter.shape),
            "from": None,
        }
        if add_value:
            meta.parameters["common"]["args"][name]["value"] = parameter

    meta = analyse_result(meta, result, add_value)
    return meta


# ----------------------------------------------------------
# Module
# ----------------------------------------------------------


def analyse_common_parameters_method(meta, result, args, kwargs, add_value=True):
    mase_op = meta.parameters["common"]["mase_op"]
    meta = analyse_result(meta, result, add_value)
    meta = match_args_and_kwargs(meta, args, kwargs, method_data[mase_op], add_value)
    return meta


# ----------------------------------------------------------
# Attribute
# ----------------------------------------------------------


def analyse_common_parameters_attr(meta, result, args, kwargs, add_value=True):
    meta.parameters["common"]["args"] = {}
    meta = analyse_result(meta, result, add_value)
    return meta


# ----------------------------------------------------------
# Output
# ----------------------------------------------------------


def analyse_common_parameters_output(meta, result, args, kwargs, add_value=True):
    meta.parameters["common"]["args"] = {}
    meta = analyse_result(meta, result, add_value)
    return meta<|MERGE_RESOLUTION|>--- conflicted
+++ resolved
@@ -6,12 +6,9 @@
 from chop.tools.utils import to_numpy_if_tensor as to_numpy
 from chop.passes.graph.utils import vf, get_node_by_name
 import traceback
-<<<<<<< HEAD
 from ...utils import deepgetattr
-=======
 from functools import reduce
 
->>>>>>> 984a64ff
 
 # ----------------------------------------------------------
 # Utility
@@ -202,11 +199,6 @@
     "dropout": {"input": "data_in"},
     "hardswish": {"input": "data_in"},
     "hardsigmoid": {"input": "data_in"},
-<<<<<<< HEAD
-=======
-    # https://pytorch.org/docs/stable/generated/torch.nn.Tanh.html
-    "tanh": {"input": "data_in"},
->>>>>>> 984a64ff
     "sigmoid": {"input": "data_in"},
     "logsigmoid": {"input": "data_in"},
     "softshrink": {"input": "data_in"},
@@ -214,11 +206,6 @@
     "silu": {"input": "data_in"},
     "elu": {"input": "data_in"},
     "softmax": {"input": "data_in"},
-<<<<<<< HEAD
-    # https://pytorch.org/docs/stable/generated/torch.nn.Tanh.html
-    "tanh": {"input": "data_in"},
-=======
->>>>>>> 984a64ff
 }
 
 
