--- conflicted
+++ resolved
@@ -198,10 +198,8 @@
     "dropout": {"input": "data_in"},
     "hardswish": {"input": "data_in"},
     "hardsigmoid": {"input": "data_in"},
-<<<<<<< HEAD
     # https://pytorch.org/docs/stable/generated/torch.nn.Tanh.html
     "tanh": {"input": "data_in"},
-=======
     "sigmoid": {"input": "data_in"},
     "logsigmoid": {"input": "data_in"},
     "softshrink": {"input": "data_in"},
@@ -209,9 +207,6 @@
     "silu": {"input": "data_in"},
     "elu": {"input": "data_in"},
     "softmax": {"input": "data_in"},
-    # TODO: check this
-    "attention": {"input": "data_in"},
->>>>>>> 32487d0d
 }
 
 
@@ -230,7 +225,6 @@
     "size": {"dim": "config"},
     # https://pytorch.org/docs/stable/generated/torch.Tensor.shape.html#torch.Tensor.shape
     "shape": {"dim": "config"},
-<<<<<<< HEAD
     # https://pytorch.org/docs/stable/generated/torch.Tensor.to.html
     "to": {"dtype": "config"},
     # https://pytorch.org/docs/stable/generated/torch.Tensor.expand.html
@@ -253,9 +247,6 @@
     "transpose": {"dim_0": "config", "dim_1": "config"},
     # https://pytorch.org/docs/stable/generated/torch.Tensor.contiguous.html#torch.Tensor.contiguous
     "contiguous": {},
-=======
-    # https://pytorch.org/docs/stable/generated/torch.nn.Tanh.html
->>>>>>> 32487d0d
 }
 
 
