import logging
import math

# import chop.models.manual.rms_norm as rms
import toml
import torch
import torch.fx as fx
from torch.fx.passes.shape_prop import ShapeProp
from chop.passes.graph.analysis.utils import (
    is_tensor_constant,
    match_and_filter,
    is_seq_blocks_parameter,
    get_input_nodes,
    get_output_nodes,
)
from chop.passes.graph.common import (
    MASE_BUILTIN_FUNCS,
    MASE_IMPLICIT_FUNCS,
    MASE_MODULE_RELATED_FUNCS,
)
from chop.ir.graph.mase_metadata import MaseMetadata
from chop.passes.graph.analysis.utils import fetch_attr, load_arg
from tabulate import tabulate
from torch import nn

from .common_metadata_layers import (
    analyse_common_parameters_attr,
    analyse_common_parameters_function,
    analyse_common_parameters_method,
    analyse_common_parameters_module,
    analyse_common_parameters_output,
    analyse_common_parameters_placeholder,
)

logger = logging.getLogger(__name__)


def graph_iterator_for_mase_ops(graph):
    for node in graph.fx_graph.nodes:
        node: fx.Node
        if node.op == "call_module":
            module_name = node.target
            module = graph.modules[module_name]
            mase_type = "module_related_func"
            if isinstance(module, nn.AdaptiveAvgPool1d):
                mase_op = "adaptive_avg_pool1d"
            elif isinstance(module, nn.AdaptiveAvgPool2d):
                mase_op = "adaptive_avg_pool2d"
            elif isinstance(module, nn.AdaptiveMaxPool1d):
                mase_op = "adaptive_max_pool1d"
            elif isinstance(module, nn.AdaptiveMaxPool2d):
                mase_op = "adaptive_max_pool2d"
            elif isinstance(module, nn.AvgPool1d):
                mase_op = "avg_pool1d"
            elif isinstance(module, nn.AvgPool2d):
                mase_op = "avg_pool2d"
            elif isinstance(module, nn.MaxPool1d):
                mase_op = "max_pool1d"
            elif isinstance(module, nn.MaxPool2d):
                mase_op = "max_pool2d"
            elif isinstance(module, nn.BatchNorm1d):
                mase_type = "module"
                mase_op = "batch_norm1d"
            elif isinstance(module, nn.BatchNorm2d):
                mase_type = "module"
                mase_op = "batch_norm2d"
            elif isinstance(module, nn.Conv2d):
                mase_op = "conv2d"
            elif isinstance(module, nn.Conv1d):
                mase_op = "conv1d"
            elif isinstance(module, nn.LayerNorm):
                mase_op = "layer_norm"
            elif isinstance(module, nn.GroupNorm):
                mase_op = "group_norm"
            elif isinstance(module, nn.InstanceNorm2d):
                mase_op = "instance_norm2d"
            # elif isinstance(module, rms.RMSNorm):
            #     mase_op = "rms_norm"
            elif isinstance(module, nn.Linear):
                mase_op = "linear"
            elif isinstance(module, nn.ReLU):
                mase_op = "relu"
<<<<<<< HEAD
            elif isinstance(module, nn.Tanh):
                mase_op = "tanh"
            elif isinstance(module, nn.Hardtanh):  # ! TODO: This is not implemented yet
=======
            elif isinstance(module, nn.SELU):
                mase_op = "selu"
            elif isinstance(module, nn.Tanh):
                mase_op = "tanh"
            elif isinstance(module, nn.GELU):
                mase_op = "gelu"
            elif isinstance(module, nn.Softsign):
                mase_op = "softsign"
            elif isinstance(module, nn.Softplus):
                mase_op = "softplus"
            elif isinstance(module, nn.Hardtanh):  # TODO: This is not implemented yet
>>>>>>> 32487d0d
                mase_op = "hardtanh"
            elif isinstance(module, nn.Embedding):
                mase_type = "implicit_func"
                mase_op = "embedding"
            elif isinstance(module, tuple(graph.model.patched_custom_layers)):
                mase_op = "patched_custom_layers"
            # NOTE: The ones below were added to support MobileNetV2 and MobileNetV3.
            # These don't show up when printing the fx.graph.
            elif isinstance(module, nn.ReLU6):
                mase_op = "relu6"
            elif isinstance(module, nn.Dropout):
                mase_op = "dropout"
            elif isinstance(module, nn.Hardswish):
                mase_op = "hardswish"
            elif isinstance(module, nn.Hardsigmoid):
                mase_op = "hardsigmoid"
<<<<<<< HEAD
=======
            elif isinstance(module, nn.Sigmoid):
                mase_op = "sigmoid"
            elif isinstance(module, nn.Softmax):
                mase_op = "softmax"
            elif isinstance(module, nn.Hardshrink):
                mase_op = "hardshrink"
            elif isinstance(module, nn.SiLU):
                mase_op = "silu"
            elif isinstance(module, nn.ELU):
                mase_op = "elu"
            elif isinstance(module, nn.Softshrink):
                mase_op = "softshrink"
            elif isinstance(module, nn.LogSigmoid):
                mase_op = "logsigmoid"
            # TODO: temporary. Support all patched attention layers
            elif "attention" in module.__name__.lower():
                mase_op = "attention"
>>>>>>> 32487d0d
            else:
                mase_op = None
                for module_cls in graph.model.custom_ops["modules"].keys():
                    if isinstance(module, module_cls):
                        mase_op = "user_defined_module"
                        break
                if mase_op is None:
                    raise ValueError(f"Unknown module: {module_name}")
            node.meta["mase"].parameters["common"]["mase_type"] = mase_type
            node.meta["mase"].parameters["common"]["mase_op"] = mase_op

        elif node.op == "call_function":
            # we might have things like mult_1, add_2, so we need to match the pattern
            matching, matched_name = match_and_filter(
                node.target.__name__,
                MASE_BUILTIN_FUNCS
                + MASE_MODULE_RELATED_FUNCS
                + MASE_IMPLICIT_FUNCS
                + graph.model.patched_op_names,
            )
            if not matching:
                raise ValueError(
                    f"Unknown call_function node: {node.target} with name {node.name}"
                )
            if matched_name in MASE_BUILTIN_FUNCS:
                node.meta["mase"].parameters["common"]["mase_type"] = "builtin_func"
                node.meta["mase"].parameters["common"]["mase_op"] = matched_name
            # ! TODO: we might need to add more functions here
            elif matched_name in MASE_MODULE_RELATED_FUNCS:
                node.meta["mase"].parameters["common"][
                    "mase_type"
                ] = "module_related_func"
                node.meta["mase"].parameters["common"]["mase_op"] = matched_name
            elif matched_name in MASE_IMPLICIT_FUNCS:
                node.meta["mase"].parameters["common"]["mase_type"] = "implicit_func"
                node.meta["mase"].parameters["common"]["mase_op"] = matched_name
            elif matched_name in graph.model.patched_op_names:
                node.meta["mase"].parameters["common"]["mase_type"] = "patched_func"
                node.meta["mase"].parameters["common"]["mase_op"] = matched_name
            else:
                raise ValueError(f"Unknown node type: {node.target}")

        elif node.op == "call_method":
            # we might have things like size_1, size_2, so we need to match the pattern
            # ! TODO: might need to add this for others as well.
            matching, matched_name = match_and_filter(node.name, MASE_IMPLICIT_FUNCS)
            if not matching:
                raise ValueError(f"Unknown node type: {node.name}")
            if matched_name in MASE_IMPLICIT_FUNCS:
                node.meta["mase"].parameters["common"]["mase_type"] = "implicit_func"
                node.meta["mase"].parameters["common"]["mase_op"] = node.target

        elif node.op == "placeholder":
            node.meta["mase"].parameters["common"]["mase_type"] = "placeholder"
            node.meta["mase"].parameters["common"]["mase_op"] = "placeholder"

        elif node.op == "get_attr":
            if node.name in ["_tensor_constant0"] or is_tensor_constant(node.name):
                node.meta["mase"].parameters["common"]["mase_type"] = "implicit_func"
                node.meta["mase"].parameters["common"]["mase_op"] = "constant"
            elif is_seq_blocks_parameter(node.name):
                node.meta["mase"].parameters["common"]["mase_type"] = "implicit_func"
                node.meta["mase"].parameters["common"][
                    "mase_op"
                ] = "constant"  # ! TODO: ??? what to assign here
            else:
                node.meta["mase"].parameters["common"]["mase_type"] = "get_attr"
                node.meta["mase"].parameters["common"]["mase_op"] = "constant"
                # raise NotImplementedError(f"Unknown node type: {node.target}")

        elif node.op == "output":
            node.meta["mase"].parameters["common"]["mase_type"] = "output"
            node.meta["mase"].parameters["common"]["mase_op"] = "output"

        else:
            raise ValueError(f"Unknown node type: {node.op}")
    return graph


def graph_iterator_for_metadata(
    graph, dummy_in=None, add_value=True, force_device_meta=False
):
    """
    largely apated from https://pytorch.org/docs/stable/fx.html
    """

    model, fx_graph, modules = graph.model, graph.fx_graph, graph.modules
    env = {}
    prev_result = None

    # force everything to be on device="meta"
    if force_device_meta:
        dummy_in = {k: v.to("meta") for k, v in dummy_in.items()}
        model = model.to("meta")

    for node in graph.fx_graph.nodes:
        args, kwargs = None, None
        if node.op == "placeholder":
            result = dummy_in[node.name]
            analyse_fn = analyse_common_parameters_placeholder
        elif node.op == "get_attr":
            result = fetch_attr(model, node.target)
            analyse_fn = analyse_common_parameters_attr
        elif node.op == "call_function":
            args = load_arg(node.args, env)
            kwargs = load_arg(node.kwargs, env)
            result = node.target(*args, **kwargs)
            analyse_fn = analyse_common_parameters_function
        elif node.op == "call_method":
            self_obj, *args = load_arg(node.args, env)
            kwargs = load_arg(node.kwargs, env)
            result = getattr(self_obj, node.target)(*args, **kwargs)
            analyse_fn = analyse_common_parameters_method
        elif node.op == "call_module":
            args = load_arg(node.args, env)
            kwargs = load_arg(node.kwargs, env)
            result = modules[node.target](*args, **kwargs)
            analyse_fn = analyse_common_parameters_module
        elif node.op == "output":
            analyse_fn = analyse_common_parameters_output

        # This is the only code specific to shape propagation.
        # you can delete this `if` branch and this becomes
        # a generic GraphModule interpreter.
        # if isinstance(result, torch.Tensor):
        #     node.shape = result.shape
        #     node.dtype = result.dtype

        node.meta["mase"] = analyse_fn(
            node.meta["mase"], result, args, kwargs, add_value=add_value
        )
        env[node.name] = result

    return graph


def _add_graph_metadata(graph):
    """
    Register graph-level metadata
    """
    graph.meta["mase"]["common"] = {
        "nodes_in": [],
        "nodes_out": [],
        "args": [],
        "results": [],
    }
    graph.meta["mase"]["common"]["nodes_in"] = get_input_nodes(graph.fx_graph)
    graph.meta["mase"]["common"]["nodes_out"] = get_output_nodes(graph.fx_graph)

    graph.meta["mase"]["common"]["args"] = {}
    for node in graph.meta["mase"]["common"]["nodes_in"]:
        for arg, arg_info in node.meta["mase"]["common"]["args"].items():
            if "data" in arg:
                graph.meta["mase"]["common"]["args"][arg] = arg_info

    graph.meta["mase"]["common"]["results"] = {}
    for node in graph.meta["mase"]["common"]["nodes_out"]:
        for result, result_info in node.meta["mase"]["common"]["results"].items():
            if "data" in result:
                graph.meta["mase"]["common"]["results"][result] = result_info

    return graph


def add_common_metadata_analysis_pass(
    graph, pass_args={"dummy_in": None, "add_value": True, "force_device_meta": False}
):
    """add common metadata

    :param graph: a MaseGraph
    :type graph: MaseGraph
    :param pass_args: this pass does not need any arguments, defaults to None
    :type pass_args: _type_, optional, "add_value" controls whether tensor values would be added to the meta data, defaults to True
    :return: return a tuple of a MaseGraph and an empty dict (no additional info to return)
    :rtype: tuple(MaseGraph, Dict)


    The common metadata of a Mase node in a Mase graph describes the constraints of the
    node for any static analysis or possible transformation. The metadata has a
    tree structure, e.g.

    - common
        - mase_op -> str : the mase op of the node, e.g. placeholder, linear, relu
        - mase_type -> str : the mase type of the node, e.g. module, builtin_func, module_related_func
        - args -> {}
             - $name : name of the arg
               (if the arg is a tensor)
                 - type -> type of the arg, e.g. fixed point or float
                 - precision -> format of the type, e.g. (10, 5)
                 - shape -> shape of the arg
               (if the arg is not a tensor)
                 - value of the arg
        - results -> {}
             - $name : name of the result
               (if the result is a tensor)
                 - type -> type of the result, e.g. fixed point or float
                 - precision -> format of the type, e.g. (10, 5)
                 - shape -> shape of the result
               (if the result is not a tensor)
                 - value of the result

    Examples:

    A linear layer in a mase graph:

    .. code-block:: shell

        %fc1 : [num_users=1] = call_module[target=fc1](args = (%flatten,), kwargs = {})


    A linear layer after this pass:

    .. code-block:: JSON

        {
            "common": {
                "mase_type": "module_related_func",
                "mase_op": "linear",
                "args": {
                    "data_in_0": {
                        "shape": [1, 784],
                        "torch_dtype": torch.float32,
                        "type": "float",
                        "precision": [32],
                    },
                    "weight": {"type": "float", "precision": [32], "shape": [784, 784]},
                    "bias": {"type": "float", "precision": [32], "shape": [784]},
                },
                "results": {
                    "data_out_0": {
                        "type": "float",
                        "precision": [32],
                        "shape": [1, 784],
                        "torch_dtype": torch.float32,
                    }
                },
            },
            "software": {},
            "hardware": {},
        }


    A relu layer in a mase graph:

    .. code-block:: shell

        %relu : [num_users=1] = call_function[target=torch.nn.functional.relu](args = (%fc1,), kwargs = {inplace: False})


    A relu layer after this pass:

    .. code-block:: JSON

        {
            "common": {
                "mase_type": "module_related_func",
                "mase_op": "relu",
                "results": {
                    "data_out_0": {
                        "type": "float",
                        "precision": [32],
                        "shape": [1, 784],
                        "torch_dtype": torch.float32,
                    }
                },
                "args": {
                    "data_in_0": {
                        "shape": [1, 784],
                        "torch_dtype": torch.float32,
                        "type": "float",
                        "precision": [32],
                    },
                    "inplace": False,
                },
            },
            "software": {},
            "hardware": {},
        }


    A flatten op in a mase graph:

    .. code-block:: shell

        %flatten : [num_users=1] = call_function[target=torch.flatten](args = (%x,), kwargs = {start_dim: 1, end_dim: -1})


    A flatten op after this pass:


    .. code-block:: JSON

        {
            "common": {
                "mase_type": "implicit_func",
                "mase_op": "flatten",
                "results": {
                    "data_out_0": {
                        "type": "float",
                        "precision": [32],
                        "shape": [1, 784],
                        "torch_dtype": torch.float32,
                    }
                },
                "args": {
                    "data_in_0": {
                        "shape": [1, 28, 28],
                        "torch_dtype": torch.float32,
                        "type": "float",
                        "precision": [32],
                    },
                    "start_dim": 1,
                    "end_dim": -1,
                },
            },
            "software": {},
            "hardware": {},
        }

    """

    logger.debug(graph.fx_graph)
    graph = graph_iterator_for_mase_ops(graph)
    graph = graph_iterator_for_metadata(graph, **pass_args)
    graph = _add_graph_metadata(graph)
    return graph, {}<|MERGE_RESOLUTION|>--- conflicted
+++ resolved
@@ -80,11 +80,6 @@
                 mase_op = "linear"
             elif isinstance(module, nn.ReLU):
                 mase_op = "relu"
-<<<<<<< HEAD
-            elif isinstance(module, nn.Tanh):
-                mase_op = "tanh"
-            elif isinstance(module, nn.Hardtanh):  # ! TODO: This is not implemented yet
-=======
             elif isinstance(module, nn.SELU):
                 mase_op = "selu"
             elif isinstance(module, nn.Tanh):
@@ -96,7 +91,6 @@
             elif isinstance(module, nn.Softplus):
                 mase_op = "softplus"
             elif isinstance(module, nn.Hardtanh):  # TODO: This is not implemented yet
->>>>>>> 32487d0d
                 mase_op = "hardtanh"
             elif isinstance(module, nn.Embedding):
                 mase_type = "implicit_func"
@@ -113,8 +107,6 @@
                 mase_op = "hardswish"
             elif isinstance(module, nn.Hardsigmoid):
                 mase_op = "hardsigmoid"
-<<<<<<< HEAD
-=======
             elif isinstance(module, nn.Sigmoid):
                 mase_op = "sigmoid"
             elif isinstance(module, nn.Softmax):
@@ -132,7 +124,6 @@
             # TODO: temporary. Support all patched attention layers
             elif "attention" in module.__name__.lower():
                 mase_op = "attention"
->>>>>>> 32487d0d
             else:
                 mase_op = None
                 for module_cls in graph.model.custom_ops["modules"].keys():
