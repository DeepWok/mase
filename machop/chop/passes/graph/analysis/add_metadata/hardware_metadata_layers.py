# mase_op : the set of functional equivalent IPs with different design configurations.
# The first IP in each list is used by default
norm = {
    "name": "norm",
    "dependence_files": [
        "common/rtl/join2.sv",
        "common/rtl/split2.sv",
        "common/rtl/repeat_circular_buffer.sv",
        "common/rtl/skid_buffer.sv",
        "common/rtl/register_slice.sv",
        "common/rtl/simple_dual_port_ram.sv",
        "common/rtl/fifo.sv",
        "common/rtl/lut.sv",
        "cast/rtl/floor_round.sv",
        "cast/rtl/signed_clamp.sv",
        "cast/rtl/fixed_signed_cast.sv",
        "fixed_arithmetic/rtl/fixed_accumulator.sv",
        "fixed_arithmetic/rtl/fixed_adder_tree.sv",
        "fixed_arithmetic/rtl/fixed_adder_tree_layer.sv",
        "fixed_arithmetic/rtl/fixed_lut_index.sv",
        "fixed_math/rtl/fixed_nr_stage.sv",
        "fixed_arithmetic/rtl/fixed_range_augmentation.sv",
        "fixed_arithmetic/rtl/fixed_range_reduction.sv",
        "fixed_math/rtl/fixed_isqrt.sv",
        "matmul/rtl/matrix_fifo.sv",
        "matmul/rtl/matrix_flatten.sv",
        "matmul/rtl/matrix_unflatten.sv",
        "norm/rtl/channel_selection.sv",
        "norm/rtl/group_norm_2d.sv",
        "norm/rtl/rms_norm_2d.sv",
        "norm/rtl/batch_norm_2d.sv",
        "norm/rtl/norm.sv",
    ],
}

INTERNAL_COMP = {
    "linear": [
        {
            "name": "fixed_linear",
            "dependence_files": [
                "cast/rtl/fixed_cast.sv",
                "fixed_arithmetic/rtl/fixed_dot_product.sv",
                "fixed_arithmetic/rtl/fixed_vector_mult.sv",
                "fixed_arithmetic/rtl/fixed_accumulator.sv",
                "fixed_arithmetic/rtl/fixed_adder_tree.sv",
                "fixed_arithmetic/rtl/fixed_adder_tree_layer.sv",
                "fixed_arithmetic/rtl/fixed_mult.sv",
                "common/rtl/register_slice.sv",
                "common/rtl/join2.sv",
                "common/rtl/skid_buffer.sv",
                "linear/rtl/fixed_linear.sv",
            ],
        },
    ],
    "relu": [
        {
            "name": "fixed_relu",
            "dependence_files": [
                "activations/rtl/fixed_relu.sv",
            ],
        },
    ],
<<<<<<< HEAD
    "hardshrink": [
        {
            "name": "fixed_hardshrink",
            "dependence_files": [
                "activations/rtl/fixed_hardshrink.sv",
            ],
        },
    ],
    "silu": [
        {
            "name": "fixed_silu",
            "dependence_files": [
                "activations/rtl/fixed_silu.sv",
                "activations/rtl/silu_lut.sv",
            ],
        },
    ],
    "elu": [
        {
            "name": "fixed_elu",
            "dependence_files": [
                "activations/rtl/fixed_elu.sv",
                "activations/rtl/elu_lut.sv",
            ],
        },
    ],
    "sigmoid": [
        {
            "name": "fixed_sigmoid",
            "dependence_files": [
                "activations/rtl/fixed_sigmoid.sv",
                "activations/rtl/sigmoid_lut.sv",
            ],
        },
    ],
    "softshrink": [
        {
            "name": "fixed_softshrink",
            "dependence_files": [
                "activations/rtl/fixed_softshrink.sv",
            ],
        },
    ],
    "logsigmoid": [
        {
            "name": "fixed_logsigmoid",
            "dependence_files": [
                "activations/rtl/fixed_logsigmoid.sv",
                "activations/rtl/logsigmoid_lut.sv",
            ],
        },
    ],
    "softmax": [
        {
            "name": "fixed_softmax",
            "dependence_files": [
                "activations/rtl/fixed_softmax.sv",
                "activations/rtl/exp_lut .sv",
            ],
        }
    ],
=======
    "batch_norm2d": [norm],
    "layer_norm": [norm],
    "group_norm": [norm],
    "instance_norm2d": [norm],
    "rms_norm": [norm],
>>>>>>> 3060f4b6
    "selu": [
        {
            "name": "fixed_selu",
            "dependence_files": [
                "activations/rtl/fixed_selu.sv",
            ],
        },
    ],
    "tanh": [
        {
            "name": "fixed_tanh",
            "dependence_files": [
                "activations/rtl/fixed_tanh.sv",
            ],
        },
    ],
    "gelu": [
        {
            "name": "fixed_gelu",
            "dependence_files": [
                "activations/rtl/fixed_gelu.sv",
                "arithmetic/rtl/fixed_mult.sv",
            ],
        },
    ],
    "softsign": [
        {
            "name": "fixed_softsign",
            "dependence_files": [
                "activations/rtl/fixed_softsign.sv",
                "arithmetic/rtl/fixed_mult.sv",
            ],
        },
    ],
    "softplus": [
        {
            "name": "fixed_softplus",
            "dependence_files": [
                "activations/rtl/fixed_softplus.sv",
            ],
        },
    ],
}<|MERGE_RESOLUTION|>--- conflicted
+++ resolved
@@ -60,7 +60,6 @@
             ],
         },
     ],
-<<<<<<< HEAD
     "hardshrink": [
         {
             "name": "fixed_hardshrink",
@@ -122,13 +121,11 @@
             ],
         }
     ],
-=======
     "batch_norm2d": [norm],
     "layer_norm": [norm],
     "group_norm": [norm],
     "instance_norm2d": [norm],
     "rms_norm": [norm],
->>>>>>> 3060f4b6
     "selu": [
         {
             "name": "fixed_selu",
