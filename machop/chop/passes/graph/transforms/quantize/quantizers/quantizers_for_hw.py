import numpy as np
import torch
import torch.nn.functional as F
from torch import Tensor

# from .quantizers import integer_quantizer
from .utils import block, my_clamp, my_round, unblock, my_floor

<<<<<<< HEAD
from chop.passes.graph.utils import sign_extend
=======
from mase_cocotb.utils import sign_extend
>>>>>>> 984a64ff


def integer_quantizer_for_hw(x: Tensor, width: int, frac_width: int):
    thresh = 2 ** (width - 1)
    scale = 2**frac_width

    fixed_point_value = my_clamp(my_round(x.mul(scale)), -thresh, thresh - 1)
    fixed_point_value = fixed_point_value.to(torch.int)
    fixed_point_value = fixed_point_value % (2**width)
    return fixed_point_value


<<<<<<< HEAD
def unsigned_integer_quantizer_for_hw(x: Tensor, width: int, frac_width: int):
    thresh = 2**width - 1
    scale = 2**frac_width

    fixed_point_value = my_clamp(my_floor(x.mul(scale)), 0, thresh)
    fixed_point_value = fixed_point_value.to(torch.int)
    fixed_point_value = fixed_point_value % (2**width)
    return fixed_point_value


=======
>>>>>>> 984a64ff
def integer_floor_quantizer_for_hw(x: Tensor, width: int, frac_width: int):
    thresh = 2 ** (width - 1)
    scale = 2**frac_width

    fixed_point_value = my_clamp(my_floor(x.mul(scale)), -thresh, thresh - 1)
    fixed_point_value = fixed_point_value.to(torch.int)
    fixed_point_value = fixed_point_value % (2**width)
    return fixed_point_value


# sw_quantizer_to_hw_quantizer = {integer_quantizer: integer_quantizer_for_hw}<|MERGE_RESOLUTION|>--- conflicted
+++ resolved
@@ -6,11 +6,7 @@
 # from .quantizers import integer_quantizer
 from .utils import block, my_clamp, my_round, unblock, my_floor
 
-<<<<<<< HEAD
-from chop.passes.graph.utils import sign_extend
-=======
 from mase_cocotb.utils import sign_extend
->>>>>>> 984a64ff
 
 
 def integer_quantizer_for_hw(x: Tensor, width: int, frac_width: int):
@@ -23,7 +19,6 @@
     return fixed_point_value
 
 
-<<<<<<< HEAD
 def unsigned_integer_quantizer_for_hw(x: Tensor, width: int, frac_width: int):
     thresh = 2**width - 1
     scale = 2**frac_width
@@ -34,8 +29,6 @@
     return fixed_point_value
 
 
-=======
->>>>>>> 984a64ff
 def integer_floor_quantizer_for_hw(x: Tensor, width: int, frac_width: int):
     thresh = 2 ** (width - 1)
     scale = 2**frac_width
