--- conflicted
+++ resolved
@@ -30,19 +30,16 @@
     "linear",
     "relu",
     "sub",
-<<<<<<< HEAD
     "batch_norm2d",
     "layer_norm",
     "group_norm",
     "instance_norm2d",
     "rms_norm",
-=======
     "selu",
     "tanh",
     "gelu",
     "softsign",
     "softplus",
->>>>>>> bfd3a041
 )
 
 
