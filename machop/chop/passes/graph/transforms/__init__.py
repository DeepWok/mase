from .pruning import prune_transform_pass, prune_detach_hook_transform_pass
from .quantize import quantize_transform_pass, summarize_quantization_analysis_pass
from .verilog import (
    emit_bram_transform_pass,
    emit_internal_rtl_transform_pass,
    emit_logicnets_transform_pass,
    emit_mlir_hls_transform_pass,
    emit_cocotb_transform_pass,
    emit_verilog_top_transform_pass,
)
from .utils import (
    conv_bn_fusion_transform_pass,
    logicnets_fusion_transform_pass,
    onnx_annotate_transform_pass,
    metadata_value_type_cast_transform_pass,
)

from .dse import partition_to_multi_device_transform_pass
<<<<<<< HEAD

from .granularity import raise_granularity_transform_pass
=======
from .tensorrt import (
    tensorrt_calibrate_transform_pass,
    tensorrt_fine_tune_transform_pass,
    tensorrt_fake_quantize_transform_pass,
)
>>>>>>> 32487d0d
<|MERGE_RESOLUTION|>--- conflicted
+++ resolved
@@ -16,13 +16,10 @@
 )
 
 from .dse import partition_to_multi_device_transform_pass
-<<<<<<< HEAD
 
 from .granularity import raise_granularity_transform_pass
-=======
 from .tensorrt import (
     tensorrt_calibrate_transform_pass,
     tensorrt_fine_tune_transform_pass,
     tensorrt_fake_quantize_transform_pass,
-)
->>>>>>> 32487d0d
+)