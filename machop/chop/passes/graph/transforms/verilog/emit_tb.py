import logging, torch
from pathlib import Path
from textwrap import indent

from chop.passes.graph.utils import init_project, get_node_by_name

logger = logging.getLogger(__name__)


def _generate_input_4d(
    arg: str,
    channels: int,
    total_dim0: int,
    total_dim1: int,
    parallel_dim0: int,
    parallel_dim1: int,
    width: int,
    frac_width: int,
):
    return f"""
{arg}_in = list()
for _ in range({channels} * batches):
    {arg}_in.extend(gen_random_matrix_input(
        {total_dim0},  # total_dim0
        {total_dim1},  # total_dim1
        {parallel_dim0},  # compute_dim0
        {parallel_dim1},  # compute_dim1
        {width},  # width
        {frac_width}  # frac_width
    ))
inputs["{arg}"] = {arg}_in
""".strip()


def _reconstruct_input_4d(
    arg: str,
    channels: int,
    total_dim0: int,
    total_dim1: int,
    parallel_dim0: int,
    parallel_dim1: int,
    width: int,
    frac_width: int,
):
    return f"""
# INPUT: {arg}
{arg}_driver = inputs["{arg}"]
{arg}_batched = batched({arg}_driver, {(total_dim0 // parallel_dim0) * (total_dim1 // parallel_dim1)})
{arg}_mat_list = [rebuild_matrix(b, {total_dim0}, {total_dim1}, {parallel_dim0}, \
{parallel_dim1}) for b in {arg}_batched]
{arg}_recon = torch.stack({arg}_mat_list).reshape(-1, {channels}, {total_dim1}, \
{total_dim0})
{arg}_recon = sign_extend_t({arg}_recon, {width}).to(dtype=torch.float32) / \
(2 ** {frac_width})
recon_dict["{arg}"] = {arg}_recon
""".strip()


def _process_output_4d(
    arg: str,
    total_dim0: int,
    total_dim1: int,
    parallel_dim0: int,
    parallel_dim1: int,
    width: int,
    frac_width: int,
):
    # TODO: Add signedness to output cast
    return f"""
# OUTPUT: {arg}
{arg}_flat = model_out.reshape(-1, {total_dim1}, {total_dim0})
{arg}_flat = integer_quantizer_for_hw({arg}_flat, {width}, {frac_width})
{arg}_monitor_exp = list()
for i in range({arg}_flat.shape[0]):
    {arg}_monitor_exp.extend(split_matrix({arg}_flat[i], {total_dim0}, {total_dim1}, \
{parallel_dim0}, {parallel_dim1}))
return {arg}_monitor_exp
""".strip()


def _make_stream_driver(data, valid, ready):
    return f"StreamDriver(dut.clk, dut.{data}, dut.{valid}, dut.{ready})"


def _make_stream_monitor(data, valid, ready, width, signed, error_bits):
    return (
        f"ErrorThresholdStreamMonitor(dut.clk, dut.{data}, dut.{valid}, "
        f"dut.{ready}, width={width}, signed={signed}, error_bits={error_bits})"
    )


def _emit_cocotb_tb_str(graph, tb_dir: Path):
    # Drivers and Monitors
    drivers = []
    for arg in graph.meta["mase"]["common"]["args"].keys():
        drivers.append(_make_stream_driver(arg, f"{arg}_valid", f"{arg}_ready"))

    monitors = []
    for res in graph.meta["mase"]["common"]["results"].keys():
        prec = graph.meta["mase"]["common"]["results"][res]["precision"]
        monitors.append(
            _make_stream_monitor(
                res,
                f"{res}_valid",
                f"{res}_ready",
                prec[0],
                True,
                error_bits=5,  # TODO: determine error bits
            )
        )

    # Save torch model
    model_path = tb_dir / "model.pth"
    torch.save(graph.model, model_path)

    # Inputs, Reconstructs, Output Processing
    inputs = []
    reconstructs = []

    # Input processing
    graph_inputs = graph.meta["mase"]["common"]["nodes_in"]
    node_args = graph.meta["mase"]["common"]["args"].items()
    for i, (arg, arg_info) in enumerate(node_args):
        node_name = graph_inputs[i].name
        shape = arg_info["shape"]
        precision = arg_info["precision"]
        parallelism = get_node_by_name(graph.fx_graph, node_name).meta["mase"][
            "hardware"
        ]["parallelism"]

        # Input shape: (N, C, H, W)
        if len(shape) == 4:
            inputs.append(
                _generate_input_4d(
                    arg=arg,
                    channels=shape[1],
                    total_dim0=shape[3],
                    total_dim1=shape[2],
                    parallel_dim0=parallelism[3],
                    parallel_dim1=parallelism[2],
                    width=precision[0],
                    frac_width=precision[1],
                )
            )
            reconstructs.append(
                _reconstruct_input_4d(
                    arg=arg,
                    channels=shape[1],
                    total_dim0=shape[3],
                    total_dim1=shape[2],
                    parallel_dim0=parallelism[3],
                    parallel_dim1=parallelism[2],
                    width=precision[0],
                    frac_width=precision[1],
                )
            )

        # Input shape: (N, C)
        elif len(shape) == 2:
            # Batch dimension always set to 1 in metadata
            # inputs[arg] = torch.rand(([batches] + arg_info["shape"][1:]))
            raise NotImplementedError()

        else:
            raise Exception(f"Not sure how to drive {len(shape)} dimensional input.")

    # Output processing
    graph_outputs = graph.meta["mase"]["common"]["nodes_out"]
    results = graph.meta["mase"]["common"]["results"].items()
    assert len(results) == 1, "Only supporting single output!"
    result_name, result_info = next(iter(results))

    node_name = graph_outputs[0].name
    shape = result_info["shape"]
    precision = result_info["precision"]
    parallelism = get_node_by_name(graph.fx_graph, node_name).meta["mase"]["hardware"][
        "parallelism"
    ]

    if len(shape) == 4:
        output_processing = _process_output_4d(
            arg=result_name,
            total_dim0=shape[3],
            total_dim1=shape[2],
            parallel_dim0=parallelism[3],
            parallel_dim1=parallelism[2],
            width=precision[0],
            frac_width=precision[1],
        )
    elif len(shape) == 2:
        raise NotImplementedError()
    else:
        raise Exception(f"Not sure how to process {len(shape)} dimensional input.")

    driver_text = indent("\n".join(drivers), " " * 12)
    monitor_text = indent("\n".join(monitors), " " * 12)
    inputs_text = indent("\n".join(inputs), " " * 8)
    reconstruct_text = indent("\n".join(reconstructs), " " * 8)
    output_processing_text = indent(output_processing, " " * 8)

    testbench_template = f"""
from mase_cocotb.testbench import Testbench
<<<<<<< HEAD
from mase_cocotb.interfaces.streaming import StreamDriver, StreamMonitor

=======
from mase_cocotb.interfaces.streaming import (
    StreamDriver,
    ErrorThresholdStreamMonitor,
)
from mase_cocotb.utils import batched, sign_extend_t
from mase_cocotb.matrix_tools import (
    gen_random_matrix_input,
    rebuild_matrix,
    split_matrix,
)
>>>>>>> 7b5672a0

from chop.passes.graph.transforms.quantize.quantizers.quantizers_for_hw import (
    integer_quantizer_for_hw
)


<<<<<<< HEAD
def _cap(name):
    """
    capitalize a string
    """
    return str(name).upper()


@cocotb.test()
async def test(dut):
    from pathlib import Path
    import dill
    from cocotb.triggers import Timer

    tb_path = Path.home() / ".mase" / "top" / "hardware" / "test" / "mase_top_tb"
    with open(tb_path / "tb_obj.dill", "rb") as f:
        tb = dill.load(f)(dut, fail_on_checks=True)

    await tb.initialize()

    in_tensors = tb.generate_inputs(batches=1)
    exp_out = tb.model(*list(in_tensors.values()))
=======
class MaseGraphTB(Testbench):
    def __init__(self, dut):
        super().__init__(dut, dut.clk, dut.rst)

        # Instantiate drivers
        self.input_drivers.extend([
{driver_text}
        ])

        # Instantiate monitors
        self.output_monitors.extend([
{monitor_text}
        ])

        # Load model
        self.model = torch.load("{model_path}")
>>>>>>> 7b5672a0

    def generate_inputs(self, batches):
        \"\"\"Generates unsigned integer lists for the cocotb drivers.\"\"\"
        inputs = dict()
{inputs_text}
        return inputs

    def reconstruct(self, inputs):
        \"\"\"Reconstructs float tensors from integer lists for software model.\"\"\"
        recon_dict = dict()
{reconstruct_text}
        return recon_dict

    def output_processing(self, model_out):
        \"\"\"Casts float tensors outputed by software model into unsigned integer
        lists for cocotb monitors.\"\"\"
{output_processing_text}

    def load_drivers(self, inputs):
        \"\"\"Load the corresponding index driver using inputs dict.\"\"\"
        for arg_idx, arg_in in enumerate(inputs.values()):
            self.input_drivers[arg_idx].load_driver(arg_in)

    def load_monitors(self, expectation):
        \"\"\"Load the expected output.\"\"\"
        self.output_monitors[0].load_monitor(expectation)

<<<<<<< HEAD
    await Timer(100, units="us")
    tb.end_checks()
=======
    def all_monitors_empty(self):
        \"\"\"Assert that all monitor expectation queues are drained.\"\"\"
        for mon in self.output_monitors:
            if not mon.exp_queue.empty():
                return False
        return True
""".strip()
    return testbench_template
>>>>>>> 7b5672a0


def _emit_cocotb_test(graph, project_dir: Path, trace: bool):
    tb_dir = project_dir / "hardware" / "test" / "mase_top_tb"

    test_template = f"""
import torch
from pathlib import Path

import cocotb
from cocotb.triggers import Timer

from mase_cocotb.runner import simulate_pass
{_emit_cocotb_tb_str(graph, tb_dir)}


<<<<<<< HEAD

def _emit_cocotb_tb(graph):
    class MaseGraphTB(Testbench):
        def __init__(self, dut, fail_on_checks=True):
            super().__init__(dut, dut.clk, dut.rst, fail_on_checks=fail_on_checks)

            # Instantiate as many drivers as required inputs to the model
            self.input_drivers = {}
            self.output_monitors = {}

            for node in graph.nodes_in:
                for arg in node.meta["mase"]["common"]["args"].keys():
                    if "data_in" not in arg:
                        continue
                    self.input_drivers[arg] = StreamDriver(
                        dut.clk,
                        getattr(dut, arg),
                        getattr(dut, f"{arg}_valid"),
                        getattr(dut, f"{arg}_ready"),
                    )
                    self.input_drivers[arg].log.setLevel(logging.DEBUG)

            # Instantiate as many monitors as required outputs
            for node in graph.nodes_out:
                for result in node.meta["mase"]["common"]["results"].keys():
                    if "data_out" not in result:
                        continue
                    self.output_monitors[result] = StreamMonitor(
                        dut.clk,
                        getattr(dut, result),
                        getattr(dut, f"{result}_valid"),
                        getattr(dut, f"{result}_ready"),
                        check=False,
                    )
                    self.output_monitors[result].log.setLevel(logging.DEBUG)

            self.model = graph.model

            # To do: precision per input argument
            self.input_precision = graph.meta["mase"]["common"]["args"]["data_in_0"][
                "precision"
            ]

            from mase_cocotb.utils import fixed_preprocess_tensor

        def generate_inputs(self, batches):
            """
            Generate inputs for the model by sampling a random tensor
            for each input argument, according to its shape

            :param batches: number of batches to generate for each argument
            :type batches: int
            :return: a dictionary of input arguments and their corresponding tensors
            :rtype: Dict
            """
            # ! TO DO: iterate through graph.args instead to generalize
            inputs = {}
            for node in graph.nodes_in:
                for arg, arg_info in node.meta["mase"]["common"]["args"].items():
                    # Batch dimension always set to 1 in metadata
                    if "data_in" not in arg:
                        continue
                    # print(f"Generating data for node {node}, arg {arg}: {arg_info}")
                    inputs[f"{arg}"] = torch.rand(([batches] + arg_info["shape"][1:]))
            return inputs

        def load_drivers(self, in_tensors):
            for arg, arg_batches in in_tensors.items():
                # Quantize input tensor according to precision
                if len(self.input_precision) > 1:
                    from mase_cocotb.utils import fixed_preprocess_tensor

                    in_data_blocks = fixed_preprocess_tensor(
                        tensor=arg_batches,
                        q_config={
                            "width": self.get_parameter(f"{_cap(arg)}_PRECISION_0"),
                            "frac_width": self.get_parameter(
                                f"{_cap(arg)}_PRECISION_1"
                            ),
                        },
                        parallelism=[
                            self.get_parameter(f"{_cap(arg)}_PARALLELISM_DIM_1"),
                            self.get_parameter(f"{_cap(arg)}_PARALLELISM_DIM_0"),
                        ],
                    )

                else:
                    # TO DO: convert to integer equivalent of floating point representation
                    pass

                # Append all input blocks to input driver
                # ! TO DO: generalize
                for block in in_data_blocks:
                    if len(block) < self.get_parameter("DATA_IN_0_PARALLELISM_DIM_0"):
                        block = block + [0] * (
                            self.get_parameter("DATA_IN_0_PARALLELISM_DIM_0")
                            - len(block)
                        )
                    self.input_drivers[arg].append(block)

        def load_monitors(self, expectation):
            # TO DO: reshape according to output parallelism
            from mase_cocotb.utils import fixed_preprocess_tensor

            output_blocks = fixed_preprocess_tensor(
                tensor=expectation,
                q_config={
                    "width": self.get_parameter(f"DATA_OUT_0_PRECISION_0"),
                    "frac_width": self.get_parameter(f"DATA_OUT_0_PRECISION_1"),
                },
                parallelism=[
                    self.get_parameter(f"DATA_OUT_0_PARALLELISM_DIM_1"),
                    self.get_parameter(f"DATA_OUT_0_PARALLELISM_DIM_0"),
                ],
            )
            for block in output_blocks:
                # ! TO DO: generalize
                if len(block) < self.get_parameter("DATA_OUT_0_PARALLELISM_DIM_0"):
                    block = block + [0] * (
                        self.get_parameter("DATA_OUT_0_PARALLELISM_DIM_0") - len(block)
                    )
                self.output_monitors["data_out_0"].expect(block)

    # Serialize testbench object to be instantiated within test by cocotb runner
    cls_obj = MaseGraphTB
    tb_path = Path.home() / ".mase" / "top" / "hardware" / "test" / "mase_top_tb"
    tb_path.mkdir(parents=True, exist_ok=True)
    with open(tb_path / "tb_obj.dill", "wb") as file:
        dill.dump(cls_obj, file)
    with open(tb_path / "__init__.py", "w") as file:
        file.write("from .test import test")
=======
@cocotb.test()
async def test(dut):
    tb = MaseGraphTB(dut)
    await tb.initialize()
    in_tensors = tb.generate_inputs(batches=3)
    recon_in = tb.reconstruct(in_tensors)
    model_out = tb.model(*list(recon_in.values()))
    mon_exp = tb.output_processing(model_out)

    tb.load_drivers(in_tensors)
    tb.load_monitors(mon_exp)

    await Timer(1000, units="us")
    assert tb.all_monitors_empty()


if __name__ == "__main__":
    simulate_pass(Path("{project_dir}"), trace={trace})
"""

    with open(tb_dir / "test.py", "w") as f:
        f.write(test_template)
>>>>>>> 7b5672a0


def emit_cocotb_transform_pass(graph, pass_args={}):
    """
    Emit test bench and related files for simulation

    :param graph: a MaseGraph
    :type graph: MaseGraph
    :param pass_args: this pass requires additional arguments which is explained below, defaults to {}
    :type pass_args: _type_, optional
    :return: return a tuple of a MaseGraph and an empty dict (no additional info to return)
    :rtype: tuple(MaseGraph, Dict)

    - pass_args
        - project_dir -> str : the directory of the project
        - trace -> bool : trace waves in the simulation
    """
    logger.info("Emitting testbench...")
    project_dir = (
        pass_args["project_dir"]
        if "project_dir" in pass_args.keys()
        else Path.home() / ".mase" / "top"
    )
    init_project(project_dir)

    tb_dir = project_dir / "hardware" / "test" / "mase_top_tb"
    tb_dir.mkdir(parents=True, exist_ok=True)

    trace_waves = pass_args.get("trace", False)
    _emit_cocotb_test(graph, project_dir, trace_waves)

    return graph, None<|MERGE_RESOLUTION|>--- conflicted
+++ resolved
@@ -6,222 +6,17 @@
 
 logger = logging.getLogger(__name__)
 
-
-def _generate_input_4d(
-    arg: str,
-    channels: int,
-    total_dim0: int,
-    total_dim1: int,
-    parallel_dim0: int,
-    parallel_dim1: int,
-    width: int,
-    frac_width: int,
-):
-    return f"""
-{arg}_in = list()
-for _ in range({channels} * batches):
-    {arg}_in.extend(gen_random_matrix_input(
-        {total_dim0},  # total_dim0
-        {total_dim1},  # total_dim1
-        {parallel_dim0},  # compute_dim0
-        {parallel_dim1},  # compute_dim1
-        {width},  # width
-        {frac_width}  # frac_width
-    ))
-inputs["{arg}"] = {arg}_in
-""".strip()
-
-
-def _reconstruct_input_4d(
-    arg: str,
-    channels: int,
-    total_dim0: int,
-    total_dim1: int,
-    parallel_dim0: int,
-    parallel_dim1: int,
-    width: int,
-    frac_width: int,
-):
-    return f"""
-# INPUT: {arg}
-{arg}_driver = inputs["{arg}"]
-{arg}_batched = batched({arg}_driver, {(total_dim0 // parallel_dim0) * (total_dim1 // parallel_dim1)})
-{arg}_mat_list = [rebuild_matrix(b, {total_dim0}, {total_dim1}, {parallel_dim0}, \
-{parallel_dim1}) for b in {arg}_batched]
-{arg}_recon = torch.stack({arg}_mat_list).reshape(-1, {channels}, {total_dim1}, \
-{total_dim0})
-{arg}_recon = sign_extend_t({arg}_recon, {width}).to(dtype=torch.float32) / \
-(2 ** {frac_width})
-recon_dict["{arg}"] = {arg}_recon
-""".strip()
-
-
-def _process_output_4d(
-    arg: str,
-    total_dim0: int,
-    total_dim1: int,
-    parallel_dim0: int,
-    parallel_dim1: int,
-    width: int,
-    frac_width: int,
-):
-    # TODO: Add signedness to output cast
-    return f"""
-# OUTPUT: {arg}
-{arg}_flat = model_out.reshape(-1, {total_dim1}, {total_dim0})
-{arg}_flat = integer_quantizer_for_hw({arg}_flat, {width}, {frac_width})
-{arg}_monitor_exp = list()
-for i in range({arg}_flat.shape[0]):
-    {arg}_monitor_exp.extend(split_matrix({arg}_flat[i], {total_dim0}, {total_dim1}, \
-{parallel_dim0}, {parallel_dim1}))
-return {arg}_monitor_exp
-""".strip()
-
-
-def _make_stream_driver(data, valid, ready):
-    return f"StreamDriver(dut.clk, dut.{data}, dut.{valid}, dut.{ready})"
-
-
-def _make_stream_monitor(data, valid, ready, width, signed, error_bits):
-    return (
-        f"ErrorThresholdStreamMonitor(dut.clk, dut.{data}, dut.{valid}, "
-        f"dut.{ready}, width={width}, signed={signed}, error_bits={error_bits})"
-    )
-
-
-def _emit_cocotb_tb_str(graph, tb_dir: Path):
-    # Drivers and Monitors
-    drivers = []
-    for arg in graph.meta["mase"]["common"]["args"].keys():
-        drivers.append(_make_stream_driver(arg, f"{arg}_valid", f"{arg}_ready"))
-
-    monitors = []
-    for res in graph.meta["mase"]["common"]["results"].keys():
-        prec = graph.meta["mase"]["common"]["results"][res]["precision"]
-        monitors.append(
-            _make_stream_monitor(
-                res,
-                f"{res}_valid",
-                f"{res}_ready",
-                prec[0],
-                True,
-                error_bits=5,  # TODO: determine error bits
-            )
-        )
-
-    # Save torch model
-    model_path = tb_dir / "model.pth"
-    torch.save(graph.model, model_path)
-
-    # Inputs, Reconstructs, Output Processing
-    inputs = []
-    reconstructs = []
-
-    # Input processing
-    graph_inputs = graph.meta["mase"]["common"]["nodes_in"]
-    node_args = graph.meta["mase"]["common"]["args"].items()
-    for i, (arg, arg_info) in enumerate(node_args):
-        node_name = graph_inputs[i].name
-        shape = arg_info["shape"]
-        precision = arg_info["precision"]
-        parallelism = get_node_by_name(graph.fx_graph, node_name).meta["mase"][
-            "hardware"
-        ]["parallelism"]
-
-        # Input shape: (N, C, H, W)
-        if len(shape) == 4:
-            inputs.append(
-                _generate_input_4d(
-                    arg=arg,
-                    channels=shape[1],
-                    total_dim0=shape[3],
-                    total_dim1=shape[2],
-                    parallel_dim0=parallelism[3],
-                    parallel_dim1=parallelism[2],
-                    width=precision[0],
-                    frac_width=precision[1],
-                )
-            )
-            reconstructs.append(
-                _reconstruct_input_4d(
-                    arg=arg,
-                    channels=shape[1],
-                    total_dim0=shape[3],
-                    total_dim1=shape[2],
-                    parallel_dim0=parallelism[3],
-                    parallel_dim1=parallelism[2],
-                    width=precision[0],
-                    frac_width=precision[1],
-                )
-            )
-
-        # Input shape: (N, C)
-        elif len(shape) == 2:
-            # Batch dimension always set to 1 in metadata
-            # inputs[arg] = torch.rand(([batches] + arg_info["shape"][1:]))
-            raise NotImplementedError()
-
-        else:
-            raise Exception(f"Not sure how to drive {len(shape)} dimensional input.")
-
-    # Output processing
-    graph_outputs = graph.meta["mase"]["common"]["nodes_out"]
-    results = graph.meta["mase"]["common"]["results"].items()
-    assert len(results) == 1, "Only supporting single output!"
-    result_name, result_info = next(iter(results))
-
-    node_name = graph_outputs[0].name
-    shape = result_info["shape"]
-    precision = result_info["precision"]
-    parallelism = get_node_by_name(graph.fx_graph, node_name).meta["mase"]["hardware"][
-        "parallelism"
-    ]
-
-    if len(shape) == 4:
-        output_processing = _process_output_4d(
-            arg=result_name,
-            total_dim0=shape[3],
-            total_dim1=shape[2],
-            parallel_dim0=parallelism[3],
-            parallel_dim1=parallelism[2],
-            width=precision[0],
-            frac_width=precision[1],
-        )
-    elif len(shape) == 2:
-        raise NotImplementedError()
-    else:
-        raise Exception(f"Not sure how to process {len(shape)} dimensional input.")
-
-    driver_text = indent("\n".join(drivers), " " * 12)
-    monitor_text = indent("\n".join(monitors), " " * 12)
-    inputs_text = indent("\n".join(inputs), " " * 8)
-    reconstruct_text = indent("\n".join(reconstructs), " " * 8)
-    output_processing_text = indent(output_processing, " " * 8)
-
-    testbench_template = f"""
+from pathlib import Path
+
+import cocotb
 from mase_cocotb.testbench import Testbench
-<<<<<<< HEAD
 from mase_cocotb.interfaces.streaming import StreamDriver, StreamMonitor
 
-=======
-from mase_cocotb.interfaces.streaming import (
-    StreamDriver,
-    ErrorThresholdStreamMonitor,
-)
-from mase_cocotb.utils import batched, sign_extend_t
-from mase_cocotb.matrix_tools import (
-    gen_random_matrix_input,
-    rebuild_matrix,
-    split_matrix,
-)
->>>>>>> 7b5672a0
-
-from chop.passes.graph.transforms.quantize.quantizers.quantizers_for_hw import (
-    integer_quantizer_for_hw
-)
-
-
-<<<<<<< HEAD
+
+import dill
+import inspect
+
+
 def _cap(name):
     """
     capitalize a string
@@ -243,81 +38,26 @@
 
     in_tensors = tb.generate_inputs(batches=1)
     exp_out = tb.model(*list(in_tensors.values()))
-=======
-class MaseGraphTB(Testbench):
-    def __init__(self, dut):
-        super().__init__(dut, dut.clk, dut.rst)
-
-        # Instantiate drivers
-        self.input_drivers.extend([
-{driver_text}
-        ])
-
-        # Instantiate monitors
-        self.output_monitors.extend([
-{monitor_text}
-        ])
-
-        # Load model
-        self.model = torch.load("{model_path}")
->>>>>>> 7b5672a0
-
-    def generate_inputs(self, batches):
-        \"\"\"Generates unsigned integer lists for the cocotb drivers.\"\"\"
-        inputs = dict()
-{inputs_text}
-        return inputs
-
-    def reconstruct(self, inputs):
-        \"\"\"Reconstructs float tensors from integer lists for software model.\"\"\"
-        recon_dict = dict()
-{reconstruct_text}
-        return recon_dict
-
-    def output_processing(self, model_out):
-        \"\"\"Casts float tensors outputed by software model into unsigned integer
-        lists for cocotb monitors.\"\"\"
-{output_processing_text}
-
-    def load_drivers(self, inputs):
-        \"\"\"Load the corresponding index driver using inputs dict.\"\"\"
-        for arg_idx, arg_in in enumerate(inputs.values()):
-            self.input_drivers[arg_idx].load_driver(arg_in)
-
-    def load_monitors(self, expectation):
-        \"\"\"Load the expected output.\"\"\"
-        self.output_monitors[0].load_monitor(expectation)
-
-<<<<<<< HEAD
+
+    tb.load_drivers(in_tensors)
+    tb.load_monitors(exp_out)
+
     await Timer(100, units="us")
     tb.end_checks()
-=======
-    def all_monitors_empty(self):
-        \"\"\"Assert that all monitor expectation queues are drained.\"\"\"
-        for mon in self.output_monitors:
-            if not mon.exp_queue.empty():
-                return False
-        return True
-""".strip()
-    return testbench_template
->>>>>>> 7b5672a0
-
-
-def _emit_cocotb_test(graph, project_dir: Path, trace: bool):
-    tb_dir = project_dir / "hardware" / "test" / "mase_top_tb"
-
+
+
+def _emit_cocotb_test(graph):
     test_template = f"""
-import torch
-from pathlib import Path
-
 import cocotb
-from cocotb.triggers import Timer
-
-from mase_cocotb.runner import simulate_pass
-{_emit_cocotb_tb_str(graph, tb_dir)}
-
-
-<<<<<<< HEAD
+
+{inspect.getsource(test)}
+"""
+
+    tb_path = Path.home() / ".mase" / "top" / "hardware" / "test" / "mase_top_tb"
+    tb_path.mkdir(parents=True, exist_ok=True)
+    with open(tb_path / "test.py", "w") as f:
+        f.write(test_template)
+
 
 def _emit_cocotb_tb(graph):
     class MaseGraphTB(Testbench):
@@ -449,30 +189,6 @@
         dill.dump(cls_obj, file)
     with open(tb_path / "__init__.py", "w") as file:
         file.write("from .test import test")
-=======
-@cocotb.test()
-async def test(dut):
-    tb = MaseGraphTB(dut)
-    await tb.initialize()
-    in_tensors = tb.generate_inputs(batches=3)
-    recon_in = tb.reconstruct(in_tensors)
-    model_out = tb.model(*list(recon_in.values()))
-    mon_exp = tb.output_processing(model_out)
-
-    tb.load_drivers(in_tensors)
-    tb.load_monitors(mon_exp)
-
-    await Timer(1000, units="us")
-    assert tb.all_monitors_empty()
-
-
-if __name__ == "__main__":
-    simulate_pass(Path("{project_dir}"), trace={trace})
-"""
-
-    with open(tb_dir / "test.py", "w") as f:
-        f.write(test_template)
->>>>>>> 7b5672a0
 
 
 def emit_cocotb_transform_pass(graph, pass_args={}):
@@ -496,12 +212,10 @@
         if "project_dir" in pass_args.keys()
         else Path.home() / ".mase" / "top"
     )
+
     init_project(project_dir)
 
-    tb_dir = project_dir / "hardware" / "test" / "mase_top_tb"
-    tb_dir.mkdir(parents=True, exist_ok=True)
-
-    trace_waves = pass_args.get("trace", False)
-    _emit_cocotb_test(graph, project_dir, trace_waves)
+    _emit_cocotb_test(graph)
+    _emit_cocotb_tb(graph)
 
     return graph, None