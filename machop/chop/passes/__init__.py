--- conflicted
+++ resolved
@@ -30,13 +30,9 @@
     emit_bram_transform_pass,
     emit_internal_rtl_transform_pass,
     emit_cocotb_transform_pass,
-<<<<<<< HEAD
     tensorrt_calibrate_transform_pass,
     tensorrt_fine_tune_transform_pass,
     tensorrt_fake_quantize_transform_pass,
 )
-=======
-)
 from .module.analysis import calculate_avg_bits_module_analysis_pass
-from .module.transforms import quantize_module_transform_pass
->>>>>>> 4548c3fb
+from .module.transforms import quantize_module_transform_pass