--- conflicted
+++ resolved
@@ -31,13 +31,10 @@
     emit_bram_transform_pass,
     emit_internal_rtl_transform_pass,
     emit_cocotb_transform_pass,
-<<<<<<< HEAD
     raise_granularity_transform_pass,
-=======
     tensorrt_calibrate_transform_pass,
     tensorrt_fine_tune_transform_pass,
     tensorrt_fake_quantize_transform_pass,
->>>>>>> 32487d0d
 )
 from .module.analysis import calculate_avg_bits_module_analysis_pass
 from .module.transforms import quantize_module_transform_pass
