from . import graph
from . import module

from .graph.analysis import (
    add_common_metadata_analysis_pass,
    add_hardware_metadata_analysis_pass,
    add_software_metadata_analysis_pass,
    init_metadata_analysis_pass,
    profile_statistics_analysis_pass,
    report_graph_analysis_pass,
    report_node_hardware_type_analysis_pass,
    report_node_meta_param_analysis_pass,
    report_node_shape_analysis_pass,
    report_node_type_analysis_pass,
    verify_common_metadata_analysis_pass,
    run_cosim_analysis_pass,
    get_synthesis_results,
)
from .graph.transforms import (
    prune_transform_pass,
    # prune_unwrap_transform_pass,
    quantize_transform_pass,
    summarize_quantization_analysis_pass,
    conv_bn_fusion_transform_pass,
    logicnets_fusion_transform_pass,
    onnx_annotate_transform_pass,
    partition_to_multi_device_transform_pass,
    emit_verilog_top_transform_pass,
    emit_bram_transform_pass,
    emit_internal_rtl_transform_pass,
    emit_cocotb_transform_pass,
<<<<<<< HEAD
    quantize_tensorrt_transform_pass,
    test_quantize_tensorrt_transform_pass,
    mixed_precision_transform_pass,
    test_trt_engine,
    evaluate_pytorch_model_pass,
    graph_to_trt_pass
)
=======
)
from .module.analysis import calculate_avg_bits_module_analysis_pass
from .module.transforms import quantize_module_transform_pass
>>>>>>> 4548c3fb
<|MERGE_RESOLUTION|>--- conflicted
+++ resolved
@@ -29,7 +29,6 @@
     emit_bram_transform_pass,
     emit_internal_rtl_transform_pass,
     emit_cocotb_transform_pass,
-<<<<<<< HEAD
     quantize_tensorrt_transform_pass,
     test_quantize_tensorrt_transform_pass,
     mixed_precision_transform_pass,
@@ -37,8 +36,5 @@
     evaluate_pytorch_model_pass,
     graph_to_trt_pass
 )
-=======
-)
 from .module.analysis import calculate_avg_bits_module_analysis_pass
-from .module.transforms import quantize_module_transform_pass
->>>>>>> 4548c3fb
+from .module.transforms import quantize_module_transform_pass