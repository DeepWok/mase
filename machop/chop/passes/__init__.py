--- conflicted
+++ resolved
@@ -28,12 +28,7 @@
     emit_verilog_top_transform_pass,
     emit_bram_transform_pass,
     emit_internal_rtl_transform_pass,
-<<<<<<< HEAD
     emit_verilog_tb_transform_pass,
 )
-=======
-    emit_cocotb_transform_pass,
-)
 from .module.analysis import calculate_avg_bits_module_analysis_pass
-from .module.transforms import quantize_module_transform_pass
->>>>>>> 4548c3fb
+from .module.transforms import quantize_module_transform_pass