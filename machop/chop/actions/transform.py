--- conflicted
+++ resolved
@@ -23,16 +23,15 @@
 from chop.tools.get_input import InputGenerator, get_cf_args, get_dummy_input
 from chop.tools.utils import device
 
-<<<<<<< HEAD
 from chop.actions import train, test
 import torchvision
 import torchvision.transforms as transforms
 import heapq
 import collections
-=======
+
 from chop.passes.graph.transforms import metadata_value_type_cast_transform_pass
 from chop.passes.module import PASSES as MODULE_PASSES
->>>>>>> 4548c3fb
+
 
 
 logger = logging.getLogger(__name__)
@@ -55,17 +54,17 @@
     save_dir: str = None,
     load_name: str = None,
     load_type: str = None,
-<<<<<<< HEAD
+
 ):  
     model = pre_transform_load(load_name=load_name, load_type=load_type, model=model.to('cuda'))
-=======
+
     accelerator: str = "auto",
 ):
     accelerator = parse_accelerator(accelerator)
     model = pre_transform_load(load_name=load_name, load_type=load_type, model=model)
     model.to(accelerator)
 
->>>>>>> 4548c3fb
+
     config = load_config(config)
     transform_config = config["transform"]
     style = transform_config.get("style", "graph")
