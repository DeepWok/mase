import os
from copy import deepcopy
from pathlib import Path
import logging

import torch
from chop.passes.graph import PASSES
from chop.passes.graph.analysis import (
    add_common_metadata_analysis_pass,
    add_software_metadata_analysis_pass,
    init_metadata_analysis_pass,
)
from chop.ir.graph.mase_graph import MaseGraph
from chop.passes.graph.interface import (
    load_mase_graph_interface_pass,
    save_mase_graph_interface_pass,
)
from chop.passes.graph.utils import deepcopy_mase_graph
from chop.tools.checkpoint_load import load_model
from chop.tools.config_load import load_config
from chop.tools.get_input import InputGenerator, get_cf_args, get_dummy_input
from chop.tools.utils import parse_accelerator, to_numpy_if_tensor

from chop.passes.graph.transforms import metadata_value_type_cast_transform_pass
<<<<<<< HEAD

from chop.passes.module import PASSES as MODULE_PASSES
=======
>>>>>>> 36ab7cdd

logger = logging.getLogger(__name__)


def pre_transform_load(load_name: str, load_type: str, model: torch.nn.Module):
    if load_name is not None and load_type in ["pt", "pl"]:
        model = load_model(load_name=load_name, load_type=load_type, model=model)
    return model


def transform(
    model: torch.nn.Module,
    model_info,
    model_name,
    data_module,
    task: str,
    config: str,
    save_dir: str = None,
    load_name: str = None,
    load_type: str = None,
    accelerator: str = "auto",
):
    accelerator = parse_accelerator(accelerator)
    model = pre_transform_load(load_name=load_name, load_type=load_type, model=model)
    model.to(accelerator)
<<<<<<< HEAD

=======
>>>>>>> 36ab7cdd
    config = load_config(config)
    transform_config = config["transform"]
    style = transform_config.get("style", "graph")
    if style == "graph":
        transform_graph(
            model=model,
            model_info=model_info,
            model_name=model_name,
            data_module=data_module,
            task=task,
            config=config,
            save_dir=save_dir,
            load_name=load_name,
            load_type=load_type,
            accelerator=accelerator,
        )
    elif style == "module":
        transform_module(
            model=model,
            model_info=model_info,
            model_name=model_name,
            data_module=data_module,
            task=task,
            config=config,
            save_dir=save_dir,
            load_name=load_name,
            load_type=load_type,
            accelerator=accelerator,
        )
    else:
        raise ValueError(f"Style {style} is not supported!")


def transform_module(
    model: torch.nn.Module,
    model_info,
    model_name,
    data_module,
    task: str,
    config: str,
    save_dir: str = None,
    load_name: str = None,
    load_type: str = None,
    accelerator: str = "auto",
):
    accelerator = parse_accelerator(accelerator)
    model = pre_transform_load(load_name=load_name, load_type=load_type, model=model)
    model.to(accelerator)
    save_dir = Path(save_dir)
    save_dir.mkdir(parents=True, exist_ok=True)

    if load_name is not None:
        model = load_model(load_name, load_type=load_type, model=model)
        logger.info(f"'{load_type}' checkpoint loaded before training")

    pass_config = config["passes"]

    for pass_name, pass_config in pass_config.items():
        pass_name: str
        pass_config: dict
        match pass_name:
            case _:
                my_pass = MODULE_PASSES[pass_name]
                model = my_pass(model, pass_args=pass_config)

    if save_dir is not None:
        transformed_ckpt = save_dir / "transformed_ckpt"
        state_dict_ckpt = os.path.join(transformed_ckpt, "state_dict.pt")
        transformed_ckpt.mkdir(parents=True, exist_ok=True)
        state_dict = model.state_dict()
        torch.save(state_dict, state_dict_ckpt)
        logger.info(f"model saved at {state_dict_ckpt}")
    return model


def transform_graph(
    model: torch.nn.Module,
    model_info,
    model_name,
    data_module,
    task: str,
    config: str,
    save_dir: str = None,
    load_name: str = None,
    load_type: str = None,
    accelerator: str = "auto",
):
    accelerator = parse_accelerator(accelerator)
    model = pre_transform_load(load_name=load_name, load_type=load_type, model=model)
    model.to(accelerator)
    save_dir = Path(save_dir)
    save_dir.mkdir(parents=True, exist_ok=True)
    # concrete forward args for freezing dynamic control flow in forward pass
    if "cf_args" not in config:
        cf_args = get_cf_args(model_info=model_info, task=task, model=model)
    else:
        cf_args = config["cf_args"]

    # graph generation
    graph = MaseGraph(model=model, cf_args=cf_args)
    # graph_metadata = Mase
    graph, _ = init_metadata_analysis_pass(graph, pass_args=None)
    # logger.info(f"graph: {graph.fx_graph}")

    # create or load metadata.parameters and mase_graph.model
    if load_name is not None and load_type == "mz":
        graph, _ = load_mase_graph_interface_pass(graph, pass_args=load_name)
    else:
        dummy_in = get_dummy_input(
            model_info=model_info,
            data_module=data_module,
            task=task,
            device=accelerator,
        )
        if len(graph.model.additional_inputs) > 0:
            dummy_in = dummy_in | graph.model.additional_inputs
        graph, _ = add_common_metadata_analysis_pass(
            graph, pass_args={"dummy_in": dummy_in}
        )
        graph, _ = add_software_metadata_analysis_pass(graph, pass_args=None)

    pass_config = config["passes"]

    for pass_name, pass_config in pass_config.items():
        pass_name: str
        pass_config: dict
        match pass_name:
            case "quantize":
                pass_save_dir = save_dir / "quantize"
                graph, _ = metadata_value_type_cast_transform_pass(
                    graph, pass_args={"fn": to_numpy_if_tensor}
                )
                ori_graph = deepcopy_mase_graph(graph)
                graph, _ = PASSES["quantize"](graph, pass_args=pass_config)
                PASSES["summarize_quantization"](
                    ori_graph, graph, save_dir=pass_save_dir
                )
            case "profile_statistics":
                input_generator = InputGenerator(
                    model_info=model_info,
                    data_module=data_module,
                    task=task,
                    which_dataloader="train",
                )
                pass_config["input_generator"] = input_generator
                graph, _ = PASSES[pass_name](graph, pass_args=pass_config)
            case "report_graph":
                pass_file_name = pass_config.get(
                    "file_name", save_dir / "report_graph.txt"
                )
                graph, _ = PASSES[pass_name](graph, file_name=pass_file_name)
            case "report_node_type":
                graph, _ = PASSES[pass_name](graph, pass_args=None)
            case "report_node_meta_param":
                # {"save_path": ..., "which": "all"|["common", "hardware", "software"]}
                pass_save_path = pass_config.get("save_path", save_dir / "report")
                pass_config["save_path"] = pass_save_path
                graph, _ = PASSES[pass_name](graph, pass_args=pass_config)
            case "report_node_shape":
                graph, _ = PASSES[pass_name](graph, pass_args=None)
            case "report_node_type":
                graph, _ = PASSES[pass_name](graph, pass_args=None)
            case "report_node_hardware_type":
                graph, _ = PASSES[pass_name](graph, pass_args=None)
            case "report_node_shape":
                graph, _ = PASSES[pass_name](graph, pass_args=None)
            case "report_node_type":
                graph, _ = PASSES[pass_name](graph, pass_args=None)
            case "load_mase_graph":
                pass_load_dir = pass_config["load_dir"]
                graph, _ = PASSES[pass_name](graph, pass_args=pass_load_dir)
            case "load_node_meta_param":
                pass_load_path = pass_config["load_path"]
                graph, _ = PASSES[pass_name](graph, pass_args=pass_load_path)
            case "save_mase_graph":
                pass_save_dir = pass_config.get(
                    "save_dir", save_dir / "saved_mase_graph"
                )
                graph, _ = PASSES[pass_name](graph, pass_args=pass_save_dir)
            case "save_node_meta_param":
                pass_save_path = pass_config.get(
                    "save_path", save_dir / "saved_node_meta_param"
                )
                graph, _ = PASSES[pass_name](graph, pass_args=pass_save_path)
            case "prune":
                # NOTE: The input generator is only used for when the user wants to
                # enforce or observe activation sparsity. Otherwise, it's ignored.
                # We use the validation dataloader as that doesn't shuffle the input
                # data. This determinism helps establish a fair ground in draw
                # layer-wise comparisons between activation pruning strategies.
                input_generator = InputGenerator(
                    model_info=model_info,
                    data_module=data_module,
                    task=task,
                    which_dataloader="val",
                )
                pass_config["model_name"] = model_name
                pass_config["input_generator"] = input_generator
                prune_save_dir = save_dir / "prune"
                prune_save_dir.mkdir(parents=True, exist_ok=True)
                graph, _ = PASSES[pass_name](
                    graph,
                    save_dir=prune_save_dir,
                    config=pass_config,
                )
            case "remove_prune_wrappers":
                # Removes the pruning-related hooks and makes pruning permanent
                graph, _ = PASSES[pass_name](graph, pass_args=None)
            case "conv_bn_fusion":
                graph, _ = PASSES[pass_name](graph, pass_args=None)
            case "logicnets_fusion":
                graph, _ = PASSES[pass_name](graph, pass_args=pass_config)
            case "onnx_annotate":
                onnx_dir = save_dir / "onnx"
                onnx_dir.mkdir(parents=True, exist_ok=True)
                kwargs = {
                    "save_path": onnx_dir,
                    "data_path": pass_config["data_path"],
                }
                graph, _ = PASSES[pass_name](graph, **kwargs)
            case _:
                my_pass = PASSES[pass_name]
                graph, _ = my_pass(graph, pass_args=pass_config)

        assert isinstance(
            graph, MaseGraph
        ), f"Return type of {pass_name} must be MaseGraph, got {type(graph)}"

    if save_dir is not None:
        transformed_ckpt = save_dir / "transformed_ckpt"
        transformed_ckpt.mkdir(parents=True, exist_ok=True)
        graph, _ = metadata_value_type_cast_transform_pass(
            graph, pass_args={"fn": to_numpy_if_tensor}
        )
        save_mase_graph_interface_pass(graph, pass_args=transformed_ckpt)
    return graph<|MERGE_RESOLUTION|>--- conflicted
+++ resolved
@@ -22,11 +22,7 @@
 from chop.tools.utils import parse_accelerator, to_numpy_if_tensor
 
 from chop.passes.graph.transforms import metadata_value_type_cast_transform_pass
-<<<<<<< HEAD
-
 from chop.passes.module import PASSES as MODULE_PASSES
-=======
->>>>>>> 36ab7cdd
 
 logger = logging.getLogger(__name__)
 
@@ -52,10 +48,7 @@
     accelerator = parse_accelerator(accelerator)
     model = pre_transform_load(load_name=load_name, load_type=load_type, model=model)
     model.to(accelerator)
-<<<<<<< HEAD
-
-=======
->>>>>>> 36ab7cdd
+
     config = load_config(config)
     transform_config = config["transform"]
     style = transform_config.get("style", "graph")
