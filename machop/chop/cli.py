--- conflicted
+++ resolved
@@ -287,18 +287,16 @@
             "log_every_n_steps": self.args.log_every_n_steps,
         }
 
-<<<<<<< HEAD
         scheduler_args = {
             "t_max": self.args.t_max,
             "eta_min": self.args.eta_min,
         }
-=======
+
         if self.args.to_debug:
             # we give a very short number of batches for both train and val
             plt_trainer_args["limit_train_batches"] = 5
             plt_trainer_args["limit_val_batches"] = 5
             plt_trainer_args["limit_test_batches"] = 5
->>>>>>> 4548c3fb
 
         # Load from a checkpoint!
         load_name = None
