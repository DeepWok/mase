--- conflicted
+++ resolved
@@ -6,9 +6,7 @@
 dependencies:
   - python=3.10.6
   - pip
-<<<<<<< HEAD
   - verible
-=======
   - pip:
     - lightning
     - transformers
@@ -56,5 +54,4 @@
     - einops
     # doc
     - sphinx
-    - sphinx-rtd-theme
->>>>>>> 369250ed
+    - sphinx-rtd-theme