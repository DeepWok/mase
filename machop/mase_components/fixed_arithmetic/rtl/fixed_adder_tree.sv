`timescale 1ns / 1ps
module fixed_adder_tree #(
    parameter IN_SIZE   = 2,
    parameter IN_WIDTH  = 32,
    parameter OUT_WIDTH = $clog2(IN_SIZE) + IN_WIDTH
) (
    /* verilator lint_off UNUSEDSIGNAL */
    input  logic                 clk,
    input  logic                 rst,
    /* verilator lint_on UNUSEDSIGNAL */
    input  logic [ IN_WIDTH-1:0] data_in       [IN_SIZE-1:0],
    input  logic                 data_in_valid,
    output logic                 data_in_ready,
    output logic [OUT_WIDTH-1:0] data_out,
    output logic                 data_out_valid,
    input  logic                 data_out_ready
);

  localparam LEVELS = $clog2(IN_SIZE);

  initial begin
    assert (IN_SIZE > 0);
  end

generate
  if (LEVELS == 0) begin : gen_skip_adder_tree

    assign data_out = data_in[0];
    assign data_out_valid = data_in_valid;
    assign data_in_ready = data_out_ready;

  end else begin : gen_adder_tree

    // data & sum wires are oversized on purpose for vivado.
    logic [OUT_WIDTH*IN_SIZE-1:0] data [LEVELS:0];
    logic [OUT_WIDTH*IN_SIZE-1:0] sum [LEVELS-1:0];
    logic valid [IN_SIZE-1:0];
    logic ready [IN_SIZE-1:0];

    // Generate adder for each layer
    for (genvar i = 0; i < LEVELS; i++) begin : level

      localparam LEVEL_IN_SIZE = (IN_SIZE + ((1 << i) - 1)) >> i;
      localparam LEVEL_OUT_SIZE = (LEVEL_IN_SIZE + 1) / 2;
      localparam LEVEL_IN_WIDTH = IN_WIDTH + i;
      localparam LEVEL_OUT_WIDTH = LEVEL_IN_WIDTH + 1;

      fixed_adder_tree_layer #(
          .IN_SIZE (LEVEL_IN_SIZE),
          .IN_WIDTH(LEVEL_IN_WIDTH)
      ) layer (
          .data_in (data[i]), // flattened LEVEL_IN_SIZE * LEVEL_IN_WIDTH
          .data_out(sum[i]) // flattened LEVEL_OUT_SIZE * LEVEL_OUT_WIDTH
      );

      skid_buffer #(
          .DATA_WIDTH(LEVEL_OUT_SIZE * LEVEL_OUT_WIDTH)
      ) register_slice (
          .clk           (clk),
          .rst           (rst),
          .data_in       (sum[i]),
          .data_in_valid (valid[i]),
          .data_in_ready (ready[i]),
          .data_out      (data[i+1]),
          .data_out_valid(valid[i+1]),
          .data_out_ready(ready[i+1])
      );

    end

    for (genvar i = 0; i < IN_SIZE; i++) begin : gen_input_assign
      assign data[0][(i+1)*IN_WIDTH-1 : i*IN_WIDTH] = data_in[i];
    end

    assign valid[0] = data_in_valid;
    assign data_in_ready = ready[0];

    assign data_out = data[LEVELS][OUT_WIDTH-1:0];
    assign data_out_valid = valid[LEVELS];
    assign ready[LEVELS] = data_out_ready;

  end
endgenerate

<<<<<<< HEAD
  // it will zero-extend automatically
  for (genvar j = 0; j < IN_SIZE; j++) begin : layer_0
    assign vars[0].data[j] = data_in[j];
  end
  assign vars[0].valid = data_in_valid;
  assign data_in_ready = vars[0].ready;

  assign data_out = vars[LEVELS].data[0];
  assign data_out_valid = vars[LEVELS].valid;
  assign vars[LEVELS].ready = data_out_ready;
=======
>>>>>>> a27bb82e

endmodule<|MERGE_RESOLUTION|>--- conflicted
+++ resolved
@@ -82,18 +82,5 @@
   end
 endgenerate
 
-<<<<<<< HEAD
-  // it will zero-extend automatically
-  for (genvar j = 0; j < IN_SIZE; j++) begin : layer_0
-    assign vars[0].data[j] = data_in[j];
-  end
-  assign vars[0].valid = data_in_valid;
-  assign data_in_ready = vars[0].ready;
-
-  assign data_out = vars[LEVELS].data[0];
-  assign data_out_valid = vars[LEVELS].valid;
-  assign vars[LEVELS].ready = data_out_ready;
-=======
->>>>>>> a27bb82e
 
 endmodule