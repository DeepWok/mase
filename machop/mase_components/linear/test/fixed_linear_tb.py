#!/usr/bin/env python3

import os

import torch
import logging
from functools import partial

import cocotb
from cocotb.log import SimLog
from cocotb.triggers import Timer

from mase_cocotb.testbench import Testbench
from mase_cocotb.interfaces.streaming import StreamDriver, StreamMonitor, ErrorThresholdStreamMonitor
from mase_cocotb.runner import mase_runner

# from mase_cocotb import Testbench, StreamDriver, StreamMonitor, mase_runner
from chop.passes.graph.transforms.quantize.quantized_modules import LinearInteger
from chop.passes.graph.transforms.quantize.quantizers import integer_quantizer


class LinearTB(Testbench):
    def __init__(self, dut) -> None:
        super().__init__(dut, dut.clk, dut.rst)

        if not hasattr(self, "log"):
            self.log = SimLog("%s" % (type(self).__qualname__))
            self.log.setLevel(logging.DEBUG)

        self.data_in_0_driver = StreamDriver(
            dut.clk, dut.data_in_0, dut.data_in_0_valid, dut.data_in_0_ready
        )
        self.weight_driver = StreamDriver(
            dut.clk, dut.weight, dut.weight_valid, dut.weight_ready
        )

        if self.get_parameter("HAS_BIAS") == 1:
            self.bias_driver = StreamDriver(
                dut.clk, dut.bias, dut.bias_valid, dut.bias_ready
            )
            self.bias_driver.log.setLevel(logging.DEBUG)

        # self.data_out_0_monitor = StreamMonitor(
        #     dut.clk,
        #     dut.data_out_0,
        #     dut.data_out_0_valid,
        #     dut.data_out_0_ready,
        #     check=True,
        # )

        self.data_out_0_monitor = ErrorThresholdStreamMonitor(
            dut.clk,
            dut.data_out_0,
            dut.data_out_0_valid,
            dut.data_out_0_ready,
            width=self.get_parameter("DATA_OUT_0_PRECISION_0"),
            signed=True,
            error_bits=1,
            check=True,
        )

        # Model
        self.model = LinearInteger(
            in_features=self.get_parameter("DATA_IN_0_TENSOR_SIZE_DIM_0"),
            out_features=self.get_parameter("DATA_OUT_0_TENSOR_SIZE_DIM_0"),
            bias=True if self.get_parameter("HAS_BIAS") == 1 else False,
            config={
                "data_in_width": self.get_parameter("DATA_IN_0_PRECISION_0"),
                "data_in_frac_width": self.get_parameter("DATA_IN_0_PRECISION_1"),
                "weight_width": self.get_parameter("WEIGHT_PRECISION_0"),
                "weight_frac_width": self.get_parameter("WEIGHT_PRECISION_1"),
                "bias_width": self.get_parameter("BIAS_PRECISION_0"),
                "bias_frac_width": self.get_parameter("BIAS_PRECISION_1"),
            },
        )

        # Set verbosity of driver and monitor loggers to debug
        self.data_in_0_driver.log.setLevel(logging.DEBUG)
        self.weight_driver.log.setLevel(logging.DEBUG)
        self.data_out_0_monitor.log.setLevel(logging.DEBUG)

    def generate_inputs(self):
        return torch.randn((1, self.model.in_features))

    def preprocess_tensor(self, tensor, config, parallelism):
        if len(tensor.shape) == 1:
            tensor = tensor.unsqueeze(0)

        # Quantize
        quantizer = partial(integer_quantizer, **config)
        q_tensor = quantizer(tensor)
        self.log.debug(f"Quantized tensor: {q_tensor}")

        # Convert to integer format
        q_tensor = (q_tensor * 2 ** config["frac_width"]).int()
        self.log.debug(f"Tensor in integer format: {q_tensor}")

        # Split into chunks according to parallelism in each dimension
        # parallelism[0]: along rows, parallelism[1]: along columns
        dim_0_split = q_tensor.split(parallelism[0], dim=0)
        dim_1_split = [x.split(parallelism[1], dim=1) for x in dim_0_split]
        blocks = []
        # Flatten the list of blocks
        for i in range(len(dim_1_split)):
            for j in range(len(dim_1_split[i])):
                blocks.append(dim_1_split[i][j].flatten().tolist())
        return blocks

    async def run_test(self):
        await self.reset()
        self.log.info(f"Reset finished")
        self.data_out_0_monitor.ready.value = 1

        inputs = self.generate_inputs()
        exp_out = self.model(inputs)

        # * Load the inputs driver
        self.log.info(f"Processing inputs: {inputs}")
        inputs = self.preprocess_tensor(
            tensor=inputs,
            config={
                "width": self.get_parameter("DATA_IN_0_PRECISION_0"),
                "frac_width": self.get_parameter("DATA_IN_0_PRECISION_1"),
            },
            parallelism=[
                self.get_parameter("DATA_IN_0_PARALLELISM_DIM_1"),
                self.get_parameter("DATA_IN_0_PARALLELISM_DIM_0"),
            ],
        )
        self.data_in_0_driver.load_driver(inputs)

        # * Load the weights driver
        if self.get_parameter("WEIGHTS_PRE_TRANSPOSED") == 1:
            weights = self.model.weight.transpose(0, 1)
        else:
            weights = self.model.weight

        self.log.info(f"Processing weights: {weights}")
        weights = self.preprocess_tensor(
            tensor=weights,
            config={
                "width": self.get_parameter("WEIGHT_PRECISION_0"),
                "frac_width": self.get_parameter("WEIGHT_PRECISION_1"),
            },
            parallelism=[
                self.get_parameter("WEIGHT_PARALLELISM_DIM_1"),
                self.get_parameter("WEIGHT_PARALLELISM_DIM_0"),
            ],
        )
        self.weight_driver.load_driver(weights)

        # * Load the bias driver
        if self.get_parameter("HAS_BIAS") == 1:
            bias = self.model.bias
            self.log.info(f"Processing bias: {bias}")
            bias = self.preprocess_tensor(
                tensor=bias,
                config={
                    "width": self.get_parameter("BIAS_PRECISION_0"),
                    "frac_width": self.get_parameter("BIAS_PRECISION_1"),
                },
                parallelism=[
                    self.get_parameter("BIAS_PARALLELISM_DIM_1"),
                    self.get_parameter("BIAS_PARALLELISM_DIM_0"),
                ],
            )
            self.bias_driver.load_driver(bias)

        # * Load the output monitor
        self.log.info(f"Processing outputs: {exp_out}")
        outs = self.preprocess_tensor(
            tensor=exp_out,
            config={
                "width": self.get_parameter("DATA_OUT_0_PRECISION_0"),
                "frac_width": self.get_parameter("DATA_OUT_0_PRECISION_1"),
            },
            parallelism=[
                self.get_parameter("DATA_OUT_0_PARALLELISM_DIM_1"),
                self.get_parameter("DATA_OUT_0_PARALLELISM_DIM_0"),
            ],
        )
        self.data_out_0_monitor.load_monitor(outs)

        await Timer(1, units="ms")
        assert self.data_out_0_monitor.exp_queue.empty()


@cocotb.test()
<<<<<<< HEAD
async def cocotb_test(dut):
    tb = LinearTB(dut)
    await tb.run_test()


def get_fixed_linear_config(kwargs={}):
    config = {
        "HAS_BIAS": 0,
        "WEIGHTS_PRE_TRANSPOSED": 1,
        "DATA_IN_0_TENSOR_SIZE_DIM_0": 20,
        "DATA_IN_0_PARALLELISM_DIM_0": 4,
        "WEIGHT_TENSOR_SIZE_DIM_0": 20,
        "WEIGHT_TENSOR_SIZE_DIM_1": 20,
        "WEIGHT_PARALLELISM_DIM_0": 4,
        "WEIGHT_PARALLELISM_DIM_1": 4,
        "BIAS_TENSOR_SIZE_DIM_0": 20,
        "BIAS_PARALLELISM_DIM_0": 4,
    }
    config.update(kwargs)
    return config


def test_fixed_linear_smoke():
    """
    Some quick tests to check if the module is working.
    """
=======
async def cocotb_test_20x20(dut):
    tb = LinearTB(dut, in_features=20, out_features=20)
    await tb.run_test()


import pytest


@pytest.mark.skip(reason="Needs to be fixed.")
def test_fixed_linear():
>>>>>>> 984a64ff
    mase_runner(
        trace=True,
        module_param_list=[
            get_fixed_linear_config(),
            get_fixed_linear_config({"WEIGHTS_PRE_TRANSPOSED": 0}),
            get_fixed_linear_config({"HAS_BIAS": 1}),
            get_fixed_linear_config({"HAS_BIAS": 1, "WEIGHTS_PRE_TRANSPOSED": 0}),
        ],
    )


<<<<<<< HEAD
def test_fixed_linear_regression():
    """
    More extensive tests to check realistic parameter sizes.
    """
    mase_runner(
        trace=True,
        module_param_list=[
            get_fixed_linear_config(
                {
                    "DATA_IN_0_TENSOR_SIZE_DIM_0": 768,
                    "DATA_IN_0_PARALLELISM_DIM_0": 32,
                    "WEIGHT_TENSOR_SIZE_DIM_0": 768,
                    "WEIGHT_TENSOR_SIZE_DIM_1": 768,
                    "WEIGHT_PARALLELISM_DIM_0": 32,
                    "WEIGHT_PARALLELISM_DIM_1": 32,
                    "BIAS_TENSOR_SIZE_DIM_0": 768,
                    "BIAS_PARALLELISM_DIM_0": 32,
                }
            ),
            get_fixed_linear_config(
                {
                    "HAS_BIAS": 1,
                    "WEIGHTS_PRE_TRANSPOSED": 0,
                    "DATA_IN_0_TENSOR_SIZE_DIM_0": 768,
                    "DATA_IN_0_PARALLELISM_DIM_0": 32,
                    "WEIGHT_TENSOR_SIZE_DIM_0": 768,
                    "WEIGHT_TENSOR_SIZE_DIM_1": 768,
                    "WEIGHT_PARALLELISM_DIM_0": 32,
                    "WEIGHT_PARALLELISM_DIM_1": 32,
                    "BIAS_TENSOR_SIZE_DIM_0": 768,
                    "BIAS_PARALLELISM_DIM_0": 32,
                }
            ),
        ],
    )


if __name__ == "__main__":
    test_fixed_linear_smoke()
    # test_fixed_linear_regression()
=======
if __name__ == "__main__":
    test_fixed_linear()
>>>>>>> 984a64ff
<|MERGE_RESOLUTION|>--- conflicted
+++ resolved
@@ -11,7 +11,11 @@
 from cocotb.triggers import Timer
 
 from mase_cocotb.testbench import Testbench
-from mase_cocotb.interfaces.streaming import StreamDriver, StreamMonitor, ErrorThresholdStreamMonitor
+from mase_cocotb.interfaces.streaming import (
+    StreamDriver,
+    StreamMonitor,
+    ErrorThresholdStreamMonitor,
+)
 from mase_cocotb.runner import mase_runner
 
 # from mase_cocotb import Testbench, StreamDriver, StreamMonitor, mase_runner
@@ -186,7 +190,6 @@
 
 
 @cocotb.test()
-<<<<<<< HEAD
 async def cocotb_test(dut):
     tb = LinearTB(dut)
     await tb.run_test()
@@ -213,18 +216,6 @@
     """
     Some quick tests to check if the module is working.
     """
-=======
-async def cocotb_test_20x20(dut):
-    tb = LinearTB(dut, in_features=20, out_features=20)
-    await tb.run_test()
-
-
-import pytest
-
-
-@pytest.mark.skip(reason="Needs to be fixed.")
-def test_fixed_linear():
->>>>>>> 984a64ff
     mase_runner(
         trace=True,
         module_param_list=[
@@ -236,7 +227,6 @@
     )
 
 
-<<<<<<< HEAD
 def test_fixed_linear_regression():
     """
     More extensive tests to check realistic parameter sizes.
@@ -276,8 +266,4 @@
 
 if __name__ == "__main__":
     test_fixed_linear_smoke()
-    # test_fixed_linear_regression()
-=======
-if __name__ == "__main__":
-    test_fixed_linear()
->>>>>>> 984a64ff
+    # test_fixed_linear_regression()