--- conflicted
+++ resolved
@@ -1,6 +1,5 @@
 `timescale 1ns / 1ps
 
-<<<<<<< HEAD
 /*
  *
  * The fixed_linear module implements torch.nn.functional.linear, which
@@ -17,9 +16,6 @@
  */
 
 module fixed_linear # (
-=======
-module fixed_linear #(
->>>>>>> 34dacf4f
     /* verilator lint_off UNUSEDPARAM */
     parameter HAS_BIAS = 1,
     parameter WEIGHTS_PRE_TRANSPOSED = 0,
@@ -37,11 +33,7 @@
     parameter WEIGHT_TENSOR_SIZE_DIM_0 = 32,
     parameter WEIGHT_TENSOR_SIZE_DIM_1 = 1,
     parameter WEIGHT_PARALLELISM_DIM_0 = 4,
-<<<<<<< HEAD
     parameter WEIGHT_PARALLELISM_DIM_1 = 4,
-=======
-    parameter WEIGHT_PARALLELISM_DIM_1 = 4,  // must equal DATA_IN_0_PARALLELISM_DIM_0
->>>>>>> 34dacf4f
 
     parameter DATA_OUT_0_PRECISION_0 = DATA_IN_0_PRECISION_0 + WEIGHT_PRECISION_0 + $clog2(
         DATA_IN_0_TENSOR_SIZE_DIM_0
@@ -70,15 +62,9 @@
     output logic data_in_0_ready,
 
     // input port for weight
-<<<<<<< HEAD
     input logic [WEIGHT_PRECISION_0-1:0] weight [WEIGHT_PARALLELISM_DIM_0 * WEIGHT_PARALLELISM_DIM_1-1:0],
     input logic weight_valid,
     output logic weight_ready,
-=======
-    input [WEIGHT_PRECISION_0-1:0] weight[WEIGHT_PARALLELISM_DIM_0 * WEIGHT_PARALLELISM_DIM_1-1:0],
-    input weight_valid,
-    output weight_ready,
->>>>>>> 34dacf4f
 
     /* verilator lint_off UNUSEDSIGNAL */
     input logic [BIAS_PRECISION_0-1:0] bias [BIAS_PARALLELISM_DIM_0 * BIAS_PARALLELISM_DIM_1 -1:0],
@@ -91,7 +77,6 @@
     input logic data_out_0_ready
 );
 
-<<<<<<< HEAD
 initial begin
     assert (BIAS_PARALLELISM_DIM_0 == DATA_OUT_0_PARALLELISM_DIM_0)
     else $fatal("Input bias and output data must have the same parallelism.");
@@ -238,46 +223,5 @@
     assign data_out_0_valid = matmul_out_valid;
     assign matmul_out_ready = data_out_0_ready;
 end
-=======
-  matmul #(
-      // Total dimensions
-      .A_TOTAL_DIM0(DATA_IN_0_TENSOR_SIZE_DIM_0),
-      .A_TOTAL_DIM1(DATA_IN_0_TENSOR_SIZE_DIM_1),
-      .B_TOTAL_DIM0(WEIGHT_TENSOR_SIZE_DIM_0),
-      .B_TOTAL_DIM1(WEIGHT_TENSOR_SIZE_DIM_1),
-
-      .A_COMPUTE_DIM0(DATA_IN_0_PARALLELISM_DIM_0),
-      .A_COMPUTE_DIM1(DATA_IN_0_PARALLELISM_DIM_1),
-      .B_COMPUTE_DIM0(WEIGHT_PARALLELISM_DIM_0),
-      .B_COMPUTE_DIM1(WEIGHT_PARALLELISM_DIM_1),
-
-      .A_WIDTH     (DATA_IN_0_PRECISION_0),
-      .A_FRAC_WIDTH(DATA_IN_0_PRECISION_1),
-      .B_WIDTH     (WEIGHT_PRECISION_0),
-      .B_FRAC_WIDTH(WEIGHT_PRECISION_1),
-
-      .OUT_WIDTH     (DATA_OUT_0_PRECISION_0),
-      .OUT_FRAC_WIDTH(DATA_OUT_0_PRECISION_1),
-      .OUT_SYMMETRIC (0)
-  ) matmul_i (
-      .clk,
-      .rst,
-
-      .a_data (data_in_0),
-      .a_valid(data_in_0_valid),
-      .a_ready(data_in_0_ready),
-
-      .b_data (weight),
-      .b_valid(weight_valid),
-      .b_ready(weight_ready),
-
-      .out_data (data_out_0),
-      .out_valid(data_out_0_valid),
-      .out_ready(data_out_0_ready)
-  );
-
-  // ! TO DO: add bias
-  assign bias_ready = '0;
->>>>>>> 34dacf4f
 
 endmodule