--- conflicted
+++ resolved
@@ -199,40 +199,6 @@
 if __name__ == "__main__":
     mase_runner(
         trace=True,
-<<<<<<< HEAD
-        # module_param_list=[
-        #     {
-        #         "DATA_IN_0_TENSOR_SIZE_DIM_0": 20,
-        #         "DATA_IN_0_PARALLELISM_DIM_0": 2,
-        #         "WEIGHT_TENSOR_SIZE_DIM_0": 20,
-        #         "WEIGHT_TENSOR_SIZE_DIM_1": 20,
-        #         "WEIGHT_PARALLELISM_DIM_0": 20,
-        #         "DATA_OUT_0_TENSOR_SIZE_DIM_0": 20,
-        #         "DATA_OUT_0_PARALLELISM_DIM_0": 20,
-        #         "BIAS_TENSOR_SIZE_DIM_0": 20,
-        #     },
-        #     {
-        #         "DATA_IN_0_TENSOR_SIZE_DIM_0": 20,
-        #         "DATA_IN_0_PARALLELISM_DIM_0": 4,
-        #         "WEIGHT_TENSOR_SIZE_DIM_0": 20,
-        #         "WEIGHT_TENSOR_SIZE_DIM_1": 20,
-        #         "WEIGHT_PARALLELISM_DIM_0": 20,
-        #         "DATA_OUT_0_TENSOR_SIZE_DIM_0": 20,
-        #         "DATA_OUT_0_PARALLELISM_DIM_0": 20,
-        #         "BIAS_TENSOR_SIZE_DIM_0": 20,
-        #     },
-        #     {
-        #         "DATA_IN_0_TENSOR_SIZE_DIM_0": 20,
-        #         "DATA_IN_0_PARALLELISM_DIM_0": 5,
-        #         "WEIGHT_TENSOR_SIZE_DIM_0": 20,
-        #         "WEIGHT_TENSOR_SIZE_DIM_1": 20,
-        #         "WEIGHT_PARALLELISM_DIM_0": 20,
-        #         "DATA_OUT_0_TENSOR_SIZE_DIM_0": 20,
-        #         "DATA_OUT_0_PARALLELISM_DIM_0": 20,
-        #         "BIAS_TENSOR_SIZE_DIM_0": 20,
-        #     },
-        # ],
-=======
         module_param_list=[
             {
                 "ORIGINAL_PRECISION": 16,
@@ -244,5 +210,4 @@
                 "THRESHOLD": 6,
             }
         ],
->>>>>>> fddfa68d
     )