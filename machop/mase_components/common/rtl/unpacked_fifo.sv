--- conflicted
+++ resolved
@@ -30,13 +30,9 @@
       .in_ready(data_in_ready),
       .out_data(data_out_flatten),
       .out_valid(data_out_valid),
-<<<<<<< HEAD
-      .out_ready(data_out_ready)
-=======
       .out_ready(data_out_ready),
       .empty(),
       .full()
->>>>>>> 34dacf4f
   );
   for (genvar i = 0; i < IN_NUM; i++) begin : unreshape
     assign data_out[i] = data_out_flatten[i*DATA_WIDTH+DATA_WIDTH-1:i*DATA_WIDTH];
