`timescale 1 ns / 1 ps
/* verilator lint_off PINMISSING */
module unpacked_fifo #(
    parameter DEPTH = 8,
    parameter DATA_WIDTH = 8,
    parameter IN_NUM = 8
) (
    input clk,
    input rst,
    input [DATA_WIDTH-1:0] data_in[IN_NUM - 1:0],
    input data_in_valid,
    output logic data_in_ready,
    output logic [DATA_WIDTH-1:0] data_out[IN_NUM - 1:0],
    output logic data_out_valid,
    input data_out_ready
);
  logic [DATA_WIDTH * IN_NUM - 1:0] data_in_flatten;
  logic [DATA_WIDTH * IN_NUM - 1:0] data_out_flatten;
  for (genvar i = 0; i < IN_NUM; i++) begin : reshape
    assign data_in_flatten[i*DATA_WIDTH+DATA_WIDTH-1:i*DATA_WIDTH] = data_in[i];
  end
  fifo #(
      .SIZE(DEPTH),
      .DATA_WIDTH(DATA_WIDTH * IN_NUM)
  ) ff_inst (
<<<<<<< HEAD
      .clk(clk),  // ANDY
      .rst(rst),  // ANDY
      .in_data(data_in_flatten),  // ANDY FOUND BUG
      .in_valid(data_in_valid),  // ANDY FOUND BUG
      .in_ready(data_in_ready),  // ANDY FOUND BUG
      .out_data(data_out_flatten),  // ANDY FOUND BUG
      .out_valid(data_out_valid),  // ANDY
      .out_ready(data_out_ready)  // ANDY
=======
      .clk(clk),
      .rst(rst),
      .in_data(data_in_flatten),
      .in_valid(data_in_valid),
      .in_ready(data_in_ready),
      .out_data(data_out_flatten),
      .out_valid(data_out_valid),
      .out_ready(data_out_ready),
      .empty(),
      .full()
>>>>>>> 3060f4b6
  );
  for (genvar i = 0; i < IN_NUM; i++) begin : unreshape
    assign data_out[i] = data_out_flatten[i*DATA_WIDTH+DATA_WIDTH-1:i*DATA_WIDTH];
  end
endmodule<|MERGE_RESOLUTION|>--- conflicted
+++ resolved
@@ -23,16 +23,6 @@
       .SIZE(DEPTH),
       .DATA_WIDTH(DATA_WIDTH * IN_NUM)
   ) ff_inst (
-<<<<<<< HEAD
-      .clk(clk),  // ANDY
-      .rst(rst),  // ANDY
-      .in_data(data_in_flatten),  // ANDY FOUND BUG
-      .in_valid(data_in_valid),  // ANDY FOUND BUG
-      .in_ready(data_in_ready),  // ANDY FOUND BUG
-      .out_data(data_out_flatten),  // ANDY FOUND BUG
-      .out_valid(data_out_valid),  // ANDY
-      .out_ready(data_out_ready)  // ANDY
-=======
       .clk(clk),
       .rst(rst),
       .in_data(data_in_flatten),
@@ -43,7 +33,6 @@
       .out_ready(data_out_ready),
       .empty(),
       .full()
->>>>>>> 3060f4b6
   );
   for (genvar i = 0; i < IN_NUM; i++) begin : unreshape
     assign data_out[i] = data_out_flatten[i*DATA_WIDTH+DATA_WIDTH-1:i*DATA_WIDTH];
