`timescale 1ns / 1ps


module scatter_threshold #(
<<<<<<< HEAD
    parameter DATA_IN_0_PRECISION_0 = 4,

    // parameter DATA_IN_0_PRECISION_1 = 3,
    parameter DATA_IN_0_TENSOR_SIZE_DIM_0 = 4,
    // parameter DATA_IN_0_PRECISION_0 = 32,
    parameter DATA_OUT_0_PRECISION_0 = 4,
=======
    parameter PRECISION = 8,
    parameter TENSOR_SIZE_DIM = 4,
>>>>>>> 4c6e1419
    parameter HIGH_SLOTS = 2,
    parameter THRESHOLD = 6
) (
<<<<<<< HEAD
    input  logic signed [DATA_IN_0_PRECISION_0-1:0] data_in[DATA_IN_0_TENSOR_SIZE_DIM_0-1:0],
    output  [DATA_OUT_0_PRECISION_0-1:0] data_out[DATA_IN_0_TENSOR_SIZE_DIM_0-1:0],
    output [DATA_IN_0_PRECISION_0-1:0] o_high_precision [DATA_IN_0_TENSOR_SIZE_DIM_0-1:0], 
    output [DATA_IN_0_PRECISION_0-1:0] o_low_precision [DATA_IN_0_TENSOR_SIZE_DIM_0-1:0] 
);


    logic [DATA_IN_0_TENSOR_SIZE_DIM_0-1:0] high_precision_req_vec;
    for (genvar i = 0; i < DATA_IN_0_TENSOR_SIZE_DIM_0; i = i + 1) begin
=======
    input clk,
    input rst,
    input logic signed [PRECISION-1:0] data_in [TENSOR_SIZE_DIM-1:0],
    output [PRECISION-1:0] o_high_precision [TENSOR_SIZE_DIM-1:0], 
    output [PRECISION-1:0] o_low_precision [TENSOR_SIZE_DIM-1:0] 
);

    //Logic to indentify values larger than x (2MSB check) //Can parameterise
    // logic [DATA_IN_0_PRECISION_0-2:0] mantisssa [DATA_IN_0_TENSOR_SIZE_DIM_0-1:0];
    // logic [DATA_IN_0_TENSOR_SIZE_DIM_0-1:0] sign;

    logic [TENSOR_SIZE_DIM-1:0] high_precision_req_vec;
    for (genvar i = 0; i < TENSOR_SIZE_DIM; i = i + 1) begin
>>>>>>> 4c6e1419
        //Check if greater than threshold
        assign high_precision_req_vec[i] = ($signed(data_in[i])> +THRESHOLD | $signed(data_in[i])< -THRESHOLD);
    end

<<<<<<< HEAD

=======
    
>>>>>>> 4c6e1419
    //Logic to assign indicies based on priority

    //Pack array first
    wire [3:0] output_mask;
<<<<<<< HEAD
    logic [$clog2(DATA_IN_0_TENSOR_SIZE_DIM_0)-1:0] address_outliers[HIGH_SLOTS-1:0];
=======

    logic [$clog2(TENSOR_SIZE_DIM)-1:0] address_outliers[HIGH_SLOTS-1:0];
>>>>>>> 4c6e1419
    priority_encoder #(
        .NUM_INPUT_CHANNELS(TENSOR_SIZE_DIM),
        .NUM_OUPUT_CHANNELS(TENSOR_SIZE_DIM),
        .NO_INDICIES(HIGH_SLOTS)
    )
    encoder1(
        .input_channels(high_precision_req_vec),
        // .output_channels(address_outliers)
        .mask(output_mask)
    );

    //Logic to apply mask
    array_zero_mask#(
        .NUM_INPUTS(TENSOR_SIZE_DIM),
        .PRECISION(PRECISION)
    )masker(
        .data(data_in),   // Unpacked array of 4 8-bit vectors
        .mask(output_mask),        // 4-bit mask
        .data_out_0(o_high_precision),
        .data_out_1(o_low_precision) 
    );



endmodule<|MERGE_RESOLUTION|>--- conflicted
+++ resolved
@@ -2,31 +2,11 @@
 
 
 module scatter_threshold #(
-<<<<<<< HEAD
-    parameter DATA_IN_0_PRECISION_0 = 4,
-
-    // parameter DATA_IN_0_PRECISION_1 = 3,
-    parameter DATA_IN_0_TENSOR_SIZE_DIM_0 = 4,
-    // parameter DATA_IN_0_PRECISION_0 = 32,
-    parameter DATA_OUT_0_PRECISION_0 = 4,
-=======
     parameter PRECISION = 8,
     parameter TENSOR_SIZE_DIM = 4,
->>>>>>> 4c6e1419
     parameter HIGH_SLOTS = 2,
     parameter THRESHOLD = 6
 ) (
-<<<<<<< HEAD
-    input  logic signed [DATA_IN_0_PRECISION_0-1:0] data_in[DATA_IN_0_TENSOR_SIZE_DIM_0-1:0],
-    output  [DATA_OUT_0_PRECISION_0-1:0] data_out[DATA_IN_0_TENSOR_SIZE_DIM_0-1:0],
-    output [DATA_IN_0_PRECISION_0-1:0] o_high_precision [DATA_IN_0_TENSOR_SIZE_DIM_0-1:0], 
-    output [DATA_IN_0_PRECISION_0-1:0] o_low_precision [DATA_IN_0_TENSOR_SIZE_DIM_0-1:0] 
-);
-
-
-    logic [DATA_IN_0_TENSOR_SIZE_DIM_0-1:0] high_precision_req_vec;
-    for (genvar i = 0; i < DATA_IN_0_TENSOR_SIZE_DIM_0; i = i + 1) begin
-=======
     input clk,
     input rst,
     input logic signed [PRECISION-1:0] data_in [TENSOR_SIZE_DIM-1:0],
@@ -40,26 +20,17 @@
 
     logic [TENSOR_SIZE_DIM-1:0] high_precision_req_vec;
     for (genvar i = 0; i < TENSOR_SIZE_DIM; i = i + 1) begin
->>>>>>> 4c6e1419
         //Check if greater than threshold
         assign high_precision_req_vec[i] = ($signed(data_in[i])> +THRESHOLD | $signed(data_in[i])< -THRESHOLD);
     end
 
-<<<<<<< HEAD
-
-=======
     
->>>>>>> 4c6e1419
     //Logic to assign indicies based on priority
 
     //Pack array first
     wire [3:0] output_mask;
-<<<<<<< HEAD
-    logic [$clog2(DATA_IN_0_TENSOR_SIZE_DIM_0)-1:0] address_outliers[HIGH_SLOTS-1:0];
-=======
 
     logic [$clog2(TENSOR_SIZE_DIM)-1:0] address_outliers[HIGH_SLOTS-1:0];
->>>>>>> 4c6e1419
     priority_encoder #(
         .NUM_INPUT_CHANNELS(TENSOR_SIZE_DIM),
         .NUM_OUPUT_CHANNELS(TENSOR_SIZE_DIM),
