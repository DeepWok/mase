--- conflicted
+++ resolved
@@ -17,10 +17,6 @@
 
 logger = logging.getLogger("mase_runner")
 logger.setLevel("INFO")
-<<<<<<< HEAD
-
-=======
->>>>>>> 7b5672a0
 
 
 def _single_test(
@@ -33,81 +29,6 @@
     test_work_dir: Path,
     extra_build_args: list[str] = [],
     seed: int = None,
-<<<<<<< HEAD
-    skip_build: bool = False,
-):
-    assert type(module_param_list) == list, "Need to pass in a list of dicts!"
-
-    # Get file which called this function
-    # Should be of form components/<group>/test/<module>_tb.py
-    test_filepath = inspect.stack()[1].filename
-    matches = re.search(r"mase_components/(\w*)/test/(\w*)_tb\.py", test_filepath)
-    assert matches != None, "Function only works when called from test"
-    group, module = matches.groups()
-
-    # Group path is components/<group>
-    group_path = Path(test_filepath).parent.parent
-
-    # Components path is components/
-    comp_path = group_path.parent
-
-    # Try to find RTL file:
-    # components/<group>/rtl/<module>.py
-    module_path = group_path.joinpath("rtl").joinpath(f"{module}.sv")
-    assert path.exists(module_path), f"{module_path} does not exist."
-
-    SIM = getenv("SIM", "verilator")
-
-    deps = MASE_HW_DEPS[f"{group}/{module}"]
-
-    total_tests = 0
-    total_fail = 0
-
-    for i, module_params in enumerate(module_param_list):
-        print("# ---------------------------------------")
-        print(f"# Test {i+1}/{len(module_param_list)}")
-        print("# ---------------------------------------")
-        print(f"# Parameters:")
-        print(f"# - {'Test Index'}: {i}")
-        for k, v in module_params.items():
-            print(f"# - {k}: {v}")
-        print("# ---------------------------------------")
-        test_work_dir = group_path.joinpath(f"test/build/{module}/test_{i}")
-        runner = get_runner(SIM)
-        if not skip_build:
-            runner.build(
-                verilog_sources=[module_path],
-                includes=[str(comp_path.joinpath(f"{d}/rtl/")) for d in deps],
-                hdl_toplevel=module,
-                build_args=[
-                    # Verilator linter is overly strict.
-                    # Too many errors
-                    # These errors are in later versions of verilator
-                    "-Wno-GENUNNAMED",
-                    "-Wno-WIDTHEXPAND",
-                    "-Wno-WIDTHTRUNC",
-                    # Simulation Optimisation
-                    "-Wno-UNOPTFLAT",
-                    "-prof-c",
-                    "--stats",
-                    # Signal trace in dump.fst
-                    *(["--trace-fst", "--trace-structs"] if trace else []),
-                    "-O2",
-                    "-build-jobs",
-                    "8",
-                    "-Wno-fatal",
-                    "-Wno-lint",
-                    "-Wno-style",
-                    *extra_build_args,
-                ],
-                parameters=module_params,
-                build_dir=test_work_dir,
-            )
-        results_file = runner.test(
-            hdl_toplevel=module,
-            hdl_toplevel_lang="verilog",
-            test_module=f"mase_components.{group}.test.{module}_tb",
-=======
     trace: bool = False,
     skip_build: bool = False,
 ):
@@ -156,22 +77,10 @@
             hdl_toplevel=module,
             hdl_toplevel_lang="verilog",
             test_module=module + "_tb",
->>>>>>> 7b5672a0
             seed=seed,
             results_xml="results.xml",
             build_dir=test_work_dir,
         )
-<<<<<<< HEAD
-        logger.info(f"Results are at {results_file}")
-        num_tests, fail = get_results(results_file)
-        total_tests += num_tests
-        total_fail += fail
-
-    print("TEST RESULTS")
-    print("    PASSED: %d" % (total_tests - total_fail))
-    print("    FAILED: %d" % (total_fail))
-    print("    NUM TESTS: %d" % (total_tests))
-=======
         num_tests, fail = get_results(test_work_dir.joinpath("results.xml"))
     except Exception as e:
         print(f"Error occured while running Verilator simulation: {e}")
@@ -316,7 +225,6 @@
         for i, params in failed_cfgs:
             print(f"# - test_{i}: {params}")
         print("# ---------------------------------------")
->>>>>>> 7b5672a0
 
     return total_fail
 
@@ -351,10 +259,7 @@
             *(["--trace-fst", "--trace-structs"] if trace else []),
             "-prof-c",
             "--stats",
-<<<<<<< HEAD
-=======
             "--assert",
->>>>>>> 7b5672a0
             "-O2",
             "-build-jobs",
             "8",
