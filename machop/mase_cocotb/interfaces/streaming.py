import random

import numpy as np

from cocotb.binary import BinaryValue
from cocotb.triggers import *

from mase_cocotb.driver import Driver
from mase_cocotb.monitor import Monitor
from mase_cocotb.utils import sign_extend

# from mase_cocotb.utils import sign_extend

# ! TO DO: broken import
# from ..utils import sign_extend
# from mase_cocotb.utils import sign_extend


def _sign_extend(value: int, bits: int):
    sign_bit = 1 << (bits - 1)
    return (value & (sign_bit - 1)) - (value & sign_bit)


class StreamDriver(Driver):
    def __init__(self, clk, data, valid, ready) -> None:
        super().__init__()
        self.clk = clk
        self.data = data
        self.valid = valid
        self.ready = ready
        self.valid_prob = 1.0

    def set_valid_prob(self, prob):
        assert prob >= 0.0 and prob <= 1.0
        self.valid_prob = prob

    async def _driver_send(self, transaction) -> None:
        while True:
            await RisingEdge(self.clk)
            if type(self.data) == tuple:
                # Drive multiple data bus
                for wire, val in zip(self.data, transaction):
                    wire.value = val
            else:
                # Drive single data
                self.data.value = transaction
            if random.random() > self.valid_prob:
                self.valid.value = 0
                continue  # Try roll random valid again at next clock
            self.valid.value = 1
            await ReadOnly()
            if self.ready.value == 1:
                if type(self.data) == tuple:
                    # Drive multiple data bus
                    for t in transaction:
                        self.log.debug("Sent %s" % t)
                else:
                    self.log.debug("Sent %s" % transaction)
                break

        if self.send_queue.empty():
            await RisingEdge(self.clk)
            self.valid.value = 0


class StreamMonitor(Monitor):
<<<<<<< HEAD
    def __init__(self, clk, data, valid, ready, check=True, name=None, unsigned=False):
=======
    def __init__(self, clk, data, valid, ready, check=True, name=None):
>>>>>>> 984a64ff
        super().__init__(clk, check=check, name=name)
        self.clk = clk
        self.data = data
        self.valid = valid
        self.ready = ready
        self.check = check
        self.name = name
<<<<<<< HEAD
        self.unsigned = unsigned
=======
>>>>>>> 984a64ff

    def _trigger(self):
        return self.valid.value == 1 and self.ready.value == 1

    def _recv(self):

        def _get_sig_value(sig):

            if type(sig.value) == list:
                if self.unsigned:
                    return [x.integer for x in sig.value]
                else:
                    return [x.signed_integer for x in sig.value]

            elif type(sig.value) == BinaryValue:
                if self.unsigned:
                    return int(sig.value.integer)
                else:
                    return int(sig.value.signed_integer)

        if type(self.data) == tuple:
            # Multiple synchronised data signals
            return tuple(_get_sig_value(s) for s in self.data)
        else:
            # Single data signal
            return _get_sig_value(self.data)

    def _check(self, got, exp):

        def _check_sig(got, exp):
            if not np.equal(got, exp).all():
                self.log.error(
                    "%s: \nGot \n%s, \nExpected \n%s"
                    % (
                        self.name if self.name != None else "Unnamed StreamMonitor",
                        got,
                        exp,
                    )
                )
<<<<<<< HEAD
                assert False, "Test Failed!"
            else:
                self.log.debug(
                    "Passed | %s: \nGot \n%s, \nExpected \n%s"
                    % (
                        self.name if self.name != None else "Unnamed StreamMonitor",
                        got,
                        exp,
                    )
                )

        if self.check:
            if type(self.data) == tuple:
                assert type(got) == tuple
                assert type(exp) == tuple
                assert len(got) == len(exp), "Got & Exp Tuples are different length"
                for g, e in zip(got, exp):
                    _check_sig(g, e)
            else:
                _check_sig(got, exp)
=======
                raise TestFailure("\nGot \n%s, \nExpected \n%s" % (got, exp))
>>>>>>> 984a64ff


class StreamMonitorFloat(StreamMonitor):
    def __init__(self, clk, data, valid, ready, data_width, frac_width, check=True):
        super().__init__(clk, data, valid, ready, check)
        self.data_width = data_width
        self.frac_width = frac_width

    def _check(self, got, exp):
        if self.check:
            float_got = [x * 2**-self.frac_width for x in got]
            float_exp = [x * 2**-self.frac_width for x in exp]
            if not np.isclose(float_got, float_exp, atol=2**-self.frac_width).all():
                # raise TestFailure("\nGot \n%s, \nExpected \n%s" % (got, exp))
                raise TestFailure(
                    f"\nGot int \n{got}, \nExpected int \n{exp} \nGot float \n{float_got}, \nExpected float \n{float_exp}"
                )


class ErrorThresholdStreamMonitor(StreamMonitor):
    def __init__(
        self,
        clk,
        data,
        valid,
        ready,
        width: int,  # Width of the number
        signed: bool,  # Signedness of number
        error_bits: int,  # Number of last bits the number can be off by
        log_error=False,  # Keep note of all errors
        check=True,
        name=None,
    ):
        super().__init__(clk, data, valid, ready, check, name)

        self.width = width
        self.signed = signed
        self.error_bits = error_bits
        self.error_log = [] if log_error else None
<<<<<<< HEAD
        self.recv_log = [] if log_error else None
=======
>>>>>>> 984a64ff
        self.log_error = log_error
        self.log.setLevel("INFO")

    def _check(self, got, exp):
        fail = not self.check
        if type(got) != type(exp):
            assert fail, f"Type Mismatch got:{type(got)} vs. exp:{type(exp)}"

        # Compare Outputs
        if type(got) == list:
            g = np.array(got)
            e = np.array(exp)
            if self.signed:
<<<<<<< HEAD
                g = _sign_extend(g, self.width)
                e = _sign_extend(e, self.width)
            err = np.abs(g - e)
            if self.log_error:
                self.error_log.append(err)
                self.recv_log.append(got)
=======
                g = sign_extend(g, self.width)
                e = sign_extend(e, self.width)
            err = np.abs(g - e)
            if self.log_error:
                self.error_log.append(err)
>>>>>>> 984a64ff
            max_biterr = np.full_like(err, self.error_bits)
            if not (err <= max_biterr).all():
                self.log.error("Failed | Got: %20s Exp: %20s Err: %14s" % (g, e, err))
                assert fail, "Test Failed!"
                return

        elif type(got) == int:
            g, e = got, exp
            if self.signed:
<<<<<<< HEAD
                g = _sign_extend(g, self.width)
                e = _sign_extend(e, self.width)
            err = abs(g - e)
            if self.log_error:
                self.error_log.append(err)
                self.recv_log.append(got)
=======
                g = sign_extend(g, self.width)
                e = sign_extend(e, self.width)
            err = abs(g - e)
            if self.log_error:
                self.error_log.append(err)
>>>>>>> 984a64ff
            if not err <= self.error_bits:
                self.log.error("Failed | Got: %20s Exp: %20s Err: %10s" % (g, e, err))
                assert fail, "Test Failed!"
                return

<<<<<<< HEAD
        else:
            g, e = got, exp
            err = np.abs(g - e)
            self.log.debug("Passed | Got: %20s Exp: %20s Err: %10s" % (g, e, err))
=======
        self.log.debug("Passed | Got: %20s Exp: %20s Err: %10s" % (g, e, err))
>>>>>>> 984a64ff
<|MERGE_RESOLUTION|>--- conflicted
+++ resolved
@@ -64,11 +64,7 @@
 
 
 class StreamMonitor(Monitor):
-<<<<<<< HEAD
     def __init__(self, clk, data, valid, ready, check=True, name=None, unsigned=False):
-=======
-    def __init__(self, clk, data, valid, ready, check=True, name=None):
->>>>>>> 984a64ff
         super().__init__(clk, check=check, name=name)
         self.clk = clk
         self.data = data
@@ -76,10 +72,7 @@
         self.ready = ready
         self.check = check
         self.name = name
-<<<<<<< HEAD
         self.unsigned = unsigned
-=======
->>>>>>> 984a64ff
 
     def _trigger(self):
         return self.valid.value == 1 and self.ready.value == 1
@@ -119,7 +112,6 @@
                         exp,
                     )
                 )
-<<<<<<< HEAD
                 assert False, "Test Failed!"
             else:
                 self.log.debug(
@@ -140,9 +132,6 @@
                     _check_sig(g, e)
             else:
                 _check_sig(got, exp)
-=======
-                raise TestFailure("\nGot \n%s, \nExpected \n%s" % (got, exp))
->>>>>>> 984a64ff
 
 
 class StreamMonitorFloat(StreamMonitor):
@@ -182,10 +171,7 @@
         self.signed = signed
         self.error_bits = error_bits
         self.error_log = [] if log_error else None
-<<<<<<< HEAD
         self.recv_log = [] if log_error else None
-=======
->>>>>>> 984a64ff
         self.log_error = log_error
         self.log.setLevel("INFO")
 
@@ -199,20 +185,12 @@
             g = np.array(got)
             e = np.array(exp)
             if self.signed:
-<<<<<<< HEAD
                 g = _sign_extend(g, self.width)
                 e = _sign_extend(e, self.width)
             err = np.abs(g - e)
             if self.log_error:
                 self.error_log.append(err)
                 self.recv_log.append(got)
-=======
-                g = sign_extend(g, self.width)
-                e = sign_extend(e, self.width)
-            err = np.abs(g - e)
-            if self.log_error:
-                self.error_log.append(err)
->>>>>>> 984a64ff
             max_biterr = np.full_like(err, self.error_bits)
             if not (err <= max_biterr).all():
                 self.log.error("Failed | Got: %20s Exp: %20s Err: %14s" % (g, e, err))
@@ -222,30 +200,18 @@
         elif type(got) == int:
             g, e = got, exp
             if self.signed:
-<<<<<<< HEAD
                 g = _sign_extend(g, self.width)
                 e = _sign_extend(e, self.width)
             err = abs(g - e)
             if self.log_error:
                 self.error_log.append(err)
                 self.recv_log.append(got)
-=======
-                g = sign_extend(g, self.width)
-                e = sign_extend(e, self.width)
-            err = abs(g - e)
-            if self.log_error:
-                self.error_log.append(err)
->>>>>>> 984a64ff
             if not err <= self.error_bits:
                 self.log.error("Failed | Got: %20s Exp: %20s Err: %10s" % (g, e, err))
                 assert fail, "Test Failed!"
                 return
 
-<<<<<<< HEAD
         else:
             g, e = got, exp
             err = np.abs(g - e)
-            self.log.debug("Passed | Got: %20s Exp: %20s Err: %10s" % (g, e, err))
-=======
-        self.log.debug("Passed | Got: %20s Exp: %20s Err: %10s" % (g, e, err))
->>>>>>> 984a64ff
+            self.log.debug("Passed | Got: %20s Exp: %20s Err: %10s" % (g, e, err))