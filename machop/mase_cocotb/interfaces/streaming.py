--- conflicted
+++ resolved
@@ -63,7 +63,14 @@
     def _check(self, got, exp):
         if self.check:
             if not np.equal(got, exp).all():
-<<<<<<< HEAD
+                self.log.error(
+                    "%s: \nGot \n%s, \nExpected \n%s"
+                    % (
+                        self.name if self.name != None else "Unnamed StreamMonitor",
+                        got,
+                        exp,
+                    )
+                )
                 raise TestFailure("\nGot \n%s, \nExpected \n%s" % (got, exp))
 
 
@@ -82,16 +89,6 @@
                 raise TestFailure(
                     f"\nGot int \n{got}, \nExpected int \n{exp} \nGot float \n{float_got}, \nExpected float \n{float_exp}"
                 )
-=======
-                self.log.error(
-                    "%s: \nGot \n%s, \nExpected \n%s"
-                    % (
-                        self.name if self.name != None else "Unnamed StreamMonitor",
-                        got,
-                        exp,
-                    )
-                )
-                assert False, "Test Failed!"
 
 
 class ErrorThresholdStreamMonitor(StreamMonitor):
@@ -151,5 +148,4 @@
                 assert fail, "Test Failed!"
                 return
 
-        self.log.debug("Passed | Got: %20s Exp: %20s Err: %10s" % (g, e, err))
->>>>>>> 3060f4b6
+        self.log.debug("Passed | Got: %20s Exp: %20s Err: %10s" % (g, e, err))