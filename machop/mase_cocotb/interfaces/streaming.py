--- conflicted
+++ resolved
@@ -77,45 +77,20 @@
         return self.valid.value == 1 and self.ready.value == 1
 
     def _recv(self):
-<<<<<<< HEAD
-        if type(self.data.value) == list:
-            if self.unsigned:
-                return [x.integer for x in self.data.value]
-            else:
-                return [x.signed_integer for x in self.data.value]
-
-        elif type(self.data.value) == BinaryValue:
-            if self.unsigned:
-                return int(self.data.value.integer)
-            else:
-                return int(self.data.value.signed_integer)
-
-    def _check(self, got, exp):
-        if self.check:
-            self.log.debug(
-                """%s:
-Got
-%s
-Expected
-%s
-"""
-                % (
-                    self.name if self.name != None else "Unnamed StreamMonitor",
-                    got,
-                    exp,
-                )
-            )
-            if not np.equal(got, exp).all():
-                assert False, "Test Failed!"
-=======
->>>>>>> 4acd722a
 
         def _get_sig_value(sig):
-            # Single data signal
+
             if type(sig.value) == list:
-                return [int(x) for x in sig.value]
+                if self.unsigned:
+                    return [x.integer for x in sig.value]
+                else:
+                    return [x.signed_integer for x in sig.value]
+
             elif type(sig.value) == BinaryValue:
-                return int(sig.value)
+                if self.unsigned:
+                    return int(sig.value.integer)
+                else:
+                    return int(sig.value.signed_integer)
 
         if type(self.data) == tuple:
             # Multiple synchronised data signals
@@ -125,21 +100,6 @@
             return _get_sig_value(self.data)
 
     def _check(self, got, exp):
-<<<<<<< HEAD
-        if self.check:
-            float_got = [x * 2**-self.frac_width for x in got]
-            float_exp = [x * 2**-self.frac_width for x in exp]
-            if not np.isclose(float_got, float_exp, atol=2**-self.frac_width).all():
-                # raise TestFailure("\nGot \n%s, \nExpected \n%s" % (got, exp))
-                assert False, (
-                    f"\nGot int \n{got}, \nExpected int \n{exp} \nGot float \n{float_got}, \nExpected float \n{float_exp}"
-                )
-
-# TODO: Remove hack-around broken import
-def _sign_extend(value: int, bits: int):
-    sign_bit = 1 << (bits - 1)
-    return (value & (sign_bit - 1)) - (value & sign_bit)
-=======
 
         def _check_sig(got, exp):
             if not np.equal(got, exp).all():
@@ -172,7 +132,6 @@
             else:
                 _check_sig(got, exp)
 
->>>>>>> 4acd722a
 
 class ErrorThresholdStreamMonitor(StreamMonitor):
     def __init__(
@@ -194,15 +153,9 @@
         self.signed = signed
         self.error_bits = error_bits
         self.error_log = [] if log_error else None
-<<<<<<< HEAD
-        self.log_error = log_error
-        self.log.setLevel("INFO")
-
-=======
         self.recv_log = [] if log_error else None
         self.log_error = log_error
         self.log.setLevel("INFO")
->>>>>>> 4acd722a
 
     def _check(self, got, exp):
         fail = not self.check
@@ -219,10 +172,7 @@
             err = np.abs(g - e)
             if self.log_error:
                 self.error_log.append(err)
-<<<<<<< HEAD
-=======
                 self.recv_log.append(got)
->>>>>>> 4acd722a
             max_biterr = np.full_like(err, self.error_bits)
             if not (err <= max_biterr).all():
                 self.log.error("Failed | Got: %20s Exp: %20s Err: %14s" % (g, e, err))
@@ -237,20 +187,13 @@
             err = abs(g - e)
             if self.log_error:
                 self.error_log.append(err)
-<<<<<<< HEAD
-=======
                 self.recv_log.append(got)
->>>>>>> 4acd722a
             if not err <= self.error_bits:
                 self.log.error("Failed | Got: %20s Exp: %20s Err: %10s" % (g, e, err))
                 assert fail, "Test Failed!"
                 return
 
-<<<<<<< HEAD
-        self.log.debug("Passed | Got: %20s Exp: %20s Err: %10s" % (g, e, err))
-=======
         else:
             g, e = got, exp
             err = np.abs(g - e)
-            self.log.debug("Passed | Got: %20s Exp: %20s Err: %10s" % (g, e, err))
->>>>>>> 4acd722a
+            self.log.debug("Passed | Got: %20s Exp: %20s Err: %10s" % (g, e, err))