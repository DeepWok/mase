import random
from copy import copy
import itertools

from cocotb.triggers import RisingEdge
import torch
from torch import Tensor

from mase_cocotb.z_qlayers import quantize_to_int

from functools import partial
from chop.passes.graph.transforms.quantize.quantizers import integer_quantizer


# Apparently this function only exists in Python 3.12 ...
def batched(iterable, n=1):
    l = len(iterable)
    for ndx in range(0, l, n):
        yield iterable[ndx : min(ndx + n, l)]


def binary_encode(x):
    assert x in [-1, 1]
    return 0 if x == -1 else 1


def binary_decode(x):
    assert x in [0, 1]
    return -1 if x == 0 else 1


async def bit_driver(signal, clk, prob):
    while True:
        await RisingEdge(clk)
        signal.value = 1 if random.random() < prob else 0


def sign_extend_t(value: Tensor, bits: int):
    sign_bit = 1 << (bits - 1)
    return (value.int() & (sign_bit - 1)) - (value.int() & sign_bit)


def sign_extend(value: int, bits: int):
    sign_bit = 1 << (bits - 1)
    return (value & (sign_bit - 1)) - (value & sign_bit)


def signed_to_unsigned(value: Tensor, bits: int):
    mask = (1 << bits) - 1
    return value & mask


def floor_rounding(value, in_frac_width, out_frac_width):
    if in_frac_width > out_frac_width:
        return value >> (in_frac_width - out_frac_width)
    elif in_frac_width < out_frac_width:
        return value << (in_frac_width - out_frac_width)
    return value


def clamp(n, smallest, largest):
    return max(smallest, min(n, largest))


def int_floor_quantizer(x: Tensor, width: int, frac_width: int, signed=True):
    if signed:
        int_min = -(2 ** (width - 1))
        int_max = 2 ** (width - 1) - 1
    else:
        int_min = 0
        int_max = 2**width - 1
    scale = 2**frac_width
    return torch.clamp(torch.floor(x.mul(scale)), int_min, int_max).div(scale)


def random_2d_dimensions():
    compute_dim0 = random.randint(2, 3)
    compute_dim1 = random.randint(2, 3)
    total_dim0 = compute_dim0 * random.randint(1, 3)
    total_dim1 = compute_dim1 * random.randint(1, 3)
    return compute_dim0, compute_dim1, total_dim0, total_dim1


def verilator_str_param(s):
    return f'"{s}"'


def product_dict(**kwargs):
    keys = kwargs.keys()
    for instance in itertools.product(*kwargs.values()):
        yield dict(zip(keys, instance))


def fixed_preprocess_tensor(tensor: Tensor, q_config: dict, parallelism: list) -> list:
    """Preprocess a tensor before driving it into the DUT.
    1. Quantize to requested fixed-point precision.
    2. Convert to integer format to be compatible with Cocotb drivers.
    3. Split into blocks according to parallelism in each dimension.

    Args:
        tensor (Tensor): Input tensor
        q_config (dict): Quantization configuration.
        parallelism (list): Parallelism in each dimension.

    Returns:
        list: Processed blocks in nested list format.
    """
<<<<<<< HEAD

=======
>>>>>>> 7b5672a0
    if len(tensor.shape) == 1:
        tensor = tensor.unsqueeze(0)

    if len(parallelism) == 1:
        parallelism = [1, parallelism[0]]

<<<<<<< HEAD
    # * Flatten batch dimension
    tensor = tensor.view((-1, tensor.shape[-1]))

=======
>>>>>>> 7b5672a0
    # Quantize
    quantizer = partial(integer_quantizer, **q_config)
    q_tensor = quantizer(tensor)

    # Convert to integer format
    q_tensor = (q_tensor * 2 ** q_config["frac_width"]).int()
<<<<<<< HEAD
=======
    q_tensor = signed_to_unsigned(q_tensor, bits=q_config["width"])
>>>>>>> 7b5672a0

    # Split into chunks according to parallelism in each dimension
    # parallelism[0]: along rows, parallelism[1]: along columns
    dim_0_split = q_tensor.split(parallelism[0], dim=0)
    dim_1_split = [x.split(parallelism[1], dim=1) for x in dim_0_split]
    blocks = []
    # Flatten the list of blocks
    for i in range(len(dim_1_split)):
        for j in range(len(dim_1_split[i])):
            blocks.append(dim_1_split[i][j].flatten().tolist())
    return blocks<|MERGE_RESOLUTION|>--- conflicted
+++ resolved
@@ -105,32 +105,22 @@
     Returns:
         list: Processed blocks in nested list format.
     """
-<<<<<<< HEAD
-
-=======
->>>>>>> 7b5672a0
     if len(tensor.shape) == 1:
         tensor = tensor.unsqueeze(0)
 
     if len(parallelism) == 1:
         parallelism = [1, parallelism[0]]
 
-<<<<<<< HEAD
     # * Flatten batch dimension
     tensor = tensor.view((-1, tensor.shape[-1]))
 
-=======
->>>>>>> 7b5672a0
     # Quantize
     quantizer = partial(integer_quantizer, **q_config)
     q_tensor = quantizer(tensor)
 
     # Convert to integer format
     q_tensor = (q_tensor * 2 ** q_config["frac_width"]).int()
-<<<<<<< HEAD
-=======
     q_tensor = signed_to_unsigned(q_tensor, bits=q_config["width"])
->>>>>>> 7b5672a0
 
     # Split into chunks according to parallelism in each dimension
     # parallelism[0]: along rows, parallelism[1]: along columns
