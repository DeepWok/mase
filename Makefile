--- conflicted
+++ resolved
@@ -1,6 +1,5 @@
 vhls=/mnt/applications/Xilinx/23.1
 vhls_version=2023.1
-<<<<<<< HEAD
 local ?= 0
 
 GPU_AVAILABLE := $(shell command -v nvidia-smi 2> /dev/null)
@@ -36,13 +35,6 @@
     USER_PREFIX=home
 endif
 
-=======
-local=0
-target=cpu
-img=$(if $local,"mase-ubuntu2204:latest","deepwok/mase-docker-$(target):latest")
-user=$(if $(shell id -u),$(shell id -u),9001)
-group=$(if $(shell id -g),$(shell id -g),1000)
->>>>>>> 73780df3
 coverage=machop/test/
 
 # Make sure the repo is up to date
@@ -58,20 +50,13 @@
 
 # Build Docker container
 build-docker:
-<<<<<<< HEAD
 	if [ $(local) -eq 1 ]; then \
-		docker build --build-arg VHLS_PATH=$(vhls) --build-arg VHLS_VERSION=$(vhls_version) -f Docker/Dockerfile --tag mase-ubuntu2204 Docker; \
-	else \
-		docker pull $(img); \
-=======
-	if [ $(local) = 1 ]; then \
 		if [ ! -d Docker ]; then \
     			git clone git@github.com:jianyicheng/mase-docker.git Docker; \
 		fi; \
 		docker build --build-arg VHLS_PATH=$(vhls) --build-arg VHLS_VERSION=$(vhls_version) -f Docker/Dockerfile-$(target) --tag mase-ubuntu2204 Docker; \
 	else \
-		docker pull docker.io/deepwok/mase-docker-$(target):latest; \
->>>>>>> 73780df3
+		docker pull $(img); \
 	fi
 
 shell: build-docker
