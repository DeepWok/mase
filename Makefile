--- conflicted
+++ resolved
@@ -17,11 +17,7 @@
 ifeq ($(VIVADO_AVAILABLE),)
     DOCKER_RUN_EXTRA_ARGS=
 else
-<<<<<<< HEAD
-    DOCKER_RUN_EXTRA_ARGS= -v /mnt/applications/:/mnt/applications -v $(vhls):$(vhls) -v /$(USER_PREFIX)/$(shell whoami)/shared:/root/shared
-=======
     DOCKER_RUN_EXTRA_ARGS= -v /mnt/applications/:/mnt/applications -v $(vhls):$(vhls)
->>>>>>> d623eb15
 endif
 
 # * Set docker image according to local flag
@@ -81,11 +77,7 @@
         -v /$(USER_PREFIX)/$(shell whoami)/.gitconfig:/root/.gitconfig \
         -v /$(USER_PREFIX)/$(shell whoami)/.ssh:/root/.ssh \
         -v /$(USER_PREFIX)/$(shell whoami)/.mase:/root/.mase \
-<<<<<<< HEAD
-        -v $(shell pwd):/workspace \
-=======
         -v $(shell pwd):/workspace:z \
->>>>>>> d623eb15
         $(DOCKER_RUN_EXTRA_ARGS) \
         $(img) /bin/bash
 
