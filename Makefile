--- conflicted
+++ resolved
@@ -1,12 +1,5 @@
 vhls=/mnt/applications/Xilinx/23.1
 vhls_version=2023.1
-<<<<<<< HEAD
-local=0
-target=cpu
-img=$(if $local,"mase-ubuntu2204:latest","deepwok/mase-docker-$(target):latest")
-user=$(if $(shell id -u),$(shell id -u),9001)
-group=$(if $(shell id -g),$(shell id -g),1000)
-=======
 local ?= 0
 
 GPU_AVAILABLE := $(shell command -v nvidia-smi 2> /dev/null)
@@ -42,7 +35,6 @@
     USER_PREFIX=home
 endif
 
->>>>>>> 555abf63
 coverage=machop/test/
 
 sw_test_dir = machop/test/
@@ -63,21 +55,13 @@
 
 # Build Docker container
 build-docker:
-<<<<<<< HEAD
-	if [ $(local) = 1 ]; then \
-=======
 	if [ $(local) -eq 1 ]; then \
->>>>>>> 555abf63
 		if [ ! -d Docker ]; then \
     			git clone git@github.com:jianyicheng/mase-docker.git Docker; \
 		fi; \
 		docker build --build-arg VHLS_PATH=$(vhls) --build-arg VHLS_VERSION=$(vhls_version) -f Docker/Dockerfile-$(target) --tag mase-ubuntu2204 Docker; \
 	else \
-<<<<<<< HEAD
-		docker pull docker.io/deepwok/mase-docker-$(target):latest; \
-=======
 		docker pull $(img); \
->>>>>>> 555abf63
 	fi
 
 shell:
@@ -92,17 +76,12 @@
         $(img) /bin/bash
 
 test-hw:
-<<<<<<< HEAD
-	mkdir -p ./tmp
-	(cd tmp; python3 ../scripts/test-hardware.py -a || exit 1)
-=======
 	python3 scripts/build-components.py
 	pytest --log-level=DEBUG --verbose \
 		-n $(NUM_WORKERS) \
 		--html=report.html --self-contained-html \
 		$(hw_test_dir)
 
->>>>>>> 555abf63
 
 test-sw:
 	bash scripts/test-machop.sh
