# New environment
aienginev2/
llvm/
mlir-aie/
vagrant/.vagrant/
# init file
*.mem
# Project
*.py~
*.swp
/history/
*data/
/tb_summary/
# *.sh
/mase_output/
.devcontainer/
*.ckpt
*.pkl
/machop/examples/**/cache/
/machop/examples/**/ckpts/
/machop/examples/**/data/
/machop/cache/
/machop/.machop_cache/

# macOS
.DS_Store

# Byte-compiled / optimized / DLL files
*/__pycache__/
__pycache__/
*.py[cod]
*$py.class

# C extensions
*.so

# Distribution / packaging
.Python
build/
sim_build/
develop-eggs/
dist/
downloads/
eggs/
.eggs/
lib/
lib64/
parts/
sdist/
var/
wheels/
*.egg-info/
.installed.cfg
*.egg
MANIFEST

# PyInstaller
#  Usually these files are written by a python script from a template
#  before PyInstaller builds the exe, so as to inject date/other infos into it.
*.manifest
*.spec

# Installer logs
pip-log.txt
pip-delete-this-directory.txt

# Unit test / coverage reports
htmlcov/
.tox/
.coverage
.coverage.*
.cache
nosetests.xml
coverage.xml
*.cover
.hypothesis/
.pytest_cache/

# Hardware tests
components/testbench/**/sim_build/
build/

# Translations
*.mo
*.pot

# Django stuff:
*.log
local_settings.py
db.sqlite3

# Flask stuff:
instance/
.webassets-cache

# Scrapy stuff:
.scrapy

# Sphinx documentation
docs/_build/

# PyBuilder
target/

# Jupyter Notebook
.ipynb_checkpoints

# pyenv
.python-version

# celery beat schedule file
celerybeat-schedule

# SageMath parsed files
*.sage.py

# Environments
.env
.venv
env/
venv/
ENV/
env.bak/
venv.bak/

# Spyder project settings
.spyderproject
.spyproject

# Rope project settings
.ropeproject

# mkdocs documentation
/site

# mypy
.mypy_cache/

# vscode
.vscode

# Data files for hardware simulation
*.dat

<<<<<<< HEAD
# Vivado
*.xpr
*.jou
*.cache
*.runs
*.srcs
*.hw
vivado_pid*
=======
# Generated SV LUT files
*_lut.sv

# Pytest generated reports
prof/
*.html

# Quantization summaries
*.csv
>>>>>>> 34dacf4f
<|MERGE_RESOLUTION|>--- conflicted
+++ resolved
@@ -142,7 +142,6 @@
 # Data files for hardware simulation
 *.dat
 
-<<<<<<< HEAD
 # Vivado
 *.xpr
 *.jou
@@ -151,7 +150,7 @@
 *.srcs
 *.hw
 vivado_pid*
-=======
+
 # Generated SV LUT files
 *_lut.sv
 
@@ -160,5 +159,4 @@
 *.html
 
 # Quantization summaries
-*.csv
->>>>>>> 34dacf4f
+*.csv