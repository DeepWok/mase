--- conflicted
+++ resolved
@@ -98,7 +98,6 @@
 	endif
 	```
 
-<<<<<<< HEAD
 4. GPU-enabled `torch` install
 	It is possible that the `torch` package is not installed correctly with GPU support in the `nix-shell`. 
 	You should have noticed that we have created a virtual environment in the `nix-shell` and installed the `torch` package in it. However, the `torch` package may not be installed with GPU support becuase of operating system compatibility issues. In these cases, you may choose to install the `torch` package yourself using `pip` 
@@ -110,9 +109,8 @@
 	which python3
 	python3 -m pip install torch torchvision torchaudio
 	```
-	
-=======
-  4. `CUDA_HOME` problem with `deepspeed` on `cuda` enabled systems 
+
+  5. `CUDA_HOME` problem with `deepspeed` on `cuda` enabled systems 
 
 		When installing `deepspeed` on `cuda` enabled systems, you might encounter the following error:	
 		```bash
@@ -141,5 +139,4 @@
 		which nvcc
 		```
 
-		If there is an error, this is an indication to reinstall the cuda toolkit. You might need to run `sudo apt-get install cuda-toolkit` on Ubuntu systems. You may, in fact, need to install normal build tools for `deepspeedd` and `pycuda` too, these can be `gcc`, `g++`, `make`, `cmake`, etc. The `tensorrt` installation may also trigger an independent install if you are on `wsl`.
->>>>>>> 3af94880
+		If there is an error, this is an indication to reinstall the cuda toolkit. You might need to run `sudo apt-get install cuda-toolkit` on Ubuntu systems. You may, in fact, need to install normal build tools for `deepspeedd` and `pycuda` too, these can be `gcc`, `g++`, `make`, `cmake`, etc. The `tensorrt` installation may also trigger an independent install if you are on `wsl`.