# Getting Started using Nix (Suggested, includes Common Troubleshooting)

## Install Nix (for the first time)

If you don't have `nix` installed yet, fetch the download link from [this page](https://nixos.org/download/#nix-install-macos).

`nix` is a package manager that allows us to configure the system beyond pythonic libraries.

## Install environment using Nix

1. Clone the MASE repository:
```shell
git clone git@github.com:DeepWok/mase.git
```

2. Create your own branch to work on:
```shell
cd mase
git checkout -b your_branch_name
```

3. Activate the `nix` shell:
```shell
nix-shell
```


## Tested Systems

- [x] darwin aarch64 mac
- [ ] linux x86_64 cuda-enabled
- [x] windows x86_64 cuda-enabled

## Troubleshooting

1. Clang problem on `darwin aarch64` systems

	There is some legacy issue with porting `clang` on `nix`, or generally `nix` shells and Python packages with C++ Extensions on macOS, you can find the issue detailed [here](https://discourse.nixos.org/t/nix-shells-and-python-packages-with-c-extensions/26326).

	MacOS users should follow the standard procedure to install `xcode` , which provides you with `Apple's clang/clang++ compilation tools `. In our `setup.py`, several installation would use this local system `clang`, you should be able to verify this by typing

	```shell
	[nix-shell:~/Projects/mase]$ which clang
	# The following is the expected output
	# /usr/bin/clang
	[nix-shell:~/Projects/mase]$ clang --version
	# The following is the expected output
	# Apple clang version 15.0.0 (clang-1500.3.9.4)
	# Target: arm64-apple-darwin23.5.0
	# Thread model: posix
	# InstalledDir: /Applications/Xcode.app/Contents/Developer/Toolchains/XcodeDefault.xctoolchain/usr/bin
	```

	Using other `clang` variants, especially the llvm-backed `nix` `clang` will cause installation or running issues with `cocotb` and `verilator` because of the confusion in `std` library paths.

2. `g++` or `glibc` problem on WSL (Ubuntu-24.04 system)

	While using `verilator` in the nix shell, some of the generated files were compiled by `g++` (or `gcc`), you might encounter issues about `g++ can not find` or `glibc-xxx cannot find`, etc.
	
	This is because the nix shell does not include any `g++` or `glibc` in the environment. When compiling files, it automatically calls the related libraries in your local environment.

	When facing this kind of problem, you need to configure the local environment to match nix shell requirement.
	For instance, install or update the related packages to the `verilator` required version would work:

	```
	(.venv) cx922@DESKTOP-UAFT8QR:~/mase$ ldd --version 
	ldd (Ubuntu GLIBC 2.39-0ubuntu8.2) 2.39
	...

3. `verilator` installation and its `cocotb` integration

	We expect users to self-install `verilator` on their local system. The `nix-shell` will not install `verilator` for you. You can find the installation guide [here](https://verilator.org/guide/latest/install.html).

	One common problem we found with using `verilator` backed `cocotb` is that the `cocotb` flow lacks resolution when your `python` is running in an advanced virtual environment. The `cocotb` flow makes mistakes in identifying certain paths. One error is something in the following form:

	```bash
	- Verilator: Built from 0.000 MB sources in 0 modules, into 0.000 MB in 0 C++ files needing 0.000 MB
	- Verilator: Walltime 0.003 s (elab=0.000, cvt=0.000, bld=0.000); cpu 0.000 s on 8 threads
	INFO: Running command make -C /Users/name/Projects/mase/src/mase_components/activations/test/build/fixed_gelu/test_0 -f Vtop.mk in directory /Users/name/Projects/mase/src/mase_components/activations/test/build/fixed_gelu/test_0
	make: *** No rule to make target `/usr/local/lib/python3.11/dist-packages/cocotb/share/lib/verilator/verilator.cpp', needed by `verilator.o'.  Stop.
	```

	This error message is basically saying that the `cocotb` flow is looking for the `verilator.cpp` file in the wrong path. The `verilator.cpp` file is actually located in the `cocotb` package, which is installed in the `dite-packages` directory of your `python` environment. The `cocotb` flow is looking for the `verilator.cpp` file in the native directory, which is incorrect. One hack for this problem is to change the check in the `cocotb` `Makefile`.

	Edit the file `/Users/yz10513/anaconda3/envs/mase/lib/python3.11/site-packages/cocotb/share/makefiles/Makefile.inc` and change the following line:

	```bash
	# Our comments: this is exactly the problem, sometimes we would like to use 	
	# this ensures we use the same python as the one cocotb was installed into
	ifeq ($(IS_VENV),True)
			# In a virtual environment, the Python binary may be a symlink, so it should not use realpath
			PYTHON_BIN ?= $(shell cocotb-config --python-bin)
	else
			# disable the use of realpath!	
			# realpath to convert windows paths to unix paths, like cygpath -u
			#PYTHON_BIN ?= $(realpath $(shell cocotb-config --python-bin))
			PYTHON_BIN ?= $(shell cocotb-config --python-bin)
	endif
	```

<<<<<<< HEAD
  4. `CUDA_HOME` problem with `deepspeed` on `cuda` enabled systems 
=======
4. GPU-enabled `torch` install
	It is possible that the `torch` package is not installed correctly with GPU support in the `nix-shell`. 
	You should have noticed that we have created a virtual environment in the `nix-shell` and installed the `torch` package in it. However, the `torch` package may not be installed with GPU support becuase of operating system compatibility issues. In these cases, you may choose to install the `torch` package yourself using `pip` 

	```shell
	# check your python
	# it should point you to the python3 in the nix-shell
	# ../mase/.venv/bin/python3
	which python3
	python3 -m pip install torch torchvision torchaudio
	```

  5. `CUDA_HOME` problem with `deepspeed` on `cuda` enabled systems 
>>>>>>> d623eb15

		When installing `deepspeed` on `cuda` enabled systems, you might encounter the following error:	
		```bash
			× python setup.py egg_info did not run successfully.
			│ exit code: 1
			╰─> [9 lines of output]
					Traceback (most recent call last):
						File "<string>", line 2, in <module>
						File "<pip-setuptools-caller>", line 34, in <module>
						File "/tmp/pip-install-lmczkuc5/deepspeed_2de5ecce4b1e495ea5546f4a526749f4/setup.py", line 101, in <module>
							cuda_major_ver, cuda_minor_ver = installed_cuda_version()
																							^^^^^^^^^^^^^^^^^^^^^^^^
						File "/tmp/pip-install-lmczkuc5/deepspeed_2de5ecce4b1e495ea5546f4a526749f4/op_builder/builder.py", line 50, in installed_cuda_version
							raise MissingCUDAException("CUDA_HOME does not exist, unable to compile CUDA op(s)")
					op_builder.builder.MissingCUDAException: CUDA_HOME does not exist, unable to compile CUDA op(s)
					[end of output]
			note: This error originates from a subprocess, and is likely not a problem with pip.
		error: metadata-generation-failed
		× Encountered error while generating package metadata.
		╰─> See above for output.
		```

		This normally means that the cuda toolkit is missing or not installed properly, which you can chek by running the following command:
		```bash
		nvcc --version
		which nvcc
		```

		If there is an error, this is an indication to reinstall the cuda toolkit. You might need to run `sudo apt-get install cuda-toolkit` on Ubuntu systems. You may, in fact, need to install normal build tools for `deepspeedd` and `pycuda` too, these can be `gcc`, `g++`, `make`, `cmake`, etc. The `tensorrt` installation may also trigger an independent install if you are on `wsl`.<|MERGE_RESOLUTION|>--- conflicted
+++ resolved
@@ -98,9 +98,6 @@
 	endif
 	```
 
-<<<<<<< HEAD
-  4. `CUDA_HOME` problem with `deepspeed` on `cuda` enabled systems 
-=======
 4. GPU-enabled `torch` install
 	It is possible that the `torch` package is not installed correctly with GPU support in the `nix-shell`. 
 	You should have noticed that we have created a virtual environment in the `nix-shell` and installed the `torch` package in it. However, the `torch` package may not be installed with GPU support becuase of operating system compatibility issues. In these cases, you may choose to install the `torch` package yourself using `pip` 
@@ -114,7 +111,6 @@
 	```
 
   5. `CUDA_HOME` problem with `deepspeed` on `cuda` enabled systems 
->>>>>>> d623eb15
 
 		When installing `deepspeed` on `cuda` enabled systems, you might encounter the following error:	
 		```bash
