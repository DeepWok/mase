--- conflicted
+++ resolved
@@ -48,11 +48,7 @@
     "stable-baselines3[extra]",
     "h5py",
     "scikit-learn",
-<<<<<<< HEAD
-    "scipy==1.14",
-=======
     "scipy==1.14.1",
->>>>>>> 2bc9fb37
     "onnxruntime",
     "matplotlib",
     "sphinx-rtd-theme",
