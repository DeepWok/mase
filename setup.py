--- conflicted
+++ resolved
@@ -26,11 +26,7 @@
     "toml",
     "GitPython",
     "colorlog",
-<<<<<<< HEAD
-    "cocotb[bus]~=1.9",
-=======
     "cocotb==1.9.2",
->>>>>>> 9707bd50
     "pytest",
     "pytorch-lightning",
     "transformers==4.49",
