from setuptools import setup, find_packages
import sys


def is_cuda_available():
    try:
        import torch

        return torch.cuda.is_available()
    except:
        return False

def get_system():
    return sys.platform


requirements = [
    "torch",
    "torchvision",
    "torchaudio",
    "packaging",
    "py-cpuinfo",
    "psutil",
    "lightning",
    "transformers==4.41.2",
    "diffusers",
    "accelerate",
    "toml",
    "timm",
    "pytorch-nlp",
    "datasets",
    "onnx",
    "onnxruntime>=1.16",
    "onnxruntime-tools",
    "onnxconverter_common",
    "optimum",
    "black",
    "GitPython",
    "colorlog",
    "cocotb[bus]==1.8.0",
    "pytest",
    "pytest-cov",
    "pytest-xdist",
    "pytest-sugar",
    "pytest-html",
    "pytest-profiling",
    "ipython",
    "ipdb",
    "sentencepiece",
    "einops",
    "deepspeed",
    "pybind11",
    "tabulate",
    "tensorboard",
    "optuna",
    "stable-baselines3[extra]",
    "scikit-learn",
    "h5py",
    "pyyaml",
    "numpy",
    "pandas",
    "wandb",
    "imageio",
    "imageio-ffmpeg",
    "opencv-python",
    "kornia",
    "einops",
    "sphinx",
    "sphinx-rtd-theme",
    "numpy",
    "absl-py",
    "scipy",
    "sphinx-glpi-theme",
    "prettytable",
    "pyyaml",
    "pynvml",
    "bitstring>=4.2",
<<<<<<< HEAD
    "myst_parser",
=======
>>>>>>> 63b633b3
]

if is_cuda_available():
    requirements += [
        "pycuda",
        "onnxruntime-gpu",
        "torch-tensorRT; platform_system == 'Linux'",
        "tensorRT; platform_system == 'Linux'",
        "cuda-python; platform_system == 'Linux'",
        "pytorch-quantization @ https://pypi.nvidia.com/pytorch-quantization/pytorch_quantization-2.1.2-py3-none-any.whl ",
    ]

if not (get_system() == "darwin"):
    requirements += ["nni"]


setup(
    name="mase-tools",
    version="1.0.0",
    description="Machine-Learning Accelerator System Exploration Tools",
    author="Aaron Zhao, Jianyi Cheng, Cheng Zhang, Pedro Gimenes",
    author_email="a.zhao@imperial.ac.uk, jianyi.cheng17@imperial.ac.uk, chengzhang98@outlook.com, pedro.gimenes19@imperial.ac.uk",
    license_files=("LICENSE",),
    python_requires=">=3.10.6",
    package_dir={
        "": "src",
    },
    packages=find_packages("src"),
    install_requires=requirements,
)<|MERGE_RESOLUTION|>--- conflicted
+++ resolved
@@ -75,10 +75,8 @@
     "pyyaml",
     "pynvml",
     "bitstring>=4.2",
-<<<<<<< HEAD
     "myst_parser",
-=======
->>>>>>> 63b633b3
+    "cvxpy"
 ]
 
 if is_cuda_available():
