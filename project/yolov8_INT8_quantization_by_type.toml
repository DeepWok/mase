--- conflicted
+++ resolved
@@ -16,11 +16,7 @@
 task= "detection"
 num_calibration_batches = 10
 post_calibration_analysis = true
-<<<<<<< HEAD
-dataset_input_field = 'img' #
-=======
-dataset_input_field = "img"
->>>>>>> 5a2be8a8
+dataset_input_field = 'img'
 
 [passes.tensorrt.default.config]
 quantize = true
@@ -38,10 +34,7 @@
 
 [passes.tensorrt.fine_tune]
 fine_tune = true
-<<<<<<< HEAD
-=======
 epochs = 2
->>>>>>> 5a2be8a8
 
 [passes.tensorrt.runtime_analysis]
 num_batches = 500
