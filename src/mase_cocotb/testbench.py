import cocotb
from cocotb.triggers import *
from cocotb.clock import Clock
from cocotb.utils import get_sim_time


class Testbench:
    __test__ = False  # so pytest doesn't confuse this with a test

    def __init__(
        self,
        dut,
        clk=None,
        rst=None,
        fail_on_checks=True,
        clk_period_ns=20,
    ) -> None:
        self.dut = dut
        self.clk = clk
        self.rst = rst

        self.input_drivers = {}
        self.output_monitors = {}

        self.input_precision = [32]

        self.fail_on_checks = fail_on_checks

<<<<<<< HEAD
        if self.clk != None:
            self.clock = Clock(self.clk, clk_period_ns, units="ns")
=======
        if self.clk is not None:
            self.clock = Clock(self.clk, 20, units="ns")
>>>>>>> 568a822b
            cocotb.start_soon(self.clock.start())

    def assign_self_params(self, attrs):
        for att in attrs:
            setattr(self, att, int(getattr(self.dut, att).value))

    def get_parameter(self, parameter_name):
        parameter = getattr(self.dut, parameter_name)
        return int(parameter)

    def get_parameter(self, parameter_name):
        parameter = getattr(self.dut, parameter_name)
        return int(parameter)

    async def reset(self, active_high=True):
        if self.rst is None:
            raise Exception(
                "Cannot reset. Either a reset wire was not provided or "
                + "the module does not have a reset."
            )

        await RisingEdge(self.clk)
        self.rst.value = 1 if active_high else 0
        await RisingEdge(self.clk)
        self.rst.value = 0 if active_high else 1
        await RisingEdge(self.clk)

    async def initialize(self):
        await self.reset()

        # Set all monitors ready
        for monitor in self.output_monitors.values():
            monitor.ready.value = 1

    def generate_inputs(self, batches=1):
        raise NotImplementedError

    def load_drivers(self, in_tensors):
        raise NotImplementedError

    def load_monitors(self, expectation):
        raise NotImplementedError

    async def wait_end(self, timeout=1, timeout_unit="ms"):
        while True:
            await RisingEdge(self.clk)

            # ! TODO: check if this slows down test significantly
            if get_sim_time(timeout_unit) > timeout:
                raise TimeoutError("Timed out waiting for test to end.")

            if all(
                [
                    monitor.in_flight == False
                    for monitor in self.output_monitors.values()
                ]
            ):
                break

        if self.fail_on_checks:
            for driver in self.input_drivers.values():
                assert driver.send_queue.empty(), "Driver still has data to send."<|MERGE_RESOLUTION|>--- conflicted
+++ resolved
@@ -26,13 +26,8 @@
 
         self.fail_on_checks = fail_on_checks
 
-<<<<<<< HEAD
-        if self.clk != None:
+        if self.clk is not None:
             self.clock = Clock(self.clk, clk_period_ns, units="ns")
-=======
-        if self.clk is not None:
-            self.clock = Clock(self.clk, 20, units="ns")
->>>>>>> 568a822b
             cocotb.start_soon(self.clock.start())
 
     def assign_self_params(self, attrs):
