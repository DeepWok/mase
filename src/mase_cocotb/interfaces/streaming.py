import random

import numpy as np

from cocotb import simulator
from cocotb.binary import BinaryValue
from cocotb.result import TestFailure
from cocotb.triggers import *

from mase_cocotb.driver import Driver
from mase_cocotb.monitor import Monitor

<<<<<<< HEAD
=======

>>>>>>> fb843ee5
def _sign_extend(value: int, bits: int):
    sign_bit = 1 << (bits - 1)
    return (value & (sign_bit - 1)) - (value & sign_bit)


class StreamDriver(Driver):
    def __init__(
        self,
        clk,
        data,
        valid,
        ready,
        record_num_beats=False,
        load_fn=None,
        load_max_iters=None,
    ) -> None:
        super().__init__()
        self.clk = clk
        self.data = data
        self.valid = valid
        self.ready = ready
        self.valid_prob = 1.0
        self.record_num_beats = record_num_beats
        self.num_beats = 0 if record_num_beats else None
        self.load_fn = load_fn
        self.load_max_iters = load_max_iters


    def set_valid_prob(self, prob):
        assert prob >= 0.0 and prob <= 1.0
        self.valid_prob = prob

    async def _driver_send(self, transaction) -> None:
        while True:
            await RisingEdge(self.clk)
            if type(self.data) == tuple:
                # Drive multiple data bus
                for wire, val in zip(self.data, transaction):
                    wire.value = val
            else:
                # Drive single data
                self.data.value = transaction
            if random.random() > self.valid_prob:
                self.valid.value = 0
                continue  # Try roll random valid again at next clock
            self.valid.value = 1
            await ReadOnly()
            if self.ready.value == 1:
                if type(self.data) == tuple:
                    # Drive multiple data bus
                    for t in transaction:
                        self.log.debug("Sent %s" % t)
                else:
                    self.log.debug("Sent %s" % transaction)
<<<<<<< HEAD
                if self.record_num_beats:
                    self.num_beats += 1
=======
>>>>>>> fb843ee5
                break

        # Load extra
        # self.load_driver

        if self.send_queue.empty():
            await RisingEdge(self.clk)
            self.valid.value = 0


class StreamMonitor(Monitor):
<<<<<<< HEAD
    def __init__(
        self,
        clk,
        data,
        valid,
        ready,
        check=True,
        name=None,
        unsigned=False,
    ):
=======
    def __init__(self, clk, data, valid, ready, check=True, name=None, unsigned=False):
>>>>>>> fb843ee5
        super().__init__(clk, check=check, name=name)
        self.clk = clk
        self.data = data
        self.valid = valid
        self.ready = ready
        self.check = check
        self.name = name
        self.unsigned = unsigned
<<<<<<< HEAD
        self.last_timestamp = None
=======
>>>>>>> fb843ee5

    def _trigger(self):
        if "x" in self.valid.value.binstr or "x" in self.ready.value.binstr:
            return False
        return self.valid.value == 1 and self.ready.value == 1

    def _recv(self):

        def _get_sig_value(sig):

            if type(sig.value) == list:
                if self.unsigned:
                    return [x.integer for x in sig.value]
                else:
                    return [x.signed_integer for x in sig.value]

            elif type(sig.value) == BinaryValue:
                if self.unsigned:
                    return int(sig.value.integer)
                else:
                    return int(sig.value.signed_integer)

        if type(self.data) == tuple:
            # Multiple synchronised data signals
<<<<<<< HEAD
            data = tuple(_get_sig_value(s) for s in self.data)
        else:
            # Single data signal
            data = _get_sig_value(self.data)

        self.last_timestamp = simulator.get_sim_time()
        return data
=======
            return tuple(_get_sig_value(s) for s in self.data)
        else:
            # Single data signal
            return _get_sig_value(self.data)
>>>>>>> fb843ee5

    def _check(self, got, exp):

        def _check_sig(got, exp):
            if not np.equal(got, exp).all():
                self.log.error(
                    "%s: \nGot \n%s, \nExpected \n%s"
                    % (
                        self.name if self.name != None else "Unnamed StreamMonitor",
                        got,
                        exp,
                    )
                )
                assert False, "Test Failed!"
            else:
                self.log.debug(
                    "Passed | %s: \nGot \n%s, \nExpected \n%s"
                    % (
                        self.name if self.name != None else "Unnamed StreamMonitor",
                        got,
                        exp,
                    )
                )

        if self.check:
            if type(self.data) == tuple:
                assert type(got) == tuple
                assert type(exp) == tuple
                assert len(got) == len(exp), "Got & Exp Tuples are different length"
                for g, e in zip(got, exp):
                    _check_sig(g, e)
            else:
                _check_sig(got, exp)


class StreamMonitorFloat(StreamMonitor):
    def __init__(self, clk, data, valid, ready, data_width, frac_width, check=True):
        super().__init__(clk, data, valid, ready, check)
        self.data_width = data_width
        self.frac_width = frac_width

    def _check(self, got, exp):
        if self.check:
            float_got = [x * 2**-self.frac_width for x in got]
            float_exp = [x * 2**-self.frac_width for x in exp]
            if not np.isclose(float_got, float_exp, atol=2**-self.frac_width).all():
                # raise TestFailure("\nGot \n%s, \nExpected \n%s" % (got, exp))
                raise TestFailure(
                    f"\nGot int \n{got}, \nExpected int \n{exp} \nGot float \n{float_got}, \nExpected float \n{float_exp}"
                )


class ErrorThresholdStreamMonitor(StreamMonitor):
    def __init__(
        self,
        clk,
        data,
        valid,
        ready,
        width: int,  # Width of the number
        signed: bool,  # Signedness of number
        error_bits: int,  # Number of last bits the number can be off by
        log_error=False,  # Keep note of all errors
        check=True,
        name=None,
    ):
        super().__init__(clk, data, valid, ready, check, name, unsigned=not signed)

        self.width = width
        self.signed = signed
        self.error_bits = error_bits
        self.error_log = [] if log_error else None
        self.recv_log = [] if log_error else None
        self.log_error = log_error
        self.log.setLevel("INFO")

    def _check(self, got, exp):
        fail = not self.check
        if type(got) != type(exp):
            assert fail, f"Type Mismatch got:{type(got)} vs. exp:{type(exp)}"

        # Compare Outputs
        if type(got) == list:
            g = np.array(got)
            e = np.array(exp)
            if self.signed:
                g = _sign_extend(g, self.width)
                e = _sign_extend(e, self.width)
            err = np.abs(g - e)
            if self.log_error:
                self.error_log.append(err)
                self.recv_log.append(got)
            max_biterr = np.full_like(err, self.error_bits)
            if not (err <= max_biterr).all():
                self.log.error("Failed | Got: %20s Exp: %20s Err: %14s" % (g, e, err))
                assert fail, "Test Failed!"
                return

        elif type(got) == int:
            g, e = got, exp
            if self.signed:
                g = _sign_extend(g, self.width)
                e = _sign_extend(e, self.width)
            err = abs(g - e)
            if self.log_error:
                self.error_log.append(err)
                self.recv_log.append(got)
            if not err <= self.error_bits:
                self.log.error("Failed | Got: %20s Exp: %20s Err: %10s" % (g, e, err))
                assert fail, "Test Failed!"
                return

        else:
            g, e = got, exp
            err = np.abs(g - e)
            self.log.debug("Passed | Got: %20s Exp: %20s Err: %10s" % (g, e, err))<|MERGE_RESOLUTION|>--- conflicted
+++ resolved
@@ -10,10 +10,7 @@
 from mase_cocotb.driver import Driver
 from mase_cocotb.monitor import Monitor
 
-<<<<<<< HEAD
-=======
-
->>>>>>> fb843ee5
+
 def _sign_extend(value: int, bits: int):
     sign_bit = 1 << (bits - 1)
     return (value & (sign_bit - 1)) - (value & sign_bit)
@@ -68,11 +65,8 @@
                         self.log.debug("Sent %s" % t)
                 else:
                     self.log.debug("Sent %s" % transaction)
-<<<<<<< HEAD
                 if self.record_num_beats:
                     self.num_beats += 1
-=======
->>>>>>> fb843ee5
                 break
 
         # Load extra
@@ -84,7 +78,6 @@
 
 
 class StreamMonitor(Monitor):
-<<<<<<< HEAD
     def __init__(
         self,
         clk,
@@ -95,9 +88,6 @@
         name=None,
         unsigned=False,
     ):
-=======
-    def __init__(self, clk, data, valid, ready, check=True, name=None, unsigned=False):
->>>>>>> fb843ee5
         super().__init__(clk, check=check, name=name)
         self.clk = clk
         self.data = data
@@ -106,10 +96,7 @@
         self.check = check
         self.name = name
         self.unsigned = unsigned
-<<<<<<< HEAD
         self.last_timestamp = None
-=======
->>>>>>> fb843ee5
 
     def _trigger(self):
         if "x" in self.valid.value.binstr or "x" in self.ready.value.binstr:
@@ -134,7 +121,6 @@
 
         if type(self.data) == tuple:
             # Multiple synchronised data signals
-<<<<<<< HEAD
             data = tuple(_get_sig_value(s) for s in self.data)
         else:
             # Single data signal
@@ -142,12 +128,6 @@
 
         self.last_timestamp = simulator.get_sim_time()
         return data
-=======
-            return tuple(_get_sig_value(s) for s in self.data)
-        else:
-            # Single data signal
-            return _get_sig_value(self.data)
->>>>>>> fb843ee5
 
     def _check(self, got, exp):
 
