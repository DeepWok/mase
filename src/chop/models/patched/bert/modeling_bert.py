# coding=utf-8
# Copyright 2018 The Google AI Language Team Authors and The HuggingFace Inc. team.
# Copyright (c) 2018, NVIDIA CORPORATION.  All rights reserved.
#
# Licensed under the Apache License, Version 2.0 (the "License");
# you may not use this file except in compliance with the License.
# You may obtain a copy of the License at
#
#     http://www.apache.org/licenses/LICENSE-2.0
#
# Unless required by applicable law or agreed to in writing, software
# distributed under the License is distributed on an "AS IS" BASIS,
# WITHOUT WARRANTIES OR CONDITIONS OF ANY KIND, either express or implied.
# See the License for the specific language governing permissions and
# limitations under the License.
"""PyTorch BERT model."""

import math
import os
import warnings
from dataclasses import dataclass
from typing import List, Optional, Tuple, Union

import torch
import torch.utils.checkpoint
from torch import nn
from torch.nn import BCEWithLogitsLoss, CrossEntropyLoss, MSELoss

from transformers.activations import ACT2FN
from transformers.modeling_outputs import (
    BaseModelOutputWithPastAndCrossAttentions,
    BaseModelOutputWithPoolingAndCrossAttentions,
    CausalLMOutputWithCrossAttentions,
    MaskedLMOutput,
    MultipleChoiceModelOutput,
    NextSentencePredictorOutput,
    QuestionAnsweringModelOutput,
    SequenceClassifierOutput,
    TokenClassifierOutput,
)
from transformers.modeling_utils import PreTrainedModel
from transformers.pytorch_utils import (
    apply_chunking_to_forward,
    find_pruneable_heads_and_indices,
    prune_linear_layer,
)
from transformers.utils import (
    ModelOutput,
    add_code_sample_docstrings,
    add_start_docstrings,
    add_start_docstrings_to_model_forward,
    logging,
    replace_return_docstrings,
)
from .configuration_bert import BertConfig


logger = logging.get_logger(__name__)

_CHECKPOINT_FOR_DOC = "google-bert/bert-base-uncased"
_CONFIG_FOR_DOC = "BertConfig"

# TokenClassification docstring
_CHECKPOINT_FOR_TOKEN_CLASSIFICATION = (
    "dbmdz/bert-large-cased-finetuned-conll03-english"
)
_TOKEN_CLASS_EXPECTED_OUTPUT = "['O', 'I-ORG', 'I-ORG', 'I-ORG', 'O', 'O', 'O', 'O', 'O', 'I-LOC', 'O', 'I-LOC', 'I-LOC'] "
_TOKEN_CLASS_EXPECTED_LOSS = 0.01

# QuestionAnswering docstring
_CHECKPOINT_FOR_QA = "deepset/bert-base-cased-squad2"
_QA_EXPECTED_OUTPUT = "'a nice puppet'"
_QA_EXPECTED_LOSS = 7.41
_QA_TARGET_START_INDEX = 14
_QA_TARGET_END_INDEX = 15

# SequenceClassification docstring
_CHECKPOINT_FOR_SEQUENCE_CLASSIFICATION = "textattack/bert-base-uncased-yelp-polarity"
_SEQ_CLASS_EXPECTED_OUTPUT = "'LABEL_1'"
_SEQ_CLASS_EXPECTED_LOSS = 0.01


<<<<<<< HEAD
=======
@torch.fx.wrap
def df_split(x):
    return (x, x)

>>>>>>> d623eb15

def load_tf_weights_in_bert(model, config, tf_checkpoint_path):
    """Load tf checkpoints in a pytorch model."""
    try:
        import re

        import numpy as np
        import tensorflow as tf
    except ImportError:
        logger.error(
            "Loading a TensorFlow model in PyTorch, requires TensorFlow to be installed. Please see "
            "https://www.tensorflow.org/install/ for installation instructions."
        )
        raise
    tf_path = os.path.abspath(tf_checkpoint_path)
    logger.info(f"Converting TensorFlow checkpoint from {tf_path}")
    # Load weights from TF model
    init_vars = tf.train.list_variables(tf_path)
    names = []
    arrays = []
    for name, shape in init_vars:
        logger.info(f"Loading TF weight {name} with shape {shape}")
        array = tf.train.load_variable(tf_path, name)
        names.append(name)
        arrays.append(array)

    for name, array in zip(names, arrays):
        name = name.split("/")
        # adam_v and adam_m are variables used in AdamWeightDecayOptimizer to calculated m and v
        # which are not required for using pretrained model
        if any(
            n
            in [
                "adam_v",
                "adam_m",
                "AdamWeightDecayOptimizer",
                "AdamWeightDecayOptimizer_1",
                "global_step",
            ]
            for n in name
        ):
            logger.info(f"Skipping {'/'.join(name)}")
            continue
        pointer = model
        for m_name in name:
            if re.fullmatch(r"[A-Za-z]+_\d+", m_name):
                scope_names = re.split(r"_(\d+)", m_name)
            else:
                scope_names = [m_name]
            if scope_names[0] == "kernel" or scope_names[0] == "gamma":
                pointer = getattr(pointer, "weight")
            elif scope_names[0] == "output_bias" or scope_names[0] == "beta":
                pointer = getattr(pointer, "bias")
            elif scope_names[0] == "output_weights":
                pointer = getattr(pointer, "weight")
            elif scope_names[0] == "squad":
                pointer = getattr(pointer, "classifier")
            else:
                try:
                    pointer = getattr(pointer, scope_names[0])
                except AttributeError:
                    logger.info(f"Skipping {'/'.join(name)}")
                    continue
            if len(scope_names) >= 2:
                num = int(scope_names[1])
                pointer = pointer[num]
        if m_name[-11:] == "_embeddings":
            pointer = getattr(pointer, "weight")
        elif m_name == "kernel":
            array = np.transpose(array)
        try:
            if pointer.shape != array.shape:
                raise ValueError(
                    f"Pointer shape {pointer.shape} and array shape {array.shape} mismatched"
                )
        except ValueError as e:
            e.args += (pointer.shape, array.shape)
            raise
        logger.info(f"Initialize PyTorch weight {name}")
        pointer.data = torch.from_numpy(array)
    return model


class BertEmbeddings(nn.Module):
    """Construct the embeddings from word, position and token_type embeddings."""

    def __init__(self, config):
        super().__init__()
        self.word_embeddings = nn.Embedding(
            config.vocab_size, config.hidden_size, padding_idx=config.pad_token_id
        )
        self.position_embeddings = nn.Embedding(
            config.max_position_embeddings, config.hidden_size
        )
        self.token_type_embeddings = nn.Embedding(
            config.type_vocab_size, config.hidden_size
        )

        # self.LayerNorm is not snake-cased to stick with TensorFlow model variable name and be able to load
        # any TensorFlow checkpoint file
        self.LayerNorm = nn.LayerNorm(
            config.hidden_size, eps=config.layer_norm_eps, elementwise_affine=False
        )
        self.dropout = nn.Dropout(config.hidden_dropout_prob)
        # position_ids (1, len position emb) is contiguous in memory and exported when serialized
        self.position_embedding_type = getattr(
            config, "position_embedding_type", "absolute"
        )
        self.register_buffer(
            "position_ids",
            torch.arange(config.max_position_embeddings).expand((1, -1)),
            persistent=False,
        )
        self.register_buffer(
            "token_type_ids",
            torch.zeros(self.position_ids.size(), dtype=torch.long),
            persistent=False,
        )

    def forward(
        self,
        input_ids: Optional[torch.LongTensor] = None,
        token_type_ids: Optional[torch.LongTensor] = None,
        position_ids: Optional[torch.LongTensor] = None,
        inputs_embeds: Optional[torch.FloatTensor] = None,
        past_key_values_length: int = 0,
    ) -> torch.Tensor:
        if input_ids is not None:
            input_shape = input_ids.size()
        else:
            input_shape = inputs_embeds.size()[:-1]

        seq_length = input_shape[1]

        if position_ids is None:
            position_ids = self.position_ids[
                :, past_key_values_length : seq_length + past_key_values_length
            ]

        # Setting the token_type_ids to the registered buffer in constructor where it is all zeros, which usually occurs
        # when its auto-generated, registered buffer helps users when tracing the model without passing token_type_ids, solves
        # issue #5664
        if token_type_ids is None:
            if hasattr(self, "token_type_ids"):
                buffered_token_type_ids = self.token_type_ids[:, :seq_length]
                buffered_token_type_ids_expanded = buffered_token_type_ids.expand(
                    input_shape[0], seq_length
                )
                token_type_ids = buffered_token_type_ids_expanded
            else:
                token_type_ids = torch.zeros(
                    input_shape, dtype=torch.long, device=self.position_ids.device
                )

        if inputs_embeds is None:
            inputs_embeds = self.word_embeddings(input_ids)
        token_type_embeddings = self.token_type_embeddings(token_type_ids)

        embeddings = inputs_embeds + token_type_embeddings
        if self.position_embedding_type == "absolute":
            position_embeddings = self.position_embeddings(position_ids)
            embeddings += position_embeddings
        embeddings = self.LayerNorm(embeddings)
        embeddings = self.dropout(embeddings)
        return embeddings


class BertSelfAttention(nn.Module):
    def __init__(self, config, position_embedding_type=None):
        super().__init__()
        if config.hidden_size % config.num_attention_heads != 0 and not hasattr(
            config, "embedding_size"
        ):
            raise ValueError(
                f"The hidden size ({config.hidden_size}) is not a multiple of the number of attention "
                f"heads ({config.num_attention_heads})"
            )

        self.num_attention_heads = config.num_attention_heads
        self.attention_head_size = int(config.hidden_size / config.num_attention_heads)
        self.all_head_size = self.num_attention_heads * self.attention_head_size

        self.query = nn.Linear(config.hidden_size, self.all_head_size)
        self.key = nn.Linear(config.hidden_size, self.all_head_size)
        self.value = nn.Linear(config.hidden_size, self.all_head_size)

        self.dropout = nn.Dropout(config.attention_probs_dropout_prob)
        self.position_embedding_type = position_embedding_type or getattr(
            config, "position_embedding_type", "absolute"
        )
        if (
            self.position_embedding_type == "relative_key"
            or self.position_embedding_type == "relative_key_query"
        ):
            self.max_position_embeddings = config.max_position_embeddings
            self.distance_embedding = nn.Embedding(
                2 * config.max_position_embeddings - 1, self.attention_head_size
            )

        self.is_decoder = config.is_decoder

    def transpose_for_scores(self, x: torch.Tensor) -> torch.Tensor:
        new_x_shape = x.size()[:-1] + (
            self.num_attention_heads,
            self.attention_head_size,
        )
        x = x.view(new_x_shape)
        return x.permute(0, 2, 1, 3)

    def forward(
        self,
        hidden_states: torch.Tensor,
        attention_mask: Optional[torch.FloatTensor] = None,
        head_mask: Optional[torch.FloatTensor] = None,
        encoder_hidden_states: Optional[torch.FloatTensor] = None,
        encoder_attention_mask: Optional[torch.FloatTensor] = None,
        past_key_value: Optional[Tuple[Tuple[torch.FloatTensor]]] = None,
        output_attentions: Optional[bool] = False,
    ) -> torch.Tensor:
        mixed_query_layer = self.query(hidden_states)

        # If this is instantiated as a cross-attention module, the keys
        # and values come from an encoder; the attention mask needs to be
        # such that the encoder's padding tokens are not attended to.
        is_cross_attention = encoder_hidden_states is not None

        if is_cross_attention and past_key_value is not None:
            # reuse k,v, cross_attentions
            key_layer = past_key_value[0]
            value_layer = past_key_value[1]
            attention_mask = encoder_attention_mask
        elif is_cross_attention:
            key_layer = self.transpose_for_scores(self.key(encoder_hidden_states))
            value_layer = self.transpose_for_scores(self.value(encoder_hidden_states))
            attention_mask = encoder_attention_mask
        elif past_key_value is not None:
            key_layer = self.transpose_for_scores(self.key(hidden_states))
            value_layer = self.transpose_for_scores(self.value(hidden_states))
            key_layer = torch.cat([past_key_value[0], key_layer], dim=2)
            value_layer = torch.cat([past_key_value[1], value_layer], dim=2)
        else:
            key_layer = self.transpose_for_scores(self.key(hidden_states))
            value_layer = self.transpose_for_scores(self.value(hidden_states))

        query_layer = self.transpose_for_scores(mixed_query_layer)

        use_cache = past_key_value is not None
        if self.is_decoder:
            # if cross_attention save Tuple(torch.Tensor, torch.Tensor) of all cross attention key/value_states.
            # Further calls to cross_attention layer can then reuse all cross-attention
            # key/value_states (first "if" case)
            # if uni-directional self-attention (decoder) save Tuple(torch.Tensor, torch.Tensor) of
            # all previous decoder key/value_states. Further calls to uni-directional self-attention
            # can concat previous decoder key/value_states to current projected key/value_states (third "elif" case)
            # if encoder bi-directional self-attention `past_key_value` is always `None`
            past_key_value = (key_layer, value_layer)

        # Take the dot product between "query" and "key" to get the raw attention scores.
        attention_scores = torch.matmul(query_layer, key_layer.transpose(-1, -2))

        if (
            self.position_embedding_type == "relative_key"
            or self.position_embedding_type == "relative_key_query"
        ):
            query_length, key_length = query_layer.shape[2], key_layer.shape[2]
            if use_cache:
                position_ids_l = torch.tensor(
                    key_length - 1, dtype=torch.long, device=hidden_states.device
                ).view(-1, 1)
            else:
                position_ids_l = torch.arange(
                    query_length, dtype=torch.long, device=hidden_states.device
                ).view(-1, 1)
            position_ids_r = torch.arange(
                key_length, dtype=torch.long, device=hidden_states.device
            ).view(1, -1)
            distance = position_ids_l - position_ids_r

            positional_embedding = self.distance_embedding(
                distance + self.max_position_embeddings - 1
            )
            positional_embedding = positional_embedding.to(
                dtype=query_layer.dtype
            )  # fp16 compatibility

            if self.position_embedding_type == "relative_key":
                relative_position_scores = torch.einsum(
                    "bhld,lrd->bhlr", query_layer, positional_embedding
                )
                attention_scores = attention_scores + relative_position_scores
            elif self.position_embedding_type == "relative_key_query":
                relative_position_scores_query = torch.einsum(
                    "bhld,lrd->bhlr", query_layer, positional_embedding
                )
                relative_position_scores_key = torch.einsum(
                    "bhrd,lrd->bhlr", key_layer, positional_embedding
                )
                attention_scores = (
                    attention_scores
                    + relative_position_scores_query
                    + relative_position_scores_key
                )

        attention_scores = attention_scores / math.sqrt(self.attention_head_size)
        if attention_mask is not None:
            # Apply the attention mask is (precomputed for all layers in BertModel forward() function)
            attention_scores = attention_scores + attention_mask

        # Normalize the attention scores to probabilities.
        attention_probs = nn.functional.softmax(attention_scores, dim=-1)

        # This is actually dropping out entire tokens to attend to, which might
        # seem a bit unusual, but is taken from the original Transformer paper.
        # attention_probs = self.dropout(attention_probs)

        # Mask heads if we want to
        if head_mask is not None:
            attention_probs = attention_probs * head_mask

        context_layer = torch.matmul(attention_probs, value_layer)

        context_layer = context_layer.permute(0, 2, 1, 3).contiguous()
        new_context_layer_shape = context_layer.size()[:-2] + (self.all_head_size,)
        context_layer = context_layer.view(new_context_layer_shape)

        # outputs = (context_layer, attention_probs) if output_attentions else (context_layer,)

        # if self.is_decoder:
        #     outputs = outputs + (past_key_value,)
        # return outputs
        return context_layer


class BertSelfOutput(nn.Module):
    def __init__(self, config):
        super().__init__()
        self.dense = nn.Linear(config.hidden_size, config.hidden_size)
        self.LayerNorm = nn.LayerNorm(
            config.hidden_size, eps=config.layer_norm_eps, elementwise_affine=False
        )
        self.dropout = nn.Dropout(config.hidden_dropout_prob)

    def forward(
        self, hidden_states: torch.Tensor, input_tensor: torch.Tensor
    ) -> torch.Tensor:
        hidden_states = self.dense(hidden_states)
        # hidden_states = self.dropout(hidden_states)
        hidden_states = self.LayerNorm(hidden_states + input_tensor)
        return hidden_states


class BertAttention(nn.Module):
    def __init__(self, config, position_embedding_type=None):
        super().__init__()
        self.self = BertSelfAttention(
            config, position_embedding_type=position_embedding_type
        )
        self.output = BertSelfOutput(config)
        self.pruned_heads = set()

    def prune_heads(self, heads):
        if len(heads) == 0:
            return
        heads, index = find_pruneable_heads_and_indices(
            heads,
            self.self.num_attention_heads,
            self.self.attention_head_size,
            self.pruned_heads,
        )

        # Prune linear layers
        self.self.query = prune_linear_layer(self.self.query, index)
        self.self.key = prune_linear_layer(self.self.key, index)
        self.self.value = prune_linear_layer(self.self.value, index)
        self.output.dense = prune_linear_layer(self.output.dense, index, dim=1)

        # Update hyper params and store pruned heads
        self.self.num_attention_heads = self.self.num_attention_heads - len(heads)
        self.self.all_head_size = (
            self.self.attention_head_size * self.self.num_attention_heads
        )
        self.pruned_heads = self.pruned_heads.union(heads)

    def forward(
        self,
        hidden_states: torch.Tensor,
        attention_mask: Optional[torch.FloatTensor] = None,
        head_mask: Optional[torch.FloatTensor] = None,
        encoder_hidden_states: Optional[torch.FloatTensor] = None,
        encoder_attention_mask: Optional[torch.FloatTensor] = None,
        past_key_value: Optional[Tuple[Tuple[torch.FloatTensor]]] = None,
        output_attentions: Optional[bool] = False,
    ) -> Tuple[torch.Tensor]:
        in_1, in_2 = df_split(hidden_states)
        self_outputs = self.self(
            in_1,
            attention_mask,
            head_mask,
            encoder_hidden_states,
            encoder_attention_mask,
            past_key_value,
            output_attentions,
        )
        attention_output = self.output(self_outputs, in_2)
        # outputs = (attention_output,) + self_outputs[1:]  # add attentions if we output them
        # return outputs
        return attention_output


class BertIntermediate(nn.Module):
    def __init__(self, config):
        super().__init__()
        self.dense = nn.Linear(config.hidden_size, config.intermediate_size)
        if isinstance(config.hidden_act, str):
            self.intermediate_act_fn = ACT2FN[config.hidden_act]
        else:
            self.intermediate_act_fn = config.hidden_act

    def forward(self, hidden_states: torch.Tensor) -> torch.Tensor:
        hidden_states = self.dense(hidden_states)
        hidden_states = self.intermediate_act_fn(hidden_states)
        return hidden_states


class BertOutput(nn.Module):
    def __init__(self, config):
        super().__init__()
        self.dense = nn.Linear(config.intermediate_size, config.hidden_size)
        self.LayerNorm = nn.LayerNorm(
            config.hidden_size, eps=config.layer_norm_eps, elementwise_affine=False
        )
        self.dropout = nn.Dropout(config.hidden_dropout_prob)

    def forward(
        self, hidden_states: torch.Tensor, input_tensor: torch.Tensor
    ) -> torch.Tensor:
        hidden_states = self.dense(hidden_states)
        # hidden_states = self.dropout(hidden_states)
        hidden_states = self.LayerNorm(hidden_states + input_tensor)
        return hidden_states


class BertLayer(nn.Module):
    def __init__(self, config):
        super().__init__()
        self.chunk_size_feed_forward = config.chunk_size_feed_forward
        self.seq_len_dim = 1
        self.attention = BertAttention(config)
        self.is_decoder = config.is_decoder
        self.add_cross_attention = config.add_cross_attention
        if self.add_cross_attention:
            if not self.is_decoder:
                raise ValueError(
                    f"{self} should be used as a decoder model if cross attention is added"
                )
            self.crossattention = BertAttention(
                config, position_embedding_type="absolute"
            )
        self.intermediate = BertIntermediate(config)
        self.output = BertOutput(config)

    def forward(
        self,
        hidden_states: torch.Tensor,
        attention_mask: Optional[torch.FloatTensor] = None,
        head_mask: Optional[torch.FloatTensor] = None,
        encoder_hidden_states: Optional[torch.FloatTensor] = None,
        encoder_attention_mask: Optional[torch.FloatTensor] = None,
        past_key_value: Optional[Tuple[Tuple[torch.FloatTensor]]] = None,
        output_attentions: Optional[bool] = False,
    ) -> Tuple[torch.Tensor]:
        # decoder uni-directional self-attention cached key/values tuple is at positions 1,2
        self_attn_past_key_value = (
            past_key_value[:2] if past_key_value is not None else None
        )
        self_attention_outputs = self.attention(
            hidden_states,
            attention_mask,
            head_mask,
            output_attentions=output_attentions,
            past_key_value=self_attn_past_key_value,
        )
        attention_output = self_attention_outputs

        # if decoder, the last output is tuple of self-attn cache
        if self.is_decoder:
            outputs = self_attention_outputs[1:-1]
            present_key_value = self_attention_outputs[-1]
        else:
            # outputs = self_attention_outputs[1:]  # add self attentions if we output attention weights
            outputs = self_attention_outputs

        cross_attn_present_key_value = None
        # if self.is_decoder and encoder_hidden_states is not None:
        #     if not hasattr(self, "crossattention"):
        #         raise ValueError(
        #             f"If `encoder_hidden_states` are passed, {self} has to be instantiated with cross-attention layers"
        #             " by setting `config.add_cross_attention=True`"
        #         )

        #     # cross_attn cached key/values tuple is at positions 3,4 of past_key_value tuple
        #     cross_attn_past_key_value = past_key_value[-2:] if past_key_value is not None else None
        #     cross_attention_outputs = self.crossattention(
        #         attention_output,
        #         attention_mask,
        #         head_mask,
        #         encoder_hidden_states,
        #         encoder_attention_mask,
        #         cross_attn_past_key_value,
        #         output_attentions,
        #     )
        #     attention_output = cross_attention_outputs[0]
        #     outputs = outputs + cross_attention_outputs[1:-1]  # add cross attentions if we output attention weights

        #     # add cross-attn cache to positions 3,4 of present_key_value tuple
        #     cross_attn_present_key_value = cross_attention_outputs[-1]
        #     present_key_value = present_key_value + cross_attn_present_key_value

        layer_output = apply_chunking_to_forward(
            self.feed_forward_chunk,
            self.chunk_size_feed_forward,
            self.seq_len_dim,
            attention_output,
        )
        return layer_output
        # outputs = (layer_output,) + outputs

        # # if decoder, return the attn key/values as the last output
        # if self.is_decoder:
        #     outputs = outputs + (present_key_value,)

        # return outputs

    def feed_forward_chunk(self, attention_output):
        # ! TO DO: automate this
        # from chop.nn.functional.splitter import splitter
        att_1, att_2 = df_split(attention_output)
        intermediate_output = self.intermediate(att_1)
        layer_output = self.output(intermediate_output, att_2)
        return layer_output


class BertEncoder(nn.Module):
    def __init__(self, config):
        super().__init__()
        self.config = config
        self.layer = nn.ModuleList(
            [BertLayer(config) for _ in range(config.num_hidden_layers)]
        )
        self.gradient_checkpointing = False

    def forward(
        self,
        hidden_states: torch.Tensor,
        attention_mask: Optional[torch.FloatTensor] = None,
        head_mask: Optional[torch.FloatTensor] = None,
        encoder_hidden_states: Optional[torch.FloatTensor] = None,
        encoder_attention_mask: Optional[torch.FloatTensor] = None,
        past_key_values: Optional[Tuple[Tuple[torch.FloatTensor]]] = None,
        use_cache: Optional[bool] = None,
        output_attentions: Optional[bool] = False,
        output_hidden_states: Optional[bool] = False,
        return_dict: Optional[bool] = True,
    ) -> Union[Tuple[torch.Tensor], BaseModelOutputWithPastAndCrossAttentions]:
        all_hidden_states = () if output_hidden_states else None
        all_self_attentions = () if output_attentions else None
        all_cross_attentions = (
            () if output_attentions and self.config.add_cross_attention else None
        )

        if self.gradient_checkpointing and self.training:
            if use_cache:
                logger.warning_once(
                    "`use_cache=True` is incompatible with gradient checkpointing. Setting `use_cache=False`..."
                )
                use_cache = False

        next_decoder_cache = () if use_cache else None
        for i, layer_module in enumerate(self.layer):
            if output_hidden_states:
                all_hidden_states = all_hidden_states + (hidden_states,)

            # layer_head_mask = head_mask[i] if head_mask is not None else None
            # past_key_value = past_key_values[i] if past_key_values is not None else None

            if self.gradient_checkpointing and self.training:
                layer_outputs = self._gradient_checkpointing_func(
                    layer_module.__call__,
                    hidden_states,
                    # attention_mask,
                    # layer_head_mask,
                    # encoder_hidden_states,
                    # encoder_attention_mask,
                    # past_key_value,
                    # output_attentions,
                )
            else:
                layer_outputs = layer_module(
                    hidden_states,
                    # attention_mask,
                    # layer_head_mask,
                    # encoder_hidden_states,
                    # encoder_attention_mask,
                    # past_key_value,
                    # output_attentions,
                )

            hidden_states = layer_outputs
            # hidden_states = layer_outputs[0]
            # if use_cache:
            #     next_decoder_cache += (layer_outputs[-1],)
            # if output_attentions:
            #     all_self_attentions = all_self_attentions + (layer_outputs[1],)
            #     if self.config.add_cross_attention:
            #         all_cross_attentions = all_cross_attentions + (layer_outputs[2],)

        return hidden_states
        # if output_hidden_states:
        #     all_hidden_states = all_hidden_states + (hidden_states,)

        # if not return_dict:
        #     return tuple(
        #         v
        #         for v in [
        #             hidden_states,
        #             next_decoder_cache,
        #             all_hidden_states,
        #             all_self_attentions,
        #             all_cross_attentions,
        #         ]
        #         if v is not None
        #     )
        # return BaseModelOutputWithPastAndCrossAttentions(
        #     last_hidden_state=hidden_states,
        #     past_key_values=next_decoder_cache,
        #     hidden_states=all_hidden_states,
        #     attentions=all_self_attentions,
        #     cross_attentions=all_cross_attentions,
        # )


class BertPooler(nn.Module):
    def __init__(self, config):
        super().__init__()
        self.dense = nn.Linear(config.hidden_size, config.hidden_size)
        self.activation = nn.Tanh()

    def forward(self, hidden_states: torch.Tensor) -> torch.Tensor:
        # We "pool" the model by simply taking the hidden state corresponding
        # to the first token.
        first_token_tensor = hidden_states[:, 0]
        pooled_output = self.dense(first_token_tensor)
        pooled_output = self.activation(pooled_output)
        return pooled_output


class BertPredictionHeadTransform(nn.Module):
    def __init__(self, config):
        super().__init__()
        self.dense = nn.Linear(config.hidden_size, config.hidden_size)
        if isinstance(config.hidden_act, str):
            self.transform_act_fn = ACT2FN[config.hidden_act]
        else:
            self.transform_act_fn = config.hidden_act
        self.LayerNorm = nn.LayerNorm(
            config.hidden_size, eps=config.layer_norm_eps, elementwise_affine=False
        )

    def forward(self, hidden_states: torch.Tensor) -> torch.Tensor:
        hidden_states = self.dense(hidden_states)
        hidden_states = self.transform_act_fn(hidden_states)
        hidden_states = self.LayerNorm(hidden_states)
        return hidden_states


class BertLMPredictionHead(nn.Module):
    def __init__(self, config):
        super().__init__()
        self.transform = BertPredictionHeadTransform(config)

        # The output weights are the same as the input embeddings, but there is
        # an output-only bias for each token.
        self.decoder = nn.Linear(config.hidden_size, config.vocab_size, bias=False)

        self.bias = nn.Parameter(torch.zeros(config.vocab_size))

        # Need a link between the two variables so that the bias is correctly resized with `resize_token_embeddings`
        self.decoder.bias = self.bias

    def forward(self, hidden_states):
        hidden_states = self.transform(hidden_states)
        hidden_states = self.decoder(hidden_states)
        return hidden_states


class BertOnlyMLMHead(nn.Module):
    def __init__(self, config):
        super().__init__()
        self.predictions = BertLMPredictionHead(config)

    def forward(self, sequence_output: torch.Tensor) -> torch.Tensor:
        prediction_scores = self.predictions(sequence_output)
        return prediction_scores


class BertOnlyNSPHead(nn.Module):
    def __init__(self, config):
        super().__init__()
        self.seq_relationship = nn.Linear(config.hidden_size, 2)

    def forward(self, pooled_output):
        seq_relationship_score = self.seq_relationship(pooled_output)
        return seq_relationship_score


class BertPreTrainingHeads(nn.Module):
    def __init__(self, config):
        super().__init__()
        self.predictions = BertLMPredictionHead(config)
        self.seq_relationship = nn.Linear(config.hidden_size, 2)

    def forward(self, sequence_output, pooled_output):
        prediction_scores = self.predictions(sequence_output)
        seq_relationship_score = self.seq_relationship(pooled_output)
        return prediction_scores, seq_relationship_score


class BertPreTrainedModel(PreTrainedModel):
    """
    An abstract class to handle weights initialization and a simple interface for downloading and loading pretrained
    models.
    """

    config_class = BertConfig
    load_tf_weights = load_tf_weights_in_bert
    base_model_prefix = "bert"
    supports_gradient_checkpointing = True

    def _init_weights(self, module):
        """Initialize the weights"""
        if isinstance(module, nn.Linear):
            # Slightly different from the TF version which uses truncated_normal for initialization
            # cf https://github.com/pytorch/pytorch/pull/5617
            module.weight.data.normal_(mean=0.0, std=self.config.initializer_range)
            if module.bias is not None:
                module.bias.data.zero_()
        elif isinstance(module, nn.Embedding):
            module.weight.data.normal_(mean=0.0, std=self.config.initializer_range)
            if module.padding_idx is not None:
                module.weight.data[module.padding_idx].zero_()
        elif isinstance(module, nn.LayerNorm):
            if module.bias is not None:
                module.bias.data.zero_()
            if module.weight is not None:
                module.weight.data.fill_(1.0)


@dataclass
class BertForPreTrainingOutput(ModelOutput):
    """
    Output type of [`BertForPreTraining`].

    Args:
        loss (*optional*, returned when `labels` is provided, `torch.FloatTensor` of shape `(1,)`):
            Total loss as the sum of the masked language modeling loss and the next sequence prediction
            (classification) loss.
        prediction_logits (`torch.FloatTensor` of shape `(batch_size, sequence_length, config.vocab_size)`):
            Prediction scores of the language modeling head (scores for each vocabulary token before SoftMax).
        seq_relationship_logits (`torch.FloatTensor` of shape `(batch_size, 2)`):
            Prediction scores of the next sequence prediction (classification) head (scores of True/False continuation
            before SoftMax).
        hidden_states (`tuple(torch.FloatTensor)`, *optional*, returned when `output_hidden_states=True` is passed or when `config.output_hidden_states=True`):
            Tuple of `torch.FloatTensor` (one for the output of the embeddings + one for the output of each layer) of
            shape `(batch_size, sequence_length, hidden_size)`.

            Hidden-states of the model at the output of each layer plus the initial embedding outputs.
        attentions (`tuple(torch.FloatTensor)`, *optional*, returned when `output_attentions=True` is passed or when `config.output_attentions=True`):
            Tuple of `torch.FloatTensor` (one for each layer) of shape `(batch_size, num_heads, sequence_length,
            sequence_length)`.

            Attentions weights after the attention softmax, used to compute the weighted average in the self-attention
            heads.
    """

    loss: Optional[torch.FloatTensor] = None
    prediction_logits: torch.FloatTensor = None
    seq_relationship_logits: torch.FloatTensor = None
    hidden_states: Optional[Tuple[torch.FloatTensor]] = None
    attentions: Optional[Tuple[torch.FloatTensor]] = None


BERT_START_DOCSTRING = r"""

    This model inherits from [`PreTrainedModel`]. Check the superclass documentation for the generic methods the
    library implements for all its model (such as downloading or saving, resizing the input embeddings, pruning heads
    etc.)

    This model is also a PyTorch [torch.nn.Module](https://pytorch.org/docs/stable/nn.html#torch.nn.Module) subclass.
    Use it as a regular PyTorch Module and refer to the PyTorch documentation for all matter related to general usage
    and behavior.

    Parameters:
        config ([`BertConfig`]): Model configuration class with all the parameters of the model.
            Initializing with a config file does not load the weights associated with the model, only the
            configuration. Check out the [`~PreTrainedModel.from_pretrained`] method to load the model weights.
"""

BERT_INPUTS_DOCSTRING = r"""
    Args:
        input_ids (`torch.LongTensor` of shape `({0})`):
            Indices of input sequence tokens in the vocabulary.

            Indices can be obtained using [`AutoTokenizer`]. See [`PreTrainedTokenizer.encode`] and
            [`PreTrainedTokenizer.__call__`] for details.

            [What are input IDs?](../glossary#input-ids)
        attention_mask (`torch.FloatTensor` of shape `({0})`, *optional*):
            Mask to avoid performing attention on padding token indices. Mask values selected in `[0, 1]`:

            - 1 for tokens that are **not masked**,
            - 0 for tokens that are **masked**.

            [What are attention masks?](../glossary#attention-mask)
        token_type_ids (`torch.LongTensor` of shape `({0})`, *optional*):
            Segment token indices to indicate first and second portions of the inputs. Indices are selected in `[0,
            1]`:

            - 0 corresponds to a *sentence A* token,
            - 1 corresponds to a *sentence B* token.

            [What are token type IDs?](../glossary#token-type-ids)
        position_ids (`torch.LongTensor` of shape `({0})`, *optional*):
            Indices of positions of each input sequence tokens in the position embeddings. Selected in the range `[0,
            config.max_position_embeddings - 1]`.

            [What are position IDs?](../glossary#position-ids)
        head_mask (`torch.FloatTensor` of shape `(num_heads,)` or `(num_layers, num_heads)`, *optional*):
            Mask to nullify selected heads of the self-attention modules. Mask values selected in `[0, 1]`:

            - 1 indicates the head is **not masked**,
            - 0 indicates the head is **masked**.

        inputs_embeds (`torch.FloatTensor` of shape `({0}, hidden_size)`, *optional*):
            Optionally, instead of passing `input_ids` you can choose to directly pass an embedded representation. This
            is useful if you want more control over how to convert `input_ids` indices into associated vectors than the
            model's internal embedding lookup matrix.
        output_attentions (`bool`, *optional*):
            Whether or not to return the attentions tensors of all attention layers. See `attentions` under returned
            tensors for more detail.
        output_hidden_states (`bool`, *optional*):
            Whether or not to return the hidden states of all layers. See `hidden_states` under returned tensors for
            more detail.
        return_dict (`bool`, *optional*):
            Whether or not to return a [`~utils.ModelOutput`] instead of a plain tuple.
"""


@add_start_docstrings(
    "The bare Bert Model transformer outputting raw hidden-states without any specific head on top.",
    BERT_START_DOCSTRING,
)
class BertModel(BertPreTrainedModel):
    """

    The model can behave as an encoder (with only self-attention) as well as a decoder, in which case a layer of
    cross-attention is added between the self-attention layers, following the architecture described in [Attention is
    all you need](https://arxiv.org/abs/1706.03762) by Ashish Vaswani, Noam Shazeer, Niki Parmar, Jakob Uszkoreit,
    Llion Jones, Aidan N. Gomez, Lukasz Kaiser and Illia Polosukhin.

    To behave as an decoder the model needs to be initialized with the `is_decoder` argument of the configuration set
    to `True`. To be used in a Seq2Seq model, the model needs to initialized with both `is_decoder` argument and
    `add_cross_attention` set to `True`; an `encoder_hidden_states` is then expected as an input to the forward pass.
    """

    def __init__(self, config, add_pooling_layer=True):
        super().__init__(config)
        self.config = config

        # self.embeddings = BertEmbeddings(config)
        def passthrough_function(input_ids):
            return input_ids

        self.embeddings = passthrough_function
        self.encoder = BertEncoder(config)

        # self.pooler = BertPooler(config) if add_pooling_layer else None
        self.pooler = None

        # Initialize weights and apply final processing
        self.post_init()

    def get_input_embeddings(self):
        return self.embeddings.word_embeddings

    def set_input_embeddings(self, value):
        self.embeddings.word_embeddings = value

    def _prune_heads(self, heads_to_prune):
        """
        Prunes heads of the model. heads_to_prune: dict of {layer_num: list of heads to prune in this layer} See base
        class PreTrainedModel
        """
        for layer, heads in heads_to_prune.items():
            self.encoder.layer[layer].attention.prune_heads(heads)

    @add_start_docstrings_to_model_forward(
        BERT_INPUTS_DOCSTRING.format("batch_size, sequence_length")
    )
    @add_code_sample_docstrings(
        checkpoint=_CHECKPOINT_FOR_DOC,
        output_type=BaseModelOutputWithPoolingAndCrossAttentions,
        config_class=_CONFIG_FOR_DOC,
    )
    def forward(
        self,
        input_ids: Optional[torch.Tensor] = None,
        attention_mask: Optional[torch.Tensor] = None,
        token_type_ids: Optional[torch.Tensor] = None,
        position_ids: Optional[torch.Tensor] = None,
        head_mask: Optional[torch.Tensor] = None,
        inputs_embeds: Optional[torch.Tensor] = None,
        encoder_hidden_states: Optional[torch.Tensor] = None,
        encoder_attention_mask: Optional[torch.Tensor] = None,
        past_key_values: Optional[List[torch.FloatTensor]] = None,
        use_cache: Optional[bool] = None,
        output_attentions: Optional[bool] = None,
        output_hidden_states: Optional[bool] = None,
        return_dict: Optional[bool] = None,
    ) -> Union[Tuple[torch.Tensor], BaseModelOutputWithPoolingAndCrossAttentions]:
        r"""
        encoder_hidden_states  (`torch.FloatTensor` of shape `(batch_size, sequence_length, hidden_size)`, *optional*):
            Sequence of hidden-states at the output of the last layer of the encoder. Used in the cross-attention if
            the model is configured as a decoder.
        encoder_attention_mask (`torch.FloatTensor` of shape `(batch_size, sequence_length)`, *optional*):
            Mask to avoid performing attention on the padding token indices of the encoder input. This mask is used in
            the cross-attention if the model is configured as a decoder. Mask values selected in `[0, 1]`:

            - 1 for tokens that are **not masked**,
            - 0 for tokens that are **masked**.
        past_key_values (`tuple(tuple(torch.FloatTensor))` of length `config.n_layers` with each tuple having 4 tensors of shape `(batch_size, num_heads, sequence_length - 1, embed_size_per_head)`):
            Contains precomputed key and value hidden states of the attention blocks. Can be used to speed up decoding.

            If `past_key_values` are used, the user can optionally input only the last `decoder_input_ids` (those that
            don't have their past key value states given to this model) of shape `(batch_size, 1)` instead of all
            `decoder_input_ids` of shape `(batch_size, sequence_length)`.
        use_cache (`bool`, *optional*):
            If set to `True`, `past_key_values` key value states are returned and can be used to speed up decoding (see
            `past_key_values`).
        """
        output_attentions = (
            output_attentions
            if output_attentions is not None
            else self.config.output_attentions
        )
        output_hidden_states = (
            output_hidden_states
            if output_hidden_states is not None
            else self.config.output_hidden_states
        )
        return_dict = (
            return_dict if return_dict is not None else self.config.use_return_dict
        )

        if self.config.is_decoder:
            use_cache = use_cache if use_cache is not None else self.config.use_cache
        else:
            use_cache = False

        # if input_ids is not None and inputs_embeds is not None:
        #     raise ValueError("You cannot specify both input_ids and inputs_embeds at the same time")
        # elif input_ids is not None:
        #     self.warn_if_padding_and_no_attention_mask(input_ids, attention_mask)
        #     input_shape = input_ids.size()
        # elif inputs_embeds is not None:
        #     input_shape = inputs_embeds.size()[:-1]
        # else:
        #     raise ValueError("You have to specify either input_ids or inputs_embeds")
        # batch_size, seq_length = input_shape
        # device = input_ids.device if input_ids is not None else inputs_embeds.device

        # # past_key_values_length
        # past_key_values_length = past_key_values[0][0].shape[2] if past_key_values is not None else 0

        # if attention_mask is None:
        #     attention_mask = torch.ones(((batch_size, seq_length + past_key_values_length)), device=device)

        # if token_type_ids is None:
        #     if hasattr(self.embeddings, "token_type_ids"):
        #         buffered_token_type_ids = self.embeddings.token_type_ids[:, :seq_length]
        #         buffered_token_type_ids_expanded = buffered_token_type_ids.expand(batch_size, seq_length)
        #         token_type_ids = buffered_token_type_ids_expanded
        #     else:
        #         token_type_ids = torch.zeros(input_shape, dtype=torch.long, device=device)

        # # We can provide a self-attention mask of dimensions [batch_size, from_seq_length, to_seq_length]
        # # ourselves in which case we just need to make it broadcastable to all heads.
        # extended_attention_mask: torch.Tensor = self.get_extended_attention_mask(attention_mask, input_shape)

        # # If a 2D or 3D attention mask is provided for the cross-attention
        # # we need to make broadcastable to [batch_size, num_heads, seq_length, seq_length]
        # if self.config.is_decoder and encoder_hidden_states is not None:
        #     encoder_batch_size, encoder_sequence_length, _ = encoder_hidden_states.size()
        #     encoder_hidden_shape = (encoder_batch_size, encoder_sequence_length)
        #     if encoder_attention_mask is None:
        #         encoder_attention_mask = torch.ones(encoder_hidden_shape, device=device)
        #     encoder_extended_attention_mask = self.invert_attention_mask(encoder_attention_mask)
        # else:
        #     encoder_extended_attention_mask = None

        # # Prepare head mask if needed
        # # 1.0 in head_mask indicate we keep the head
        # # attention_probs has shape bsz x n_heads x N x N
        # # input head_mask has shape [num_heads] or [num_hidden_layers x num_heads]
        # # and head_mask is converted to shape [num_hidden_layers x batch x num_heads x seq_length x seq_length]
        # head_mask = self.get_head_mask(head_mask, self.config.num_hidden_layers)

        embedding_output = self.embeddings(
            input_ids=input_ids,
            # position_ids=position_ids,
            # token_type_ids=token_type_ids,
            # inputs_embeds=inputs_embeds,
            # past_key_values_length=past_key_values_length,
        )
        encoder_outputs = self.encoder(
            embedding_output,
            # attention_mask=extended_attention_mask,
            # head_mask=head_mask,
            # encoder_hidden_states=encoder_hidden_states,
            # encoder_attention_mask=encoder_extended_attention_mask,
            # past_key_values=past_key_values,
            # use_cache=use_cache,
            # output_attentions=output_attentions,
            # output_hidden_states=output_hidden_states,
            # return_dict=return_dict,
        )
        # sequence_output = encoder_outputs[0]
        sequence_output = encoder_outputs
        pooled_output = (
            self.pooler(sequence_output) if self.pooler is not None else sequence_output
        )

        return pooled_output
        # if not return_dict:
        #     return (sequence_output, pooled_output) + encoder_outputs[1:]

        # return BaseModelOutputWithPoolingAndCrossAttentions(
        #     last_hidden_state=sequence_output,
        #     pooler_output=pooled_output,
        #     past_key_values=encoder_outputs.past_key_values,
        #     hidden_states=encoder_outputs.hidden_states,
        #     attentions=encoder_outputs.attentions,
        #     cross_attentions=encoder_outputs.cross_attentions,
        # )


@add_start_docstrings(
    """
    Bert Model with two heads on top as done during the pretraining: a `masked language modeling` head and a `next
    sentence prediction (classification)` head.
    """,
    BERT_START_DOCSTRING,
)
class BertForPreTraining(BertPreTrainedModel):
    _tied_weights_keys = ["predictions.decoder.bias", "cls.predictions.decoder.weight"]

    def __init__(self, config):
        super().__init__(config)

        self.bert = BertModel(config)
        self.cls = BertPreTrainingHeads(config)

        # Initialize weights and apply final processing
        self.post_init()

    def get_output_embeddings(self):
        return self.cls.predictions.decoder

    def set_output_embeddings(self, new_embeddings):
        self.cls.predictions.decoder = new_embeddings

    @add_start_docstrings_to_model_forward(
        BERT_INPUTS_DOCSTRING.format("batch_size, sequence_length")
    )
    @replace_return_docstrings(
        output_type=BertForPreTrainingOutput, config_class=_CONFIG_FOR_DOC
    )
    def forward(
        self,
        input_ids: Optional[torch.Tensor] = None,
        attention_mask: Optional[torch.Tensor] = None,
        token_type_ids: Optional[torch.Tensor] = None,
        position_ids: Optional[torch.Tensor] = None,
        head_mask: Optional[torch.Tensor] = None,
        inputs_embeds: Optional[torch.Tensor] = None,
        labels: Optional[torch.Tensor] = None,
        next_sentence_label: Optional[torch.Tensor] = None,
        output_attentions: Optional[bool] = None,
        output_hidden_states: Optional[bool] = None,
        return_dict: Optional[bool] = None,
    ) -> Union[Tuple[torch.Tensor], BertForPreTrainingOutput]:
        r"""
            labels (`torch.LongTensor` of shape `(batch_size, sequence_length)`, *optional*):
                Labels for computing the masked language modeling loss. Indices should be in `[-100, 0, ...,
                config.vocab_size]` (see `input_ids` docstring) Tokens with indices set to `-100` are ignored (masked),
                the loss is only computed for the tokens with labels in `[0, ..., config.vocab_size]`
            next_sentence_label (`torch.LongTensor` of shape `(batch_size,)`, *optional*):
                Labels for computing the next sequence prediction (classification) loss. Input should be a sequence
                pair (see `input_ids` docstring) Indices should be in `[0, 1]`:

                - 0 indicates sequence B is a continuation of sequence A,
                - 1 indicates sequence B is a random sequence.
            kwargs (`Dict[str, any]`, optional, defaults to *{}*):
                Used to hide legacy arguments that have been deprecated.

        Returns:

        Example:

        ```python
        >>> from transformers import AutoTokenizer, BertForPreTraining
        >>> import torch

        >>> tokenizer = AutoTokenizer.from_pretrained("google-bert/bert-base-uncased")
        >>> model = BertForPreTraining.from_pretrained("google-bert/bert-base-uncased")

        >>> inputs = tokenizer("Hello, my dog is cute", return_tensors="pt")
        >>> outputs = model(**inputs)

        >>> prediction_logits = outputs.prediction_logits
        >>> seq_relationship_logits = outputs.seq_relationship_logits
        ```
        """
        return_dict = (
            return_dict if return_dict is not None else self.config.use_return_dict
        )

        outputs = self.bert(
            input_ids,
            attention_mask=attention_mask,
            token_type_ids=token_type_ids,
            position_ids=position_ids,
            head_mask=head_mask,
            inputs_embeds=inputs_embeds,
            output_attentions=output_attentions,
            output_hidden_states=output_hidden_states,
            return_dict=return_dict,
        )

        sequence_output, pooled_output = outputs[:2]
        prediction_scores, seq_relationship_score = self.cls(
            sequence_output, pooled_output
        )

        total_loss = None
        if labels is not None and next_sentence_label is not None:
            loss_fct = CrossEntropyLoss()
            masked_lm_loss = loss_fct(
                prediction_scores.view(-1, self.config.vocab_size), labels.view(-1)
            )
            next_sentence_loss = loss_fct(
                seq_relationship_score.view(-1, 2), next_sentence_label.view(-1)
            )
            total_loss = masked_lm_loss + next_sentence_loss

        if not return_dict:
            output = (prediction_scores, seq_relationship_score) + outputs[2:]
            return ((total_loss,) + output) if total_loss is not None else output

        return BertForPreTrainingOutput(
            loss=total_loss,
            prediction_logits=prediction_scores,
            seq_relationship_logits=seq_relationship_score,
            hidden_states=outputs.hidden_states,
            attentions=outputs.attentions,
        )


@add_start_docstrings(
    """Bert Model with a `language modeling` head on top for CLM fine-tuning.""",
    BERT_START_DOCSTRING,
)
class BertLMHeadModel(BertPreTrainedModel):
    _tied_weights_keys = [
        "cls.predictions.decoder.bias",
        "cls.predictions.decoder.weight",
    ]

    def __init__(self, config):
        super().__init__(config)

        if not config.is_decoder:
            logger.warning(
                "If you want to use `BertLMHeadModel` as a standalone, add `is_decoder=True.`"
            )

        self.bert = BertModel(config, add_pooling_layer=False)
        self.cls = BertOnlyMLMHead(config)

        # Initialize weights and apply final processing
        self.post_init()

    def get_output_embeddings(self):
        return self.cls.predictions.decoder

    def set_output_embeddings(self, new_embeddings):
        self.cls.predictions.decoder = new_embeddings

    @add_start_docstrings_to_model_forward(
        BERT_INPUTS_DOCSTRING.format("batch_size, sequence_length")
    )
    @add_code_sample_docstrings(
        checkpoint=_CHECKPOINT_FOR_DOC,
        output_type=CausalLMOutputWithCrossAttentions,
        config_class=_CONFIG_FOR_DOC,
    )
    def forward(
        self,
        input_ids: Optional[torch.Tensor] = None,
        attention_mask: Optional[torch.Tensor] = None,
        token_type_ids: Optional[torch.Tensor] = None,
        position_ids: Optional[torch.Tensor] = None,
        head_mask: Optional[torch.Tensor] = None,
        inputs_embeds: Optional[torch.Tensor] = None,
        encoder_hidden_states: Optional[torch.Tensor] = None,
        encoder_attention_mask: Optional[torch.Tensor] = None,
        labels: Optional[torch.Tensor] = None,
        past_key_values: Optional[List[torch.Tensor]] = None,
        use_cache: Optional[bool] = None,
        output_attentions: Optional[bool] = None,
        output_hidden_states: Optional[bool] = None,
        return_dict: Optional[bool] = None,
    ) -> Union[Tuple[torch.Tensor], CausalLMOutputWithCrossAttentions]:
        r"""
        encoder_hidden_states  (`torch.FloatTensor` of shape `(batch_size, sequence_length, hidden_size)`, *optional*):
            Sequence of hidden-states at the output of the last layer of the encoder. Used in the cross-attention if
            the model is configured as a decoder.
        encoder_attention_mask (`torch.FloatTensor` of shape `(batch_size, sequence_length)`, *optional*):
            Mask to avoid performing attention on the padding token indices of the encoder input. This mask is used in
            the cross-attention if the model is configured as a decoder. Mask values selected in `[0, 1]`:

            - 1 for tokens that are **not masked**,
            - 0 for tokens that are **masked**.
        labels (`torch.LongTensor` of shape `(batch_size, sequence_length)`, *optional*):
            Labels for computing the left-to-right language modeling loss (next word prediction). Indices should be in
            `[-100, 0, ..., config.vocab_size]` (see `input_ids` docstring) Tokens with indices set to `-100` are
            ignored (masked), the loss is only computed for the tokens with labels n `[0, ..., config.vocab_size]`
        past_key_values (`tuple(tuple(torch.FloatTensor))` of length `config.n_layers` with each tuple having 4 tensors of shape `(batch_size, num_heads, sequence_length - 1, embed_size_per_head)`):
            Contains precomputed key and value hidden states of the attention blocks. Can be used to speed up decoding.

            If `past_key_values` are used, the user can optionally input only the last `decoder_input_ids` (those that
            don't have their past key value states given to this model) of shape `(batch_size, 1)` instead of all
            `decoder_input_ids` of shape `(batch_size, sequence_length)`.
        use_cache (`bool`, *optional*):
            If set to `True`, `past_key_values` key value states are returned and can be used to speed up decoding (see
            `past_key_values`).
        """
        return_dict = (
            return_dict if return_dict is not None else self.config.use_return_dict
        )
        if labels is not None:
            use_cache = False

        outputs = self.bert(
            input_ids,
            attention_mask=attention_mask,
            token_type_ids=token_type_ids,
            position_ids=position_ids,
            head_mask=head_mask,
            inputs_embeds=inputs_embeds,
            encoder_hidden_states=encoder_hidden_states,
            encoder_attention_mask=encoder_attention_mask,
            past_key_values=past_key_values,
            use_cache=use_cache,
            output_attentions=output_attentions,
            output_hidden_states=output_hidden_states,
            return_dict=return_dict,
        )

        sequence_output = outputs[0]
        prediction_scores = self.cls(sequence_output)

        lm_loss = None
        if labels is not None:
            # we are doing next-token prediction; shift prediction scores and input ids by one
            shifted_prediction_scores = prediction_scores[:, :-1, :].contiguous()
            labels = labels[:, 1:].contiguous()
            loss_fct = CrossEntropyLoss()
            lm_loss = loss_fct(
                shifted_prediction_scores.view(-1, self.config.vocab_size),
                labels.view(-1),
            )

        if not return_dict:
            output = (prediction_scores,) + outputs[2:]
            return ((lm_loss,) + output) if lm_loss is not None else output

        return CausalLMOutputWithCrossAttentions(
            loss=lm_loss,
            logits=prediction_scores,
            past_key_values=outputs.past_key_values,
            hidden_states=outputs.hidden_states,
            attentions=outputs.attentions,
            cross_attentions=outputs.cross_attentions,
        )

    def prepare_inputs_for_generation(
        self,
        input_ids,
        past_key_values=None,
        attention_mask=None,
        use_cache=True,
        **model_kwargs,
    ):
        input_shape = input_ids.shape
        # if model is used as a decoder in encoder-decoder model, the decoder attention mask is created on the fly
        if attention_mask is None:
            attention_mask = input_ids.new_ones(input_shape)

        # cut decoder_input_ids if past_key_values is used
        if past_key_values is not None:
            past_length = past_key_values[0][0].shape[2]

            # Some generation methods already pass only the last input ID
            if input_ids.shape[1] > past_length:
                remove_prefix_length = past_length
            else:
                # Default to old behavior: keep only final ID
                remove_prefix_length = input_ids.shape[1] - 1

            input_ids = input_ids[:, remove_prefix_length:]

        return {
            "input_ids": input_ids,
            "attention_mask": attention_mask,
            "past_key_values": past_key_values,
            "use_cache": use_cache,
        }

    def _reorder_cache(self, past_key_values, beam_idx):
        reordered_past = ()
        for layer_past in past_key_values:
            reordered_past += (
                tuple(
                    past_state.index_select(0, beam_idx.to(past_state.device))
                    for past_state in layer_past
                ),
            )
        return reordered_past


@add_start_docstrings(
    """Bert Model with a `language modeling` head on top.""", BERT_START_DOCSTRING
)
class BertForMaskedLM(BertPreTrainedModel):
    _tied_weights_keys = ["predictions.decoder.bias", "cls.predictions.decoder.weight"]

    def __init__(self, config):
        super().__init__(config)

        if config.is_decoder:
            logger.warning(
                "If you want to use `BertForMaskedLM` make sure `config.is_decoder=False` for "
                "bi-directional self-attention."
            )

        self.bert = BertModel(config, add_pooling_layer=False)
        self.cls = BertOnlyMLMHead(config)

        # Initialize weights and apply final processing
        self.post_init()

    def get_output_embeddings(self):
        return self.cls.predictions.decoder

    def set_output_embeddings(self, new_embeddings):
        self.cls.predictions.decoder = new_embeddings

    @add_start_docstrings_to_model_forward(
        BERT_INPUTS_DOCSTRING.format("batch_size, sequence_length")
    )
    @add_code_sample_docstrings(
        checkpoint=_CHECKPOINT_FOR_DOC,
        output_type=MaskedLMOutput,
        config_class=_CONFIG_FOR_DOC,
        expected_output="'paris'",
        expected_loss=0.88,
    )
    def forward(
        self,
        input_ids: Optional[torch.Tensor] = None,
        attention_mask: Optional[torch.Tensor] = None,
        token_type_ids: Optional[torch.Tensor] = None,
        position_ids: Optional[torch.Tensor] = None,
        head_mask: Optional[torch.Tensor] = None,
        inputs_embeds: Optional[torch.Tensor] = None,
        encoder_hidden_states: Optional[torch.Tensor] = None,
        encoder_attention_mask: Optional[torch.Tensor] = None,
        labels: Optional[torch.Tensor] = None,
        output_attentions: Optional[bool] = None,
        output_hidden_states: Optional[bool] = None,
        return_dict: Optional[bool] = None,
    ) -> Union[Tuple[torch.Tensor], MaskedLMOutput]:
        r"""
        labels (`torch.LongTensor` of shape `(batch_size, sequence_length)`, *optional*):
            Labels for computing the masked language modeling loss. Indices should be in `[-100, 0, ...,
            config.vocab_size]` (see `input_ids` docstring) Tokens with indices set to `-100` are ignored (masked), the
            loss is only computed for the tokens with labels in `[0, ..., config.vocab_size]`
        """

        return_dict = (
            return_dict if return_dict is not None else self.config.use_return_dict
        )

        outputs = self.bert(
            input_ids,
            attention_mask=attention_mask,
            token_type_ids=token_type_ids,
            position_ids=position_ids,
            head_mask=head_mask,
            inputs_embeds=inputs_embeds,
            encoder_hidden_states=encoder_hidden_states,
            encoder_attention_mask=encoder_attention_mask,
            output_attentions=output_attentions,
            output_hidden_states=output_hidden_states,
            return_dict=return_dict,
        )

        sequence_output = outputs[0]
        prediction_scores = self.cls(sequence_output)

        masked_lm_loss = None
        if labels is not None:
            loss_fct = CrossEntropyLoss()  # -100 index = padding token
            masked_lm_loss = loss_fct(
                prediction_scores.view(-1, self.config.vocab_size), labels.view(-1)
            )

        if not return_dict:
            output = (prediction_scores,) + outputs[2:]
            return (
                ((masked_lm_loss,) + output) if masked_lm_loss is not None else output
            )

        return MaskedLMOutput(
            loss=masked_lm_loss,
            logits=prediction_scores,
            hidden_states=outputs.hidden_states,
            attentions=outputs.attentions,
        )

    def prepare_inputs_for_generation(
        self, input_ids, attention_mask=None, **model_kwargs
    ):
        input_shape = input_ids.shape
        effective_batch_size = input_shape[0]

        #  add a dummy token
        if self.config.pad_token_id is None:
            raise ValueError("The PAD token should be defined for generation")

        attention_mask = torch.cat(
            [attention_mask, attention_mask.new_zeros((attention_mask.shape[0], 1))],
            dim=-1,
        )
        dummy_token = torch.full(
            (effective_batch_size, 1),
            self.config.pad_token_id,
            dtype=torch.long,
            device=input_ids.device,
        )
        input_ids = torch.cat([input_ids, dummy_token], dim=1)

        return {"input_ids": input_ids, "attention_mask": attention_mask}


@add_start_docstrings(
    """Bert Model with a `next sentence prediction (classification)` head on top.""",
    BERT_START_DOCSTRING,
)
class BertForNextSentencePrediction(BertPreTrainedModel):
    def __init__(self, config):
        super().__init__(config)

        self.bert = BertModel(config)
        self.cls = BertOnlyNSPHead(config)

        # Initialize weights and apply final processing
        self.post_init()

    @add_start_docstrings_to_model_forward(
        BERT_INPUTS_DOCSTRING.format("batch_size, sequence_length")
    )
    @replace_return_docstrings(
        output_type=NextSentencePredictorOutput, config_class=_CONFIG_FOR_DOC
    )
    def forward(
        self,
        input_ids: Optional[torch.Tensor] = None,
        attention_mask: Optional[torch.Tensor] = None,
        token_type_ids: Optional[torch.Tensor] = None,
        position_ids: Optional[torch.Tensor] = None,
        head_mask: Optional[torch.Tensor] = None,
        inputs_embeds: Optional[torch.Tensor] = None,
        labels: Optional[torch.Tensor] = None,
        output_attentions: Optional[bool] = None,
        output_hidden_states: Optional[bool] = None,
        return_dict: Optional[bool] = None,
        **kwargs,
    ) -> Union[Tuple[torch.Tensor], NextSentencePredictorOutput]:
        r"""
        labels (`torch.LongTensor` of shape `(batch_size,)`, *optional*):
            Labels for computing the next sequence prediction (classification) loss. Input should be a sequence pair
            (see `input_ids` docstring). Indices should be in `[0, 1]`:

            - 0 indicates sequence B is a continuation of sequence A,
            - 1 indicates sequence B is a random sequence.

        Returns:

        Example:

        ```python
        >>> from transformers import AutoTokenizer, BertForNextSentencePrediction
        >>> import torch

        >>> tokenizer = AutoTokenizer.from_pretrained("google-bert/bert-base-uncased")
        >>> model = BertForNextSentencePrediction.from_pretrained("google-bert/bert-base-uncased")

        >>> prompt = "In Italy, pizza served in formal settings, such as at a restaurant, is presented unsliced."
        >>> next_sentence = "The sky is blue due to the shorter wavelength of blue light."
        >>> encoding = tokenizer(prompt, next_sentence, return_tensors="pt")

        >>> outputs = model(**encoding, labels=torch.LongTensor([1]))
        >>> logits = outputs.logits
        >>> assert logits[0, 0] < logits[0, 1]  # next sentence was random
        ```
        """

        if "next_sentence_label" in kwargs:
            warnings.warn(
                "The `next_sentence_label` argument is deprecated and will be removed in a future version, use"
                " `labels` instead.",
                FutureWarning,
            )
            labels = kwargs.pop("next_sentence_label")

        return_dict = (
            return_dict if return_dict is not None else self.config.use_return_dict
        )

        outputs = self.bert(
            input_ids,
            attention_mask=attention_mask,
            token_type_ids=token_type_ids,
            position_ids=position_ids,
            head_mask=head_mask,
            inputs_embeds=inputs_embeds,
            output_attentions=output_attentions,
            output_hidden_states=output_hidden_states,
            return_dict=return_dict,
        )

        pooled_output = outputs[1]

        seq_relationship_scores = self.cls(pooled_output)

        next_sentence_loss = None
        if labels is not None:
            loss_fct = CrossEntropyLoss()
            next_sentence_loss = loss_fct(
                seq_relationship_scores.view(-1, 2), labels.view(-1)
            )

        if not return_dict:
            output = (seq_relationship_scores,) + outputs[2:]
            return (
                ((next_sentence_loss,) + output)
                if next_sentence_loss is not None
                else output
            )

        return NextSentencePredictorOutput(
            loss=next_sentence_loss,
            logits=seq_relationship_scores,
            hidden_states=outputs.hidden_states,
            attentions=outputs.attentions,
        )


@add_start_docstrings(
    """
    Bert Model transformer with a sequence classification/regression head on top (a linear layer on top of the pooled
    output) e.g. for GLUE tasks.
    """,
    BERT_START_DOCSTRING,
)
class BertForSequenceClassification(BertPreTrainedModel):
    def __init__(self, config):
        super().__init__(config)
        self.num_labels = config.num_labels
        self.config = config

        self.bert = BertModel(config)
        classifier_dropout = (
            config.classifier_dropout
            if config.classifier_dropout is not None
            else config.hidden_dropout_prob
        )
        self.dropout = nn.Dropout(classifier_dropout)
        self.classifier = nn.Linear(config.hidden_size, config.num_labels)

        # Initialize weights and apply final processing
        self.post_init()

    @add_start_docstrings_to_model_forward(
        BERT_INPUTS_DOCSTRING.format("batch_size, sequence_length")
    )
    @add_code_sample_docstrings(
        checkpoint=_CHECKPOINT_FOR_SEQUENCE_CLASSIFICATION,
        output_type=SequenceClassifierOutput,
        config_class=_CONFIG_FOR_DOC,
        expected_output=_SEQ_CLASS_EXPECTED_OUTPUT,
        expected_loss=_SEQ_CLASS_EXPECTED_LOSS,
    )
    def forward(
        self,
        input_ids: Optional[torch.Tensor] = None,
        attention_mask: Optional[torch.Tensor] = None,
        token_type_ids: Optional[torch.Tensor] = None,
        position_ids: Optional[torch.Tensor] = None,
        head_mask: Optional[torch.Tensor] = None,
        inputs_embeds: Optional[torch.Tensor] = None,
        labels: Optional[torch.Tensor] = None,
        output_attentions: Optional[bool] = None,
        output_hidden_states: Optional[bool] = None,
        return_dict: Optional[bool] = None,
    ) -> Union[Tuple[torch.Tensor], SequenceClassifierOutput]:
        r"""
        labels (`torch.LongTensor` of shape `(batch_size,)`, *optional*):
            Labels for computing the sequence classification/regression loss. Indices should be in `[0, ...,
            config.num_labels - 1]`. If `config.num_labels == 1` a regression loss is computed (Mean-Square loss), If
            `config.num_labels > 1` a classification loss is computed (Cross-Entropy).
        """
        return_dict = (
            return_dict if return_dict is not None else self.config.use_return_dict
        )

        outputs = self.bert(
            input_ids,
            attention_mask=attention_mask,
            token_type_ids=token_type_ids,
            position_ids=position_ids,
            head_mask=head_mask,
            inputs_embeds=inputs_embeds,
            output_attentions=output_attentions,
            output_hidden_states=output_hidden_states,
            return_dict=return_dict,
        )

        pooled_output = outputs[1]

        # pooled_output = self.dropout(pooled_output)
        logits = self.classifier(pooled_output)

        loss = None
        if labels is not None:
            if self.config.problem_type is None:
                if self.num_labels == 1:
                    self.config.problem_type = "regression"
                elif self.num_labels > 1 and (
                    labels.dtype == torch.long or labels.dtype == torch.int
                ):
                    self.config.problem_type = "single_label_classification"
                else:
                    self.config.problem_type = "multi_label_classification"

            if self.config.problem_type == "regression":
                loss_fct = MSELoss()
                if self.num_labels == 1:
                    loss = loss_fct(logits.squeeze(), labels.squeeze())
                else:
                    loss = loss_fct(logits, labels)
            elif self.config.problem_type == "single_label_classification":
                loss_fct = CrossEntropyLoss()
                loss = loss_fct(logits.view(-1, self.num_labels), labels.view(-1))
            elif self.config.problem_type == "multi_label_classification":
                loss_fct = BCEWithLogitsLoss()
                loss = loss_fct(logits, labels)
        if not return_dict:
            output = (logits,) + outputs[2:]
            return ((loss,) + output) if loss is not None else output

        return SequenceClassifierOutput(
            loss=loss,
            logits=logits,
            hidden_states=outputs.hidden_states,
            attentions=outputs.attentions,
        )


@add_start_docstrings(
    """
    Bert Model with a multiple choice classification head on top (a linear layer on top of the pooled output and a
    softmax) e.g. for RocStories/SWAG tasks.
    """,
    BERT_START_DOCSTRING,
)
class BertForMultipleChoice(BertPreTrainedModel):
    def __init__(self, config):
        super().__init__(config)

        self.bert = BertModel(config)
        classifier_dropout = (
            config.classifier_dropout
            if config.classifier_dropout is not None
            else config.hidden_dropout_prob
        )
        self.dropout = nn.Dropout(classifier_dropout)
        self.classifier = nn.Linear(config.hidden_size, 1)

        # Initialize weights and apply final processing
        self.post_init()

    @add_start_docstrings_to_model_forward(
        BERT_INPUTS_DOCSTRING.format("batch_size, num_choices, sequence_length")
    )
    @add_code_sample_docstrings(
        checkpoint=_CHECKPOINT_FOR_DOC,
        output_type=MultipleChoiceModelOutput,
        config_class=_CONFIG_FOR_DOC,
    )
    def forward(
        self,
        input_ids: Optional[torch.Tensor] = None,
        attention_mask: Optional[torch.Tensor] = None,
        token_type_ids: Optional[torch.Tensor] = None,
        position_ids: Optional[torch.Tensor] = None,
        head_mask: Optional[torch.Tensor] = None,
        inputs_embeds: Optional[torch.Tensor] = None,
        labels: Optional[torch.Tensor] = None,
        output_attentions: Optional[bool] = None,
        output_hidden_states: Optional[bool] = None,
        return_dict: Optional[bool] = None,
    ) -> Union[Tuple[torch.Tensor], MultipleChoiceModelOutput]:
        r"""
        labels (`torch.LongTensor` of shape `(batch_size,)`, *optional*):
            Labels for computing the multiple choice classification loss. Indices should be in `[0, ...,
            num_choices-1]` where `num_choices` is the size of the second dimension of the input tensors. (See
            `input_ids` above)
        """
        return_dict = (
            return_dict if return_dict is not None else self.config.use_return_dict
        )
        num_choices = (
            input_ids.shape[1] if input_ids is not None else inputs_embeds.shape[1]
        )

        input_ids = (
            input_ids.view(-1, input_ids.size(-1)) if input_ids is not None else None
        )
        attention_mask = (
            attention_mask.view(-1, attention_mask.size(-1))
            if attention_mask is not None
            else None
        )
        token_type_ids = (
            token_type_ids.view(-1, token_type_ids.size(-1))
            if token_type_ids is not None
            else None
        )
        position_ids = (
            position_ids.view(-1, position_ids.size(-1))
            if position_ids is not None
            else None
        )
        inputs_embeds = (
            inputs_embeds.view(-1, inputs_embeds.size(-2), inputs_embeds.size(-1))
            if inputs_embeds is not None
            else None
        )

        outputs = self.bert(
            input_ids,
            attention_mask=attention_mask,
            token_type_ids=token_type_ids,
            position_ids=position_ids,
            head_mask=head_mask,
            inputs_embeds=inputs_embeds,
            output_attentions=output_attentions,
            output_hidden_states=output_hidden_states,
            return_dict=return_dict,
        )

        pooled_output = outputs[1]

        # pooled_output = self.dropout(pooled_output)
        logits = self.classifier(pooled_output)
        reshaped_logits = logits.view(-1, num_choices)

        loss = None
        if labels is not None:
            loss_fct = CrossEntropyLoss()
            loss = loss_fct(reshaped_logits, labels)

        if not return_dict:
            output = (reshaped_logits,) + outputs[2:]
            return ((loss,) + output) if loss is not None else output

        return MultipleChoiceModelOutput(
            loss=loss,
            logits=reshaped_logits,
            hidden_states=outputs.hidden_states,
            attentions=outputs.attentions,
        )


@add_start_docstrings(
    """
    Bert Model with a token classification head on top (a linear layer on top of the hidden-states output) e.g. for
    Named-Entity-Recognition (NER) tasks.
    """,
    BERT_START_DOCSTRING,
)
class BertForTokenClassification(BertPreTrainedModel):
    def __init__(self, config):
        super().__init__(config)
        self.num_labels = config.num_labels

        self.bert = BertModel(config, add_pooling_layer=False)
        classifier_dropout = (
            config.classifier_dropout
            if config.classifier_dropout is not None
            else config.hidden_dropout_prob
        )
        self.dropout = nn.Dropout(classifier_dropout)
        self.classifier = nn.Linear(config.hidden_size, config.num_labels)

        # Initialize weights and apply final processing
        self.post_init()

    @add_start_docstrings_to_model_forward(
        BERT_INPUTS_DOCSTRING.format("batch_size, sequence_length")
    )
    @add_code_sample_docstrings(
        checkpoint=_CHECKPOINT_FOR_TOKEN_CLASSIFICATION,
        output_type=TokenClassifierOutput,
        config_class=_CONFIG_FOR_DOC,
        expected_output=_TOKEN_CLASS_EXPECTED_OUTPUT,
        expected_loss=_TOKEN_CLASS_EXPECTED_LOSS,
    )
    def forward(
        self,
        input_ids: Optional[torch.Tensor] = None,
        attention_mask: Optional[torch.Tensor] = None,
        token_type_ids: Optional[torch.Tensor] = None,
        position_ids: Optional[torch.Tensor] = None,
        head_mask: Optional[torch.Tensor] = None,
        inputs_embeds: Optional[torch.Tensor] = None,
        labels: Optional[torch.Tensor] = None,
        output_attentions: Optional[bool] = None,
        output_hidden_states: Optional[bool] = None,
        return_dict: Optional[bool] = None,
    ) -> Union[Tuple[torch.Tensor], TokenClassifierOutput]:
        r"""
        labels (`torch.LongTensor` of shape `(batch_size, sequence_length)`, *optional*):
            Labels for computing the token classification loss. Indices should be in `[0, ..., config.num_labels - 1]`.
        """
        return_dict = (
            return_dict if return_dict is not None else self.config.use_return_dict
        )

        outputs = self.bert(
            input_ids,
            attention_mask=attention_mask,
            token_type_ids=token_type_ids,
            position_ids=position_ids,
            head_mask=head_mask,
            inputs_embeds=inputs_embeds,
            output_attentions=output_attentions,
            output_hidden_states=output_hidden_states,
            return_dict=return_dict,
        )

        sequence_output = outputs[0]

        sequence_output = self.dropout(sequence_output)
        logits = self.classifier(sequence_output)

        loss = None
        if labels is not None:
            loss_fct = CrossEntropyLoss()
            loss = loss_fct(logits.view(-1, self.num_labels), labels.view(-1))

        if not return_dict:
            output = (logits,) + outputs[2:]
            return ((loss,) + output) if loss is not None else output

        return TokenClassifierOutput(
            loss=loss,
            logits=logits,
            hidden_states=outputs.hidden_states,
            attentions=outputs.attentions,
        )


@add_start_docstrings(
    """
    Bert Model with a span classification head on top for extractive question-answering tasks like SQuAD (a linear
    layers on top of the hidden-states output to compute `span start logits` and `span end logits`).
    """,
    BERT_START_DOCSTRING,
)
class BertForQuestionAnswering(BertPreTrainedModel):
    def __init__(self, config):
        super().__init__(config)
        self.num_labels = config.num_labels

        self.bert = BertModel(config, add_pooling_layer=False)
        self.qa_outputs = nn.Linear(config.hidden_size, config.num_labels)

        # Initialize weights and apply final processing
        self.post_init()

    @add_start_docstrings_to_model_forward(
        BERT_INPUTS_DOCSTRING.format("batch_size, sequence_length")
    )
    @add_code_sample_docstrings(
        checkpoint=_CHECKPOINT_FOR_QA,
        output_type=QuestionAnsweringModelOutput,
        config_class=_CONFIG_FOR_DOC,
        qa_target_start_index=_QA_TARGET_START_INDEX,
        qa_target_end_index=_QA_TARGET_END_INDEX,
        expected_output=_QA_EXPECTED_OUTPUT,
        expected_loss=_QA_EXPECTED_LOSS,
    )
    def forward(
        self,
        input_ids: Optional[torch.Tensor] = None,
        attention_mask: Optional[torch.Tensor] = None,
        token_type_ids: Optional[torch.Tensor] = None,
        position_ids: Optional[torch.Tensor] = None,
        head_mask: Optional[torch.Tensor] = None,
        inputs_embeds: Optional[torch.Tensor] = None,
        start_positions: Optional[torch.Tensor] = None,
        end_positions: Optional[torch.Tensor] = None,
        output_attentions: Optional[bool] = None,
        output_hidden_states: Optional[bool] = None,
        return_dict: Optional[bool] = None,
    ) -> Union[Tuple[torch.Tensor], QuestionAnsweringModelOutput]:
        r"""
        start_positions (`torch.LongTensor` of shape `(batch_size,)`, *optional*):
            Labels for position (index) of the start of the labelled span for computing the token classification loss.
            Positions are clamped to the length of the sequence (`sequence_length`). Position outside of the sequence
            are not taken into account for computing the loss.
        end_positions (`torch.LongTensor` of shape `(batch_size,)`, *optional*):
            Labels for position (index) of the end of the labelled span for computing the token classification loss.
            Positions are clamped to the length of the sequence (`sequence_length`). Position outside of the sequence
            are not taken into account for computing the loss.
        """
        return_dict = (
            return_dict if return_dict is not None else self.config.use_return_dict
        )

        outputs = self.bert(
            input_ids,
            attention_mask=attention_mask,
            token_type_ids=token_type_ids,
            position_ids=position_ids,
            head_mask=head_mask,
            inputs_embeds=inputs_embeds,
            output_attentions=output_attentions,
            output_hidden_states=output_hidden_states,
            return_dict=return_dict,
        )

        sequence_output = outputs[0]

        logits = self.qa_outputs(sequence_output)
        start_logits, end_logits = logits.split(1, dim=-1)
        start_logits = start_logits.squeeze(-1).contiguous()
        end_logits = end_logits.squeeze(-1).contiguous()

        total_loss = None
        if start_positions is not None and end_positions is not None:
            # If we are on multi-GPU, split add a dimension
            if len(start_positions.size()) > 1:
                start_positions = start_positions.squeeze(-1)
            if len(end_positions.size()) > 1:
                end_positions = end_positions.squeeze(-1)
            # sometimes the start/end positions are outside our model inputs, we ignore these terms
            ignored_index = start_logits.size(1)
            start_positions = start_positions.clamp(0, ignored_index)
            end_positions = end_positions.clamp(0, ignored_index)

            loss_fct = CrossEntropyLoss(ignore_index=ignored_index)
            start_loss = loss_fct(start_logits, start_positions)
            end_loss = loss_fct(end_logits, end_positions)
            total_loss = (start_loss + end_loss) / 2

        if not return_dict:
            output = (start_logits, end_logits) + outputs[2:]
            return ((total_loss,) + output) if total_loss is not None else output

        return QuestionAnsweringModelOutput(
            loss=total_loss,
            start_logits=start_logits,
            end_logits=end_logits,
            hidden_states=outputs.hidden_states,
            attentions=outputs.attentions,
        )<|MERGE_RESOLUTION|>--- conflicted
+++ resolved
@@ -80,13 +80,10 @@
 _SEQ_CLASS_EXPECTED_LOSS = 0.01
 
 
-<<<<<<< HEAD
-=======
 @torch.fx.wrap
 def df_split(x):
     return (x, x)
 
->>>>>>> d623eb15
 
 def load_tf_weights_in_bert(model, config, tf_checkpoint_path):
     """Load tf checkpoints in a pytorch model."""
