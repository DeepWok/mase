import numpy as np
import os
import pickle
import torch

import colorlog
import torch
import subprocess

from torch import Tensor

import logging

# LUTNet
import itertools

use_cuda = torch.cuda.is_available()
torch_cuda = torch.cuda if use_cuda else torch
device = torch.device("cuda:0" if use_cuda else "cpu")

logger = logging.getLogger(__name__)


def is_tensor(x):
    return torch.is_tensor(x)


def to_numpy(x):
    if use_cuda:
        x = x.cpu()
    return x.detach().numpy()


def to_numpy_if_tensor(x):
    if is_tensor(x):
        return to_numpy(x)
    return x


def to_tensor(x):
    return torch.from_numpy(x).to(device)


def to_tensor_if_numpy(x):
    if isinstance(x, np.ndarray):
        return to_tensor(x)
    return x


def copy_weights(src_weight: Tensor, tgt_weight: Tensor):
    with torch.no_grad():
        tgt_weight.copy_(src_weight)


def get_checkpoint_file(checkpoint_dir):
    for file in os.listdir(checkpoint_dir):
        if file.endswith(".ckpt"):
            return file


def execute_cli(cmd, log_output: bool = True, log_file=None, cwd="."):
    if log_output:
        logger.debug("{} (cwd = {})".format(subprocess.list2cmdline(cmd), cwd))
        with subprocess.Popen(
            cmd, stdout=subprocess.PIPE, bufsize=1, universal_newlines=True, cwd=cwd
        ) as result:
            if log_file:
                f = open(log_file, "w")
            if result.stdout or result.stderr:
                logger.info("")
            if result.stdout:
                for line in result.stdout:
                    if log_file:
                        f.write(line)
                    line = line.rstrip("\n")
                    # logger.trace(line)
            if result.stderr:
                for line in result.stderr:
                    if log_file:
                        f.write(line)
                    line = line.rstrip("\n")
                    # logger.trace(line)
            if log_file:
                f.close()
    else:
        result = subprocess.run(cmd, stdout=subprocess.DEVNULL, cwd=cwd)
    return result.returncode


def get_factors(n):
    factors = np.sort(
        list(
            set(
                functools.reduce(
                    list.__add__,
                    ([i, n // i] for i in range(1, int(n**0.5) + 1) if n % i == 0),
                )
            )
        )
    )
    factors = [int(x) for x in factors]
    return factors


# ---------------------------------------------
# LUTNet helpers
# ---------------------------------------------
def generate_truth_table(k: int, tables_count: int, device: None) -> torch.Tensor:
    """This function generate truth tables with size of k * (2**k) * tables_count

    Args:
        k (int): truth table power
        tables_count (int): number of truth table repetition
        device (str): target device of the result

    Returns:
        torch.Tensor: 2d torch tensor with k*tables_count rows and (2**k) columns
    """

    table = torch.from_numpy(np.array(list(itertools.product([-1, 1], repeat=k)))).T
    return torch.vstack([table] * tables_count).to(device)


def init_LinearLUT_weight(
    levels,
    k,
    original_pruning_mask,
    original_weight,
    in_features,
    out_features,
    new_module,
):
    # Initialize the weight based on the trained binaried network
    # weight shape of the lagrange trainer [tables_count, self.kk]
    input_mask = new_module.input_mask.reshape(
        -1, k * in_features
    )  # (out_feature, k * in_feature)

    expanded_original_weight = original_weight[
        np.arange(out_features)[:, np.newaxis], input_mask
    ].reshape(-1, k, 1)
    index_weight, reconnected_weight = (
        expanded_original_weight[:, 0, :],
        expanded_original_weight[:, 1:, :],
    )  # [input_feature * output_feature, 1]

    # Establish pruning mask
    expanded_pruning_masks = original_pruning_mask[
        np.arange(out_features)[:, np.newaxis], input_mask
    ].reshape(
        -1, k, 1
    )  # (out_feature * in_feature, k, 1)

    pruned_connection = expanded_pruning_masks[:, 0, :]

    d = generate_truth_table(k=k, tables_count=1, device=None)
    initialized_weight = index_weight * d[0, :]
    for extra_input_index in range(1, k):
        pruned_extra_input = ~(
            expanded_pruning_masks[:, extra_input_index, :].squeeze().bool()
        )

        initialized_weight[pruned_extra_input, :] = (
            initialized_weight[pruned_extra_input, :]
            + (reconnected_weight * d[extra_input_index, :]).squeeze()[
                pruned_extra_input, :
            ]
        )

    initialized_weight = torch.cat([initialized_weight] * levels, dim=0)
    pruned_connection = torch.cat([pruned_connection] * levels, dim=0)
    return initialized_weight, pruned_connection


def init_Conv2dLUT_weight(
    levels,
    k,
    original_pruning_mask,
    original_weight,
    out_channels,
    in_channels,
    kernel_size,
    new_module,
):
    # Initialize the weight based on the trained binaried network
    # weight shape of the lagrange trainer [tables_count, self.kk]
    input_mask = new_module.input_mask.reshape(
        -1,
        in_channels * kernel_size[0] * kernel_size[1] * k,
        3,
    )  # [oc, k * kh * kw * ic ,3[ic,kh,kw]]
    expanded_original_weight = original_weight[
        np.arange(out_channels)[:, np.newaxis],
        input_mask[:, :, 0],
        input_mask[:, :, 1],
        input_mask[:, :, 2],
    ].reshape(
        -1, k, 1
    )  # [oc * ic * kw * kh , k, 1]
    index_weight, reconnected_weight = (
        expanded_original_weight[:, 0, :],
        expanded_original_weight[:, 1:, :],
    )

    # Establish pruning mask
    expanded_pruning_masks = original_pruning_mask[
        np.arange(out_channels)[:, np.newaxis],
        input_mask[:, :, 0],
        input_mask[:, :, 1],
        input_mask[:, :, 2],
    ].reshape(
        -1, k, 1
    )  # (out_feature * in_feature, k, 1)
    pruned_connection = expanded_pruning_masks[
        :, 0, :
    ]  # [input_feature * output_feature, 1]

    d = generate_truth_table(k=k, tables_count=1, device=None)
    initialized_weight = index_weight * d[0, :]
    for extra_input_index in range(1, k):
        pruned_extra_input = ~(
            expanded_pruning_masks[:, extra_input_index, :].squeeze().bool()
        )

        initialized_weight[pruned_extra_input, :] = (
            initialized_weight[pruned_extra_input, :]
            + (reconnected_weight * d[extra_input_index, :]).squeeze()[
                pruned_extra_input, :
            ]
        )

    initialized_weight = torch.cat([initialized_weight] * levels, dim=0)
    pruned_connection = torch.cat([pruned_connection] * levels, dim=0)
    return initialized_weight, pruned_connection


def nested_dict_replacer(compound_dict, fn):
    def _finditem(obj):
        for k, v in obj.items():
            if isinstance(v, dict):
                _finditem(v)  # added return statement
            else:
                obj[k] = fn(v)

    _finditem(compound_dict)
    return compound_dict


def parse_accelerator(accelerator: str):
    if accelerator == "auto":
        device = torch.device("cuda:0" if torch.cuda.is_available() else "cpu")
    elif accelerator in ("gpu", torch.device("cuda:0")):
        device = torch.device("cuda:0")
    elif accelerator in ("cpu", torch.device("cpu")):
        device = torch.device("cpu")
    else:
        raise RuntimeError(f"Unsupported accelerator {accelerator}")
    return device

<<<<<<< HEAD

def set_excepthook():
    import sys, pdb, traceback

    def excepthook(exc_type, exc_value, exc_traceback):
        traceback.print_exception(exc_type, exc_value, exc_traceback)
        print("\nEntering debugger...")
        pdb.post_mortem(exc_traceback)

    sys.excepthook = excepthook
=======
def deepsetattr(obj, attr, value):
    """Recurses through an attribute chain to set the ultimate value."""
    attrs = attr.split(".")
    if len(attrs) > 1:
        deepsetattr(getattr(obj, attrs[0]), '.'.join(attrs[1:]), value)
    else:
        setattr(obj, attr, value)
>>>>>>> 74c27129
<|MERGE_RESOLUTION|>--- conflicted
+++ resolved
@@ -257,7 +257,6 @@
         raise RuntimeError(f"Unsupported accelerator {accelerator}")
     return device
 
-<<<<<<< HEAD
 
 def set_excepthook():
     import sys, pdb, traceback
@@ -268,12 +267,11 @@
         pdb.post_mortem(exc_traceback)
 
     sys.excepthook = excepthook
-=======
+    
 def deepsetattr(obj, attr, value):
     """Recurses through an attribute chain to set the ultimate value."""
     attrs = attr.split(".")
     if len(attrs) > 1:
         deepsetattr(getattr(obj, attrs[0]), '.'.join(attrs[1:]), value)
     else:
-        setattr(obj, attr, value)
->>>>>>> 74c27129
+        setattr(obj, attr, value)