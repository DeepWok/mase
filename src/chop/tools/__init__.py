# import os
# import pathlib

# DATA_DIR = os.path.join(pathlib.Path(__file__).parent.parent.resolve(), "data")
# os.environ["GG_DATA_DIR"] = DATA_DIR

from .checkpoint_load import load_model
from .config_load import load_config, post_parse_load_config
from .logger import root_logger, set_logging_verbosity, get_logger

from .get_input import get_cf_args, get_dummy_input

<<<<<<< HEAD
from .utils import (
    set_excepthook,
    get_checkpoint_file,
    copy_weights,
    to_numpy,
    to_numpy_if_tensor,
    to_tensor,
    to_tensor_if_numpy,
    is_tensor,
)
=======
from .utils import deepsetattr
>>>>>>> 74c27129
<|MERGE_RESOLUTION|>--- conflicted
+++ resolved
@@ -10,9 +10,9 @@
 
 from .get_input import get_cf_args, get_dummy_input
 
-<<<<<<< HEAD
 from .utils import (
     set_excepthook,
+    deepsetattr,
     get_checkpoint_file,
     copy_weights,
     to_numpy,
@@ -20,7 +20,4 @@
     to_tensor,
     to_tensor_if_numpy,
     is_tensor,
-)
-=======
-from .utils import deepsetattr
->>>>>>> 74c27129
+)