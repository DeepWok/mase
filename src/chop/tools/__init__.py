--- conflicted
+++ resolved
@@ -11,10 +11,7 @@
 from .get_input import get_cf_args, get_dummy_input
 
 from .utils import (
-<<<<<<< HEAD
-=======
     set_excepthook,
->>>>>>> d623eb15
     deepsetattr,
     deepgetattr,
     get_checkpoint_file,
