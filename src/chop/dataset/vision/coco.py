import os
from ..utils import add_dataset_info
from ultralytics.data.dataset import YOLODataset
import ultralytics
import time
from pathlib import Path

from ultralytics.nn.autobackend import check_class_names
from ultralytics.utils import (
    DATASETS_DIR,
    LOGGER,
    SETTINGS_FILE,
    clean_url,
    colorstr,
    emojis,
    yaml_load,
)
from ultralytics.utils.checks import check_file, check_font, is_ascii
from ultralytics.utils.downloads import safe_download


def check_det_dataset(yaml_path, dataset_path, autodownload=True):
    """
    Download, verify, and/or unzip a dataset if not found locally.

    This function checks the availability of a specified dataset, and if not found, it has the option to download and
    unzip the dataset. It then reads and parses the accompanying YAML data, ensuring key requirements are met and also
    resolves paths related to the dataset.

    Args:
        dataset (str): Path to the dataset or dataset descriptor (like a YAML file).
        path : Path to the dataset. (Overrides the path in the dataset descriptor yaml file)
        autodownload (bool, optional): Whether to automatically download the dataset if not found. Defaults to True.

    Returns:
        (dict): Parsed dataset information and paths.
    """
    file = check_file(yaml_path)
    # Read YAML
    data = yaml_load(file, append_filename=True)  # dictionary

    # Checks
    for k in "train", "val":
        if k not in data:
            if k != "val" or "validation" not in data:
                raise SyntaxError(
                    emojis(
                        f"{yaml_path} '{k}:' key missing ❌.\n'train' and 'val' are required in all data YAMLs."
                    )
                )
            LOGGER.info(
                "WARNING ⚠️ renaming data YAML 'validation' key to 'val' to match YOLO format."
            )
            data["val"] = data.pop(
                "validation"
            )  # replace 'validation' key with 'val' key
    if "names" not in data and "nc" not in data:
        raise SyntaxError(
            emojis(
                f"{yaml_path} key missing ❌.\n either 'names' or 'nc' are required in all data YAMLs."
            )
        )
    if "names" in data and "nc" in data and len(data["names"]) != data["nc"]:
        raise SyntaxError(
            emojis(
                f"{yaml_path} 'names' length {len(data['names'])} and 'nc: {data['nc']}' must match."
            )
        )
    if "names" not in data:
        data["names"] = [f"class_{i}" for i in range(data["nc"])]
    else:
        data["nc"] = len(data["names"])

    data["names"] = check_class_names(data["names"])

    # Set paths
    for k in "train", "val", "test", "minival":
        if data.get(k):  # prepend path
            if isinstance(data[k], str):
                x = (dataset_path / data[k]).resolve()
                if not x.exists() and data[k].startswith("../"):
                    x = (dataset_path / data[k][3:]).resolve()
                data[k] = str(x)
            else:
                data[k] = [str((dataset_path / x).resolve()) for x in data[k]]

    # Parse YAML
    val, s = (data.get(x) for x in ("val", "download"))
    if val:
        val = [
            Path(x).resolve() for x in (val if isinstance(val, list) else [val])
        ]  # val path
        if not all(x.exists() for x in val):
            name = clean_url(yaml_path)  # dataset name with URL auth stripped
            m = f"\nDataset '{name}' images not found ⚠️, missing path '{[x for x in val if not x.exists()][0]}'"
            if s and autodownload:
                LOGGER.warning(m)
            else:
                m += f"\nNote dataset download directory is '{DATASETS_DIR}'. You can update this in '{SETTINGS_FILE}'"
                raise FileNotFoundError(m)
            t = time.time()
            r = None  # success
            if s.startswith("http") and s.endswith(".zip"):  # URL
                safe_download(url=s, dir=DATASETS_DIR, delete=True)
            elif s.startswith("bash "):  # bash script
                LOGGER.info(f"Running {s} ...")
                r = os.system(s)
            else:  # python script
                exec(s, {"yaml": data})
            dt = f"({round(time.time() - t, 1)}s)"
            s = (
                f"success ✅ {dt}, saved to {colorstr('bold', DATASETS_DIR)}"
                if r in {0, None}
                else f"failure {dt} ❌"
            )
            LOGGER.info(f"Dataset download {s}\n")
    check_font(
        "Arial.ttf" if is_ascii(data["names"]) else "Arial.Unicode.ttf"
    )  # download fonts

    return data  # dictionary


@add_dataset_info(
    name="coco",
    dataset_source="others",  # "ultralytics",
    available_splits=("train", "validation"),
    image_classification=False,
    num_classes=80,
    image_size=(3, 640, 640),
<<<<<<< HEAD
    data_collator_cls=lambda *args, **kwargs: YOLODataset.collate_fn,
=======
    data_collator_cls=lambda tokenizer: YOLODataset.collate_fn
>>>>>>> dc172d23
)
class CocoMase(YOLODataset):
    def __init__(
        self,
        root: os.PathLike,
        img_path: os.PathLike,
        task_name: str,
        download: bool = True,
    ) -> None:
        # Find COCO yaml file in ultralytics
        ULTRALYTICS_PATH = ultralytics.__path__[0]
        coco_yaml_path = f"{ULTRALYTICS_PATH}/cfg/datasets/coco.yaml"
        coco = check_det_dataset(
            yaml_path=coco_yaml_path, dataset_path=root, autodownload=download
        )
        super().__init__(data=coco, img_path=img_path, imgsz=640, task=task_name, augment=False)

    def prepare_data(self) -> None:
        pass

    def setup(self) -> None:
        pass

    def __getitem__(self, index: int):
        """
        Args:
            index (int): Index

        Returns:
            tuple: (image, target) where target is index of the target class.
        """
        item_dict = super().__getitem__(index)
        img = item_dict["img"]
        item_dict["img"] = img.float() / 255

        return item_dict


class CocoDetectionMase(CocoMase):
    def __init__(
        self,
        root: os.PathLike,
        img_path: os.PathLike,
        download: bool = True,
    ) -> None:
        super().__init__(root, img_path=img_path, task_name="detect", download=download)

    # def __getitem__(self, index: int):
    #     """
    #     Args:
    #         index (int): Index

    #     Returns:
    #         tuple: (image, target) where target is index of the target class.
    #     """
    #     item_dict = super().__getitem__(index)
    #     img = item_dict["img"]
    #     cls = item_dict["cls"]
    #     bboxes = item_dict["bboxes"]

<<<<<<< HEAD
    #     return img, (cls, bboxes)
=======
    #     return img, cls, bboxes
>>>>>>> dc172d23


class CocoSegmentationMase(CocoMase):
    def __init__(
        self,
        root: os.PathLike,
        img_path: os.PathLike,
        download: bool = True,
    ) -> None:
        super().__init__(
            root, img_path=img_path, task_name="segment", download=download
        )

    # def __getitem__(self, index: int):
    #     """
    #     Args:
    #         index (int): Index

    #     Returns:
    #         tuple: (image, target) where target is index of the target class.
    #     """
    #     item_dict = super().__getitem__(index)
    #     img = item_dict["img"]
    #     mask = item_dict["masks"]

    #     return img, mask


def get_coco_detection_dataset(
    path: os.PathLike,
    train: bool,
):
    if train:
        img_path = os.path.join(path, "images", "train2017")
        return CocoDetectionMase(
            root=path,
            img_path=img_path,
            download=True,
        )
    else:
        img_path = os.path.join(path, "images", "val2017")
        return CocoDetectionMase(
            root=path,
            img_path=img_path,
            download=True,
        )


def get_coco_segmentation_dataset(
    path: os.PathLike,
    train: bool,
):
    if train:
        img_path = os.path.join(path, "images", "train2017")
        return CocoSegmentationMase(
            root=path,
            img_path=img_path,
            download=True,
        )
    else:
        img_path = os.path.join(path, "images", "val2017")
        return CocoSegmentationMase(
            root=path,
            img_path=img_path,
            download=True,
        )<|MERGE_RESOLUTION|>--- conflicted
+++ resolved
@@ -128,11 +128,7 @@
     image_classification=False,
     num_classes=80,
     image_size=(3, 640, 640),
-<<<<<<< HEAD
     data_collator_cls=lambda *args, **kwargs: YOLODataset.collate_fn,
-=======
-    data_collator_cls=lambda tokenizer: YOLODataset.collate_fn
->>>>>>> dc172d23
 )
 class CocoMase(YOLODataset):
     def __init__(
@@ -148,7 +144,9 @@
         coco = check_det_dataset(
             yaml_path=coco_yaml_path, dataset_path=root, autodownload=download
         )
-        super().__init__(data=coco, img_path=img_path, imgsz=640, task=task_name, augment=False)
+        super().__init__(
+            data=coco, img_path=img_path, imgsz=640, task=task_name, augment=False
+        )
 
     def prepare_data(self) -> None:
         pass
@@ -193,11 +191,7 @@
     #     cls = item_dict["cls"]
     #     bboxes = item_dict["bboxes"]
 
-<<<<<<< HEAD
-    #     return img, (cls, bboxes)
-=======
     #     return img, cls, bboxes
->>>>>>> dc172d23
 
 
 class CocoSegmentationMase(CocoMase):
