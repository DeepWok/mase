from .quantization import (
    ManualHFModuleSearchSpaceMixedPrecisionPTQ,
    GraphSearchSpaceMixedPrecisionPTQ,
)
from .systolic import SystolicMappingSearchSpace
from .base import SearchSpaceBase

<<<<<<< HEAD
from .nas_bert import NasBertSpace
=======
from chop.tools.check_dependency import check_deps_tensorRT_pass

# from .nas_bert import NasBertSpace
>>>>>>> fb843ee5

SEARCH_SPACE_MAP = {
    "graph/quantize/mixed_precision_ptq": GraphSearchSpaceMixedPrecisionPTQ,
    "module/manual_hf/quantize/llm_mixed_precision_ptq": ManualHFModuleSearchSpaceMixedPrecisionPTQ,
    "graph/hardware/systolic_mapping": SystolicMappingSearchSpace,
}

if check_deps_tensorRT_pass(silent=True):
    from .trt import GraphSearchSpaceTRTMixedPrecisionPTQ

    # enable the search space for tensorrt if it is correctly installed
    SEARCH_SPACE_MAP["graph/tensorrt/mixed_precision_ptq"] = (
        GraphSearchSpaceTRTMixedPrecisionPTQ,
    )


def get_search_space_cls(name: str) -> SearchSpaceBase:
    """
    Get the search space class by name.

    Args:
        name: the name of the search space class

    Returns:
        the search space class

    ---

    Available search space classes:
    - "graph/quantize/mixed_precision_ptq" -> `GraphSearchSpaceMixedPrecisionPTQ`:
    the search space for mixed-precision post-training-quantization quantization search on mase graph
    - "module/manual_hf/quantize/llm_mixed_precision_ptq" -> `ManualHFModuleSearchSpaceMixedPrecisionPTQ`:
    the search space for mixed-precision post-training-quantization quantization search on HuggingFace's PreTrainedModel
    """
    if name not in SEARCH_SPACE_MAP:
        raise ValueError(f"{name} must be defined in {list(SEARCH_SPACE_MAP.keys())}.")
    return SEARCH_SPACE_MAP[name]<|MERGE_RESOLUTION|>--- conflicted
+++ resolved
@@ -5,13 +5,9 @@
 from .systolic import SystolicMappingSearchSpace
 from .base import SearchSpaceBase
 
-<<<<<<< HEAD
-from .nas_bert import NasBertSpace
-=======
 from chop.tools.check_dependency import check_deps_tensorRT_pass
 
 # from .nas_bert import NasBertSpace
->>>>>>> fb843ee5
 
 SEARCH_SPACE_MAP = {
     "graph/quantize/mixed_precision_ptq": GraphSearchSpaceMixedPrecisionPTQ,
