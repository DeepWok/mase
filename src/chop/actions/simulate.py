--- conflicted
+++ resolved
@@ -21,10 +21,7 @@
 )
 logger = get_logger(__name__)
 logger.setLevel("DEBUG")
-<<<<<<< HEAD
-=======
 
->>>>>>> d623eb15
 
 def simulate(
     model: torch.nn.Module = None,
@@ -40,11 +37,7 @@
     trace_depth: int = 3,
     gui: bool = False,
     waves: bool = False,
-<<<<<<< HEAD
-    simulator: str = "verilator"
-=======
     simulator: str = "verilator",
->>>>>>> d623eb15
 ):
     SIM = getenv("SIM", simulator)
     runner = get_runner(SIM)
@@ -56,14 +49,6 @@
 
     if not skip_build:
         # To do: extract from mz checkpoint
-<<<<<<< HEAD
-        if (simulator == "questa"):
-            sources = glob.glob(os.path.join(project_dir / "hardware" / "rtl", "*.sv"))
-            build_args = []
-
-        elif (simulator == "verilator"):
-            sources = ["../../../top.sv"]   
-=======
         if simulator == "questa":
             sources = glob.glob(os.path.join(project_dir / "hardware" / "rtl", "*.sv"))
             build_args = []
@@ -71,7 +56,6 @@
         elif simulator == "verilator":
             # sources = ["../../../top.sv"]
             sources = glob.glob(os.path.join(project_dir / "hardware" / "rtl", "*.sv"))
->>>>>>> d623eb15
             build_args = [
                 "-Wno-fatal",
                 "-Wno-lint",
@@ -81,10 +65,6 @@
                 "--trace-depth",
                 str(trace_depth),
             ]
-<<<<<<< HEAD
-        
-=======
->>>>>>> d623eb15
         else:
             raise ValueError(f"Unrecognized simulator: {simulator}")
 
@@ -107,10 +87,6 @@
 
         build_end = time.time()
         logger.info(f"Build finished. Time taken: {build_end - build_start:.2f}s")
-<<<<<<< HEAD
-        
-=======
->>>>>>> d623eb15
 
     if not skip_test:
         # Add tb file to python path
@@ -123,11 +99,7 @@
             test_module="mase_top_tb",
             hdl_toplevel_lang="verilog",
             gui=gui,
-<<<<<<< HEAD
-            waves=waves
-=======
             waves=waves,
->>>>>>> d623eb15
         )
         test_end = time.time()
         logger.info(f"Test finished. Time taken: {test_end - test_start:.2f}s")
