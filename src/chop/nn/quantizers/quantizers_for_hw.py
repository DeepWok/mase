import numpy as np
import torch
import torch.nn.functional as F
from torch import Tensor

# from .quantizers import integer_quantizer
from .utils import block, my_clamp, my_round, unblock, my_floor

<<<<<<< HEAD
# from mase_cocotb.utils import sign_extend


=======
>>>>>>> 568a822b
def integer_quantizer_for_hw(x: Tensor, width: int, frac_width: int):
    thresh = 2 ** (width - 1)
    scale = 2**frac_width

    fixed_point_value = my_clamp(my_round(x.mul(scale)), -thresh, thresh - 1)
    fixed_point_value = fixed_point_value.to(torch.int)
    fixed_point_value = fixed_point_value % (2**width)
    return fixed_point_value


def unsigned_integer_quantizer_for_hw(x: Tensor, width: int, frac_width: int):
    thresh = 2**width - 1
    scale = 2**frac_width

    fixed_point_value = my_clamp(my_floor(x.mul(scale)), 0, thresh)
    fixed_point_value = fixed_point_value.to(torch.int)
    fixed_point_value = fixed_point_value % (2**width)
    return fixed_point_value


def integer_floor_quantizer_for_hw(x: Tensor, width: int, frac_width: int):
    thresh = 2 ** (width - 1)
    scale = 2**frac_width

    fixed_point_value = my_clamp(my_floor(x.mul(scale)), -thresh, thresh - 1)
    fixed_point_value = fixed_point_value.to(torch.int)
    fixed_point_value = fixed_point_value % (2**width)
    return fixed_point_value


# sw_quantizer_to_hw_quantizer = {integer_quantizer: integer_quantizer_for_hw}<|MERGE_RESOLUTION|>--- conflicted
+++ resolved
@@ -6,12 +6,6 @@
 # from .quantizers import integer_quantizer
 from .utils import block, my_clamp, my_round, unblock, my_floor
 
-<<<<<<< HEAD
-# from mase_cocotb.utils import sign_extend
-
-
-=======
->>>>>>> 568a822b
 def integer_quantizer_for_hw(x: Tensor, width: int, frac_width: int):
     thresh = 2 ** (width - 1)
     scale = 2**frac_width
