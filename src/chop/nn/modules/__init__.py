--- conflicted
+++ resolved
@@ -1,6 +1,2 @@
 from .lora import LoRALinear
-<<<<<<< HEAD
-from .gqa import GroupedQueryAttention
-=======
-from .identity import Identity
->>>>>>> fc15fe45
+from .identity import Identity