--- conflicted
+++ resolved
@@ -5,10 +5,7 @@
     LinearInteger,
     LayerNormInteger,
     GELUInteger,
-<<<<<<< HEAD
-=======
     SiLUInteger,
     RMSNormInteger,
->>>>>>> fb843ee5
 )
 from .functional import quantized_func_map, fixed_softermax