from .modules import (
    quantized_module_map,
    BertSelfAttentionInteger,
    BertSelfAttentionHeadInteger,
<<<<<<< HEAD
    LinearInteger,
    LayerNormInteger,
    GELUInteger,
=======
    LlamaSdpaAttentionInteger,
    LinearInteger,
    LayerNormInteger,
    GELUInteger,
    SiLUInteger,
    RMSNormInteger,
>>>>>>> d623eb15
)
from .functional import quantized_func_map, fixed_softermax<|MERGE_RESOLUTION|>--- conflicted
+++ resolved
@@ -2,17 +2,11 @@
     quantized_module_map,
     BertSelfAttentionInteger,
     BertSelfAttentionHeadInteger,
-<<<<<<< HEAD
-    LinearInteger,
-    LayerNormInteger,
-    GELUInteger,
-=======
     LlamaSdpaAttentionInteger,
     LinearInteger,
     LayerNormInteger,
     GELUInteger,
     SiLUInteger,
     RMSNormInteger,
->>>>>>> d623eb15
 )
 from .functional import quantized_func_map, fixed_softermax