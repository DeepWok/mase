--- conflicted
+++ resolved
@@ -274,11 +274,5 @@
     "batch_norm1d_linear": BatchNorm1dInteger,
     "bert_self_attention_head_integer": BertSelfAttentionHeadInteger,
     "bert_self_attention_integer": BertSelfAttentionInteger,
-<<<<<<< HEAD
-    "bert_self_attention_head_integer": ViTSelfAttentionHeadInteger,
-    "bert_self_attention_integer": ViTAttentionInteger,
-}
-=======
     "grouped_query_attention_integer": GroupedQueryAttentionInteger,
 }
->>>>>>> 149fc06b
