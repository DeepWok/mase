import numpy as np
import cvxpy as cp
from time import time
import dill

from chop.tools import get_logger
<<<<<<< HEAD
from chop.passes.utils import register_mase_pass

=======
>>>>>>> fb843ee5
from .mesh_model import MeshModel

logger = get_logger(__name__)
logger.setLevel("INFO")


def deepgetattr(obj, attr, default=None):
    """Recurses through an attribute chain to get the ultimate value."""
    import functools

    try:
        return functools.reduce(getattr, attr.split("."), obj)
    except AttributeError:
        return default


def _import_solution(
    mg,
    solution: dict,
    mesh: MeshModel,
    extrapolate_sharding: bool = True,
):
    """Import an autosharding solution into the metadata of the MaseGraph.

    Args:
        mg (MaseGraph): input mase graph.
        solution (dict): autosharding solution.
        extrapolate (bool): extrapolate solution from the 1st layer to the rest.

    Returns:
        MaseGraph: input mase graph.
        dict: empty dictionary.
    """
    for node in mg.fx_graph.nodes:
        logger.debug(f"Importing solution for node: {node.name}")

        # Only import solution for getattr nodes
        # TO DO: this is hard-coded for GPT2
        # Figure out how to generalize
        if not node.name.startswith("transformer_"):
            continue

        # Extrapolate from first layer by string matching
        if node.name not in solution.keys() and extrapolate_sharding:

            # Expect the layer number to be the first digit in the node name
            layer_num = int([i for i in node.name.split("_") if i.isdigit()][0])

            # Only replace the first digit to find the equivalent node in the first layer
            extrapolate_node = node.name.replace(f"_{layer_num}_", "_0_", 1)

            if extrapolate_node in solution.keys():
                logger.warning(
                    f"Node: {node.name} not found in solution. Extrapolating from solution for: {extrapolate_node}"
                )
                solution[node.name] = solution[extrapolate_node]
            else:
                logger.debug(
                    f"Node: {node.name} not found in solution, and cannot extrapolate."
                )
                continue

        # Annotate the metadata for each argument
        for arg, arg_spec in solution[node.name].get("args", {}).items():
            node.meta["mase"]["common"]["args"][arg]["dtensor_spec"] = DTensorSpec(
                mesh=mesh,
                placements=arg_spec,
            )

        # Annotate the metadata for each result
        for result, result_spec in solution[node.name].get("results", {}).items():
            node.meta["mase"]["common"]["results"][result]["dtensor_spec"] = (
                DTensorSpec(
                    mesh=mesh,
                    placements=result_spec,
                )
            )

    return mg, {}


def _export_solution(mg, export_file: str = "ilp_solution.pkl"):
    """Export the ILP solution to a pickle file.

    Args:
        mg (MaseGraph): input mase graph.
        export_file (str, optional): output file name. Defaults to "ilp_solution.pkl".

    Returns:
        MaseGraph: input mase graph.
        dict: empty dictionary.
    """
    # Reduce metadata to autosharding solution
    out_dict = {}
    for node in mg.fx_graph.nodes:
        node_name = node.name
        out_dict[node_name] = {
            "args": {},
            "results": {},
        }
        for arg, arg_info in node.meta["mase"]["common"]["args"].items():
            if not isinstance(arg_info, dict):
                continue

            if "dtensor_spec" not in arg_info:
                logger.warning(
                    f"DTensor spec not found for arg: {arg} in node: {node_name}. Assigning fully-replicated solution."
                )
                spec = DTensorSpec(
                    None,
                    (Replicate(), Replicate()),
                )
            else:
                spec = arg_info["dtensor_spec"]

            out_dict[node_name]["args"][arg] = spec.placements

        for result, result_info in node.meta["mase"]["common"]["results"].items():
            if not isinstance(result_info, dict):
                continue

            # TO DO: add warning when dtensor_spec not found
            if "dtensor_spec" not in result_info:
                logger.warning(
                    f"DTensor spec not found for result: {result} in node: {node_name}. Assigning fully-replicated solution."
                )
                spec = DTensorSpec(
                    None,
                    (Replicate(), Replicate()),
                )
            else:
                spec = result_info["dtensor_spec"]
            out_dict[node_name]["results"][result] = spec.placements

    with open(export_file, "wb") as file:
        dill.dump(out_dict, file)

    return mg, {}


def _get_sharding_map(mg):
    """
    Export the tensor sharding map to a dictionary, to be used by the MaseLauncher for
    distributed deployment.

    Args:
        mg (MaseGraph): input mase graph.

    Returns:
        MaseGraph: input mase graph.
        dict: tensor sharding map.

    The tensor sharding map is a dictionary with the following structure.
    {
        module: {
            node: node_name,
            sharding: {
                attr: out_specs,
            },
        },
    }
    """

    logger.info(f"Exporting tensor sharding map from MaseGraph for MaseLauncher.")

    tensor_sharding_map = {}
    for node in mg.fx_graph.nodes:
        if node.op == "get_attr":
            module_str = ".".join(node.target.split(".")[:-1])
            attr = node.target.split(".")[-1]
            module = deepgetattr(node.meta["mase"].model, module_str)

            if (
                "dtensor_spec"
                not in node.meta["mase"]["common"]["results"]["data_out_0"]
            ):
                raise ValueError(
                    f"Couldn't find DTensor sharding specification in solution for node: {node.name}"
                )
            else:
                out_specs = node.meta["mase"]["common"]["results"]["data_out_0"][
                    "dtensor_spec"
                ]

            logger.debug(
                f"Exporting sharding map for {node.name} with spec: {out_specs}"
            )

            if module not in tensor_sharding_map:
                tensor_sharding_map[module] = {
                    "node": node.name,
                    "sharding": {
                        attr: out_specs,
                    },
                }
            else:
                tensor_sharding_map[module]["sharding"][attr] = out_specs

    return tensor_sharding_map


@register_mase_pass(
    name="autosharding_analysis_pass",
    dependencies=["torch"],
    requires_nightly_torch=True,
)
def autosharding_analysis_pass(mg, pass_args: dict = {}):
    """Annotate the metadata of each operator in the graph with a parallelization strategy.

    Args:
        mg (MaseGraph): input mase graph.
        pass_args (dict, optional): pass arguments. Defaults to {}.

    Returns:
        MaseGraph: annotated mase graph.

    The pass_args dictionary expects the following elements.

    - mesh_shape -> tuple : Shape of the device cluster. Should be a 2-dimensional tuple.
    - inter_node_bandwidth -> int : Inter-node bandwidth, i.e. between GPU nodes.
    - intra_node_bandwidth -> int : Intra-node bandwidth, i.e. between GPU devices in each node.

    Additionally, the following elements can be passed.

    - algo (optional) -> str : Sharding algorithm to use. Default is "alpa".
    - communications_backend (optional) -> str : Communications backend to use, e.g. "nccl" or "gloo". Default is "nccl".
    - skip_fully_replicated (optional) -> bool : If set to true, do not consider fully replicated sharding as an option for any operator.
    - time_limit (optional) -> int : Time limit for the ILP solver, in seconds. Default is 10000.
    - mip_rel_gap (optional) -> int : MIP relative gap for the ILP solver. Default is 0 (i.e. obtain full solution).
    - run_checks (optional) -> bool : If set to true, run checks on the autosharding solution. Default is False.
    - preload_solution (optional) -> bool : If set to true, preload autosharding solution from file.
    - ilp_solution_file (optional) -> str : File to export the autosharding solution to. Defaults to: "ilp_solution.pkl".
    """
    from .alpa import alpa_autosharding_pass
    from .megatron import megatron_autosharding_pass

    from torch.distributed._tensor._op_schema import DTensorSpec
    from torch.distributed._tensor.placement_types import Replicate
    from .alpa import alpa_autosharding_pass
    from .megatron import megatron_autosharding_pass

    assert (
        "mesh_shape" in pass_args
    ), "Logical description for device cluster was not specified."
    assert "inter_node_bandwidth" in pass_args, "Inter-node bandwidth not specified"
    assert "intra_node_bandwidth" in pass_args, "Intra-node bandwidth not specified"

    # Initialize device mesh model, used for cost estimation
    mesh = MeshModel(pass_args["mesh_shape"])

    # Preload autosharding solution
    if pass_args.get("preload_solution", False):
        fname = pass_args.get("ilp_solution_file", "ilp_solution.pkl")
        logger.info(f"Preloading autosharding solution from: {fname}")
        with open(fname, "rb") as file:
            solution = dill.load(file)

        # Annotate the metadata of each operator with the autosharding solution
        mg, pass_outs = _import_solution(mg, solution, mesh)
        autosharding_time = 0

    # Run autosharding pass
    else:
        # Define autosharding backend
        algo = pass_args.get("algo", "alpa")

        # Communication cost model depends
        mesh.set_cost_model_parameters(
            intra_node_bandwidth=pass_args["intra_node_bandwidth"],
            inter_node_bandwidth=pass_args["inter_node_bandwidth"],
            backend=pass_args.get("communications_backend", "default"),
        )

        # Run intra-operator pass
        start_time = time()
        if algo == "alpa":
            mg, pass_outs = alpa_autosharding_pass(mg, mesh, pass_args)
        elif algo == "megatron":
            mg, pass_outs = megatron_autosharding_pass(mg, mesh, pass_args)
        else:
            raise ValueError(f"Autosharding algorithm {algo} not recognized")

        end_time = time()
        autosharding_time = end_time - start_time
        logger.info(
            f"Autosharding pass complete. Time taken: {autosharding_time} seconds. Solution: {pass_outs['solution']}"
        )

        # Export solution
        fname = pass_args.get("ilp_solution_file", "ilp_solution.pkl")
        logger.info(f"Exporting solution to {fname}")
        mg, _ = _export_solution(mg, export_file=fname)

    if not pass_args.get(f"skip_forward", False):
        tensor_sharding_map = _get_sharding_map(mg)

    return mg, {
        "autosharding_time": autosharding_time,
        "tensor_sharding_map": tensor_sharding_map,
        **pass_outs,
    }<|MERGE_RESOLUTION|>--- conflicted
+++ resolved
@@ -4,11 +4,8 @@
 import dill
 
 from chop.tools import get_logger
-<<<<<<< HEAD
 from chop.passes.utils import register_mase_pass
 
-=======
->>>>>>> fb843ee5
 from .mesh_model import MeshModel
 
 logger = get_logger(__name__)
