--- conflicted
+++ resolved
@@ -1,21 +1,15 @@
 import os
 from time import time
 import dill
-<<<<<<< HEAD
 
 from torch.distributed._tensor._op_schema import DTensorSpec
 from torch.distributed._tensor.placement_types import Replicate
-=======
->>>>>>> 607d87b3
 
 from chop.tools import get_logger
 from .mesh_model import MeshModel
-<<<<<<< HEAD
 from .algos.alpa import alpa_autosharding_pass
 from .algos.megatron import megatron_autosharding_pass
 from .algos.fully_replicated import fully_replicated_autosharding_pass
-=======
->>>>>>> 607d87b3
 
 logger = get_logger(__name__)
 logger.setLevel("INFO")
@@ -35,11 +29,7 @@
     mg,
     solution: dict,
     mesh: MeshModel,
-<<<<<<< HEAD
     extrapolate_sharding: bool = False,
-=======
-    extrapolate_sharding: bool = True,
->>>>>>> 607d87b3
 ):
     """Import an autosharding solution into the metadata of the MaseGraph.
 
@@ -55,15 +45,6 @@
     for node in mg.fx_graph.nodes:
         logger.debug(f"Importing solution for node: {node.name}")
 
-<<<<<<< HEAD
-=======
-        # Only import solution for getattr nodes
-        # TO DO: this is hard-coded for GPT2
-        # Figure out how to generalize
-        if not node.name.startswith("transformer_"):
-            continue
-
->>>>>>> 607d87b3
         # Extrapolate from first layer by string matching
         if node.name not in solution.keys() and extrapolate_sharding:
 
@@ -74,11 +55,7 @@
             extrapolate_node = node.name.replace(f"_{layer_num}_", "_0_", 1)
 
             if extrapolate_node in solution.keys():
-<<<<<<< HEAD
                 logger.debug(
-=======
-                logger.warning(
->>>>>>> 607d87b3
                     f"Node: {node.name} not found in solution. Extrapolating from solution for: {extrapolate_node}"
                 )
                 solution[node.name] = solution[extrapolate_node]
@@ -158,11 +135,8 @@
                 )
             else:
                 spec = result_info["dtensor_spec"]
-<<<<<<< HEAD
                 if isinstance(spec, tuple):
                     spec = spec[0]
-=======
->>>>>>> 607d87b3
             out_dict[node_name]["results"][result] = spec.placements
 
     with open(export_file, "wb") as file:
@@ -192,7 +166,6 @@
             },
         },
     }
-<<<<<<< HEAD
     """
 
     logger.info(f"Exporting tensor sharding map from MaseGraph for MaseLauncher.")
@@ -262,80 +235,7 @@
     - run_checks (optional) -> bool : If set to true, run checks on the autosharding solution. Default is False.
     - preload_solution (optional) -> bool : If set to true, preload autosharding solution from file.
     - ilp_solution_file (optional) -> str : File to export the autosharding solution to. Defaults to: "ilp_solution.pkl".
-=======
->>>>>>> 607d87b3
-    """
-
-    logger.info(f"Exporting tensor sharding map from MaseGraph for MaseLauncher.")
-
-    tensor_sharding_map = {}
-    for node in mg.fx_graph.nodes:
-        if node.op == "get_attr":
-            module_str = ".".join(node.target.split(".")[:-1])
-            attr = node.target.split(".")[-1]
-            module = deepgetattr(node.meta["mase"].model, module_str)
-
-            if (
-                "dtensor_spec"
-                not in node.meta["mase"]["common"]["results"]["data_out_0"]
-            ):
-                raise ValueError(
-                    f"Couldn't find DTensor sharding specification in solution for node: {node.name}"
-                )
-            else:
-                out_specs = node.meta["mase"]["common"]["results"]["data_out_0"][
-                    "dtensor_spec"
-                ]
-
-            logger.debug(
-                f"Exporting sharding map for {node.name} with spec: {out_specs}"
-            )
-
-            if module not in tensor_sharding_map:
-                tensor_sharding_map[module] = {
-                    "node": node.name,
-                    "sharding": {
-                        attr: out_specs,
-                    },
-                }
-            else:
-                tensor_sharding_map[module]["sharding"][attr] = out_specs
-
-    return tensor_sharding_map
-
-
-def autosharding_analysis_pass(mg, pass_args: dict = {}):
-    """Annotate the metadata of each operator in the graph with a parallelization strategy.
-
-    Args:
-        mg (MaseGraph): input mase graph.
-        pass_args (dict, optional): pass arguments. Defaults to {}.
-
-    Returns:
-        MaseGraph: annotated mase graph.
-
-    The pass_args dictionary expects the following elements.
-
-    - mesh_shape -> tuple : Shape of the device cluster. Should be a 2-dimensional tuple.
-    - inter_node_bandwidth -> int : Inter-node bandwidth, i.e. between GPU nodes.
-    - intra_node_bandwidth -> int : Intra-node bandwidth, i.e. between GPU devices in each node.
-
-    Additionally, the following elements can be passed.
-
-    - algo (optional) -> str : Sharding algorithm to use. Default is "alpa".
-    - communications_backend (optional) -> str : Communications backend to use, e.g. "nccl" or "gloo". Default is "nccl".
-    - skip_fully_replicated (optional) -> bool : If set to true, do not consider fully replicated sharding as an option for any operator.
-    - time_limit (optional) -> int : Time limit for the ILP solver, in seconds. Default is 10000.
-    - mip_rel_gap (optional) -> int : MIP relative gap for the ILP solver. Default is 0 (i.e. obtain full solution).
-    - run_checks (optional) -> bool : If set to true, run checks on the autosharding solution. Default is False.
-    - preload_solution (optional) -> bool : If set to true, preload autosharding solution from file.
-    - ilp_solution_file (optional) -> str : File to export the autosharding solution to. Defaults to: "ilp_solution.pkl".
-    """
-
-    from torch.distributed._tensor._op_schema import DTensorSpec
-    from torch.distributed._tensor.placement_types import Replicate
-    from .alpa import alpa_autosharding_pass
-    from .megatron import megatron_autosharding_pass
+    """
 
     assert (
         "mesh_shape" in pass_args
@@ -347,17 +247,12 @@
     mesh = MeshModel(pass_args["mesh_shape"])
 
     # Preload autosharding solution
-<<<<<<< HEAD
     fname = pass_args.get("ilp_solution_file", "ilp_solution.pkl")
     # check if solution file exists
     if pass_args.get("preload_solution", False):
         if not os.path.exists(fname):
             raise FileNotFoundError(f"Solution file {fname} not found.")
 
-=======
-    if pass_args.get("preload_solution", False):
-        fname = pass_args.get("ilp_solution_file", "ilp_solution.pkl")
->>>>>>> 607d87b3
         logger.info(f"Preloading autosharding solution from: {fname}")
         with open(fname, "rb") as file:
             solution = dill.load(file)
@@ -380,13 +275,9 @@
 
         # Run intra-operator pass
         start_time = time()
-<<<<<<< HEAD
         if algo == "fully_replicated":
             mg, pass_outs = fully_replicated_autosharding_pass(mg, mesh, pass_args)
         elif algo == "alpa":
-=======
-        if algo == "alpa":
->>>>>>> 607d87b3
             mg, pass_outs = alpa_autosharding_pass(mg, mesh, pass_args)
         elif algo == "megatron":
             mg, pass_outs = megatron_autosharding_pass(mg, mesh, pass_args)
