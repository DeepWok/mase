import logging
import math

# import chop.models.manual.rms_norm as rms
import toml
import torch
import torch.fx as fx
from torch.fx.passes.shape_prop import ShapeProp
from chop.passes.graph.analysis.utils import (
    is_tensor_constant,
    match_and_filter,
    is_seq_blocks_parameter,
    get_input_nodes,
    get_output_nodes,
)
<<<<<<< HEAD
from chop.nn.modules import GroupedQueryAttention
from chop.passes.graph.common import (
=======
from chop.ir.common import (
>>>>>>> fb843ee5
    MASE_BUILTIN_FUNCS,
    MASE_IMPLICIT_FUNCS,
    MASE_MODULE_RELATED_FUNCS,
)
from chop.ir.graph.mase_metadata import MaseMetadata
from chop.passes.graph.analysis.utils import fetch_attr, load_arg
from tabulate import tabulate
from torch import nn

from .common_metadata_layers import (
    analyse_common_parameters_attr,
    analyse_common_parameters_function,
    analyse_common_parameters_method,
    analyse_common_parameters_module,
    analyse_common_parameters_output,
    analyse_common_parameters_placeholder,
)

logger = logging.getLogger(__name__)


def graph_iterator_for_mase_ops(graph):
    for node in graph.fx_graph.nodes:
        node: fx.Node
        if node.op == "call_module":
            module_name = node.target
            module = graph.modules[module_name]
            mase_type = "module_related_func"
            if isinstance(module, nn.AdaptiveAvgPool1d):
                mase_op = "adaptive_avg_pool1d"
            elif isinstance(module, nn.AdaptiveAvgPool2d):
                mase_op = "adaptive_avg_pool2d"
            elif isinstance(module, nn.AdaptiveMaxPool1d):
                mase_op = "adaptive_max_pool1d"
            elif isinstance(module, nn.AdaptiveMaxPool2d):
                mase_op = "adaptive_max_pool2d"
            elif isinstance(module, nn.AvgPool1d):
                mase_op = "avg_pool1d"
            elif isinstance(module, nn.AvgPool2d):
                mase_op = "avg_pool2d"
            elif isinstance(module, nn.MaxPool1d):
                mase_op = "max_pool1d"
            elif isinstance(module, nn.MaxPool2d):
                mase_op = "max_pool2d"
            elif isinstance(module, nn.BatchNorm1d):
                mase_type = "module"
                mase_op = "batch_norm1d"
            elif isinstance(module, nn.BatchNorm2d):
                mase_type = "module"
                mase_op = "batch_norm2d"
            elif isinstance(module, nn.Conv2d):
                mase_op = "conv2d"
            elif isinstance(module, nn.Conv1d):
                mase_op = "conv1d"
            elif isinstance(module, nn.LayerNorm):
                mase_op = "layer_norm"
            elif isinstance(module, nn.GroupNorm):
                mase_op = "group_norm"
            elif isinstance(module, nn.InstanceNorm2d):
                mase_op = "instance_norm2d"
            # elif isinstance(module, rms.RMSNorm):
            #     mase_op = "rms_norm"
            elif isinstance(module, nn.Linear):
                mase_op = "linear"
            elif isinstance(module, nn.ReLU):
                mase_op = "relu"
            elif isinstance(module, nn.SELU):
                mase_op = "selu"
            elif isinstance(module, nn.Tanh):
                mase_op = "tanh"
            elif isinstance(module, nn.GELU):
                mase_op = "gelu"
            elif isinstance(module, nn.Softsign):
                mase_op = "softsign"
            elif isinstance(module, nn.Softplus):
                mase_op = "softplus"
            elif isinstance(module, nn.Hardtanh):  # TODO: This is not implemented yet
                mase_op = "hardtanh"
            elif isinstance(module, nn.Embedding):
                mase_type = "implicit_func"
                mase_op = "embedding"
            elif isinstance(module, tuple(graph.model.patched_custom_layers)):
                mase_op = "patched_custom_layers"
            # NOTE: The ones below were added to support MobileNetV2 and MobileNetV3.
            # These don't show up when printing the fx.graph.
            elif isinstance(module, nn.ReLU6):
                mase_op = "relu6"
            elif isinstance(module, nn.Dropout):
                mase_op = "dropout"
            elif isinstance(module, nn.Hardswish):
                mase_op = "hardswish"
            elif isinstance(module, nn.Hardsigmoid):
                mase_op = "hardsigmoid"
            elif isinstance(module, nn.Sigmoid):
                mase_op = "sigmoid"
            elif isinstance(module, nn.Softmax):
                mase_op = "softmax"
            elif isinstance(module, nn.Hardshrink):
                mase_op = "hardshrink"
            elif isinstance(module, nn.SiLU):
                mase_op = "silu"
            elif isinstance(module, nn.ELU):
                mase_op = "elu"
            elif isinstance(module, nn.Softshrink):
                mase_op = "softshrink"
            elif isinstance(module, nn.LogSigmoid):
                mase_op = "logsigmoid"
<<<<<<< HEAD
            elif isinstance(module, GroupedQueryAttention):
                mase_op = "grouped_query_attention"
=======
>>>>>>> fb843ee5
            else:
                mase_op = None
                for module_cls in graph.model.custom_ops["modules"].keys():
                    if isinstance(module, module_cls):
                        mase_op = "user_defined_module"
                        break
                if mase_op is None:
                    raise ValueError(f"Unknown module: {module_name}")
            node.meta["mase"].parameters["common"]["mase_type"] = mase_type
            node.meta["mase"].parameters["common"]["mase_op"] = mase_op

        elif node.op == "call_function":
            # we might have things like mult_1, add_2, so we need to match the pattern
            matching, matched_name = match_and_filter(
                node.target.__name__,
                MASE_BUILTIN_FUNCS
                + MASE_MODULE_RELATED_FUNCS
                + MASE_IMPLICIT_FUNCS
                + graph.model.patched_op_names,
            )
            if not matching:
                raise ValueError(
                    f"Unknown call_function node: {node.target} with name {node.name}"
                )
            if matched_name in MASE_BUILTIN_FUNCS:
                node.meta["mase"].parameters["common"]["mase_type"] = "builtin_func"
                node.meta["mase"].parameters["common"]["mase_op"] = matched_name
            # ! TODO: we might need to add more functions here
            elif matched_name in MASE_MODULE_RELATED_FUNCS:
                node.meta["mase"].parameters["common"][
                    "mase_type"
                ] = "module_related_func"
                node.meta["mase"].parameters["common"]["mase_op"] = matched_name
            elif matched_name in MASE_IMPLICIT_FUNCS:
                node.meta["mase"].parameters["common"]["mase_type"] = "implicit_func"
                node.meta["mase"].parameters["common"]["mase_op"] = matched_name
            elif matched_name in graph.model.patched_op_names:
                node.meta["mase"].parameters["common"]["mase_type"] = "patched_func"
                node.meta["mase"].parameters["common"]["mase_op"] = matched_name
            else:
                raise ValueError(f"Unknown node type: {node.target}")

        elif node.op == "call_method":
            # we might have things like size_1, size_2, so we need to match the pattern
            # ! TODO: might need to add this for others as well.
            matching, matched_name = match_and_filter(node.name, MASE_IMPLICIT_FUNCS)
            if not matching:
                raise ValueError(f"Unknown node type: {node.name}")
            if matched_name in MASE_IMPLICIT_FUNCS:
                node.meta["mase"].parameters["common"]["mase_type"] = "implicit_func"
                node.meta["mase"].parameters["common"]["mase_op"] = node.target

        elif node.op == "placeholder":
            node.meta["mase"].parameters["common"]["mase_type"] = "placeholder"
            node.meta["mase"].parameters["common"]["mase_op"] = "placeholder"

        elif node.op == "get_attr":
            if node.name in ["_tensor_constant0"] or is_tensor_constant(node.name):
                node.meta["mase"].parameters["common"]["mase_type"] = "implicit_func"
                node.meta["mase"].parameters["common"]["mase_op"] = "constant"
            elif is_seq_blocks_parameter(node.name):
                node.meta["mase"].parameters["common"]["mase_type"] = "implicit_func"
                node.meta["mase"].parameters["common"][
                    "mase_op"
                ] = "constant"  # ! TODO: ??? what to assign here
            else:
                node.meta["mase"].parameters["common"]["mase_type"] = "get_attr"
                node.meta["mase"].parameters["common"]["mase_op"] = "constant"
                # raise NotImplementedError(f"Unknown node type: {node.target}")

        elif node.op == "output":
            node.meta["mase"].parameters["common"]["mase_type"] = "output"
            node.meta["mase"].parameters["common"]["mase_op"] = "output"

        else:
            raise ValueError(f"Unknown node type: {node.op}")
    return graph


def graph_iterator_for_metadata(
    graph, dummy_in=None, add_value=True, force_device_meta=False
):
    """
    largely apated from https://pytorch.org/docs/stable/fx.html
    """

    model, fx_graph, modules = graph.model, graph.fx_graph, graph.modules
    env = {}
    prev_result = None

    # force everything to be on device="meta"
    if force_device_meta:
        dummy_in = {k: v.to("meta") for k, v in dummy_in.items()}
        model = model.to("meta")

    for node in graph.fx_graph.nodes:
        args, kwargs = None, None
        if node.op == "placeholder":
            result = dummy_in[node.name]
            analyse_fn = analyse_common_parameters_placeholder
        elif node.op == "get_attr":
            result = fetch_attr(model, node.target)
            analyse_fn = analyse_common_parameters_attr
        elif node.op == "call_function":
            args = load_arg(node.args, env)
            kwargs = load_arg(node.kwargs, env)
            result = node.target(*args, **kwargs)
            analyse_fn = analyse_common_parameters_function
        elif node.op == "call_method":
            self_obj, *args = load_arg(node.args, env)
            kwargs = load_arg(node.kwargs, env)
            result = getattr(self_obj, node.target)(*args, **kwargs)
            analyse_fn = analyse_common_parameters_method
        elif node.op == "call_module":
            args = load_arg(node.args, env)
            kwargs = load_arg(node.kwargs, env)
            result = modules[node.target](*args, **kwargs)
            analyse_fn = analyse_common_parameters_module
        elif node.op == "output":
            analyse_fn = analyse_common_parameters_output

        # This is the only code specific to shape propagation.
        # you can delete this `if` branch and this becomes
        # a generic GraphModule interpreter.
        # if isinstance(result, torch.Tensor):
        #     node.shape = result.shape
        #     node.dtype = result.dtype

        node.meta["mase"] = analyse_fn(
            node.meta["mase"], result, args, kwargs, add_value=add_value
        )
        env[node.name] = result

        # For call_method nodes, the input tensor is not kept in meta["common"]["args"]
        # so we keep a copy under the "self" key. This is used in autosharding spec propagation.
        if add_value and node.op == "call_method":
            node.meta["mase"]["common"]["self"] = self_obj

    return graph


def _add_graph_metadata(graph):
    """
    Register graph-level metadata
    """
    graph.meta["mase"]["common"] = {
        "nodes_in": [],
        "nodes_out": [],
        "args": [],
        "results": [],
    }
    graph.meta["mase"]["common"]["nodes_in"] = get_input_nodes(graph.fx_graph)
    graph.meta["mase"]["common"]["nodes_out"] = get_output_nodes(graph.fx_graph)

    graph.meta["mase"]["common"]["args"] = {}
    for node in graph.meta["mase"]["common"]["nodes_in"]:
        for arg, arg_info in node.meta["mase"]["common"]["args"].items():
            if "data" in arg:
                graph.meta["mase"]["common"]["args"][arg] = arg_info

    graph.meta["mase"]["common"]["results"] = {}
    for node in graph.meta["mase"]["common"]["nodes_out"]:
        for result, result_info in node.meta["mase"]["common"]["results"].items():
            if "data" in result:
                graph.meta["mase"]["common"]["results"][result] = result_info

    return graph


def add_common_metadata_analysis_pass(
    graph, pass_args={"dummy_in": None, "add_value": True, "force_device_meta": False}
):
    """add common metadata

    :param graph: a MaseGraph
    :type graph: MaseGraph

    :param pass_args: this pass does not need any arguments, defaults to None
    :type pass_args: _type_, optional, "add_value" controls whether tensor values would be added to the meta data, defaults to True

    pass_args can take

    - dummy_in: a dictionary of dummy inputs to the graph

    - add_value: a boolean to control whether tensor values would be added to the meta data in the "value" field

    - force_device_meta: a boolean to force everything to be on device="meta"

    .. code-block:: python

        {
            "dummy_in": dummy_in, # this would be a dictionary of dummy inputs (actual tensors)
            "add_value": True, # if True, real values of tensors would be added to the metadata "value" field
            "force_device_meta": False # if True, everything would be forced to be on device="meta" for a symbolic run
        }

    :return: return a tuple of a MaseGraph and an empty dict (no additional info to return)
    :rtype: tuple(MaseGraph, Dict)


    The common metadata of a Mase node in a Mase graph describes the constraints of the
    node for any static analysis or possible transformation. The metadata has a
    tree structure, e.g.

    - common
        - mase_op -> str : the mase op of the node, e.g. placeholder, linear, relu

        - mase_type -> str : the mase type of the node, e.g. module, builtin_func, module_related_func

        - args -> {}
            - $name : name of the arg

                (if the arg is a tensor)

                - type -> type of the arg, e.g. fixed point or float

                - precision -> format of the type, e.g. (10, 5)

                - shape -> shape of the arg

                (if the arg is not a tensor)

                - value of the arg

        - results -> {}
            - $name : name of the result

                (if the result is a tensor)

                - type -> type of the result, e.g. fixed point or float

                - precision -> format of the type, e.g. (10, 5)

                - shape -> shape of the result

                (if the result is not a tensor)

                - value of the result

    Examples:

    A linear layer in a mase graph:

    .. code-block:: shell

        %fc1 : [num_users=1] = call_module[target=fc1](args = (%flatten,), kwargs = {})


    A linear layer after this pass:

    .. code-block:: python

        {
            "common": {
                "mase_type": "module_related_func",
                "mase_op": "linear",
                "args": {
                    "data_in_0": {
                        "shape": [1, 784],
                        "torch_dtype": torch.float32,
                        "type": "float",
                        "precision": [32],
                    },
                    "weight": {"type": "float", "precision": [32], "shape": [784, 784]},
                    "bias": {"type": "float", "precision": [32], "shape": [784]},
                },
                "results": {
                    "data_out_0": {
                        "type": "float",
                        "precision": [32],
                        "shape": [1, 784],
                        "torch_dtype": torch.float32,
                    }
                },
            },
            "software": {},
            "hardware": {},
        }


    A relu layer in a mase graph:

    .. code-block:: shell

        %relu : [num_users=1] = call_function[target=torch.nn.functional.relu](args = (%fc1,), kwargs = {inplace: False})


    A relu layer after this pass:

    .. code-block:: python

        {
            "common": {
                "mase_type": "module_related_func",
                "mase_op": "relu",
                "results": {
                    "data_out_0": {
                        "type": "float",
                        "precision": [32],
                        "shape": [1, 784],
                        "torch_dtype": torch.float32,
                    }
                },
                "args": {
                    "data_in_0": {
                        "shape": [1, 784],
                        "torch_dtype": torch.float32,
                        "type": "float",
                        "precision": [32],
                    },
                    "inplace": False,
                },
            },
            "software": {},
            "hardware": {},
        }


    A flatten op in a mase graph:

    .. code-block:: shell

        %flatten : [num_users=1] = call_function[target=torch.flatten](args = (%x,), kwargs = {start_dim: 1, end_dim: -1})


    A flatten op after this pass:


    .. code-block:: python

        {
            "common": {
                "mase_type": "implicit_func",
                "mase_op": "flatten",
                "results": {
                    "data_out_0": {
                        "type": "float",
                        "precision": [32],
                        "shape": [1, 784],
                        "torch_dtype": torch.float32,
                    }
                },
                "args": {
                    "data_in_0": {
                        "shape": [1, 28, 28],
                        "torch_dtype": torch.float32,
                        "type": "float",
                        "precision": [32],
                    },
                    "start_dim": 1,
                    "end_dim": -1,
                },
            },
            "software": {},
            "hardware": {},
        }

    """

    logger.debug(graph.fx_graph)
    graph = graph_iterator_for_mase_ops(graph)
    graph = graph_iterator_for_metadata(graph, **pass_args)
    graph = _add_graph_metadata(graph)
    return graph, {}<|MERGE_RESOLUTION|>--- conflicted
+++ resolved
@@ -13,12 +13,8 @@
     get_input_nodes,
     get_output_nodes,
 )
-<<<<<<< HEAD
 from chop.nn.modules import GroupedQueryAttention
-from chop.passes.graph.common import (
-=======
 from chop.ir.common import (
->>>>>>> fb843ee5
     MASE_BUILTIN_FUNCS,
     MASE_IMPLICIT_FUNCS,
     MASE_MODULE_RELATED_FUNCS,
@@ -126,11 +122,8 @@
                 mase_op = "softshrink"
             elif isinstance(module, nn.LogSigmoid):
                 mase_op = "logsigmoid"
-<<<<<<< HEAD
             elif isinstance(module, GroupedQueryAttention):
                 mase_op = "grouped_query_attention"
-=======
->>>>>>> fb843ee5
             else:
                 mase_op = None
                 for module_cls in graph.model.custom_ops["modules"].keys():
