import logging
import math

# import chop.models.manual.rms_norm as rms
import toml
import torch
import torch.fx as fx
from torch.fx.passes.shape_prop import ShapeProp
from chop.passes.graph.analysis.utils import (
    is_tensor_constant,
    match_and_filter,
    is_seq_blocks_parameter,
    get_input_nodes,
    get_output_nodes,
)
<<<<<<< HEAD
from chop.nn.modules import GroupedQueryAttention
from chop.passes.graph.common import (
=======
from chop.ir.common import (
>>>>>>> 0509b4c1
    MASE_BUILTIN_FUNCS,
    MASE_IMPLICIT_FUNCS,
    MASE_MODULE_RELATED_FUNCS,
)
from chop.ir.graph.mase_metadata import MaseMetadata
from chop.passes.graph.analysis.utils import fetch_attr, load_arg
from tabulate import tabulate
from torch import nn

from .common_metadata_layers import (
    analyse_common_parameters_attr,
    analyse_common_parameters_function,
    analyse_common_parameters_method,
    analyse_common_parameters_module,
    analyse_common_parameters_output,
    analyse_common_parameters_placeholder,
)

logger = logging.getLogger(__name__)


def graph_iterator_for_mase_ops(graph):
    for node in graph.fx_graph.nodes:
        node: fx.Node
        if node.op == "call_module":
            module_name = node.target
            module = graph.modules[module_name]
            mase_type = "module_related_func"
            if isinstance(module, nn.AdaptiveAvgPool1d):
                mase_op = "adaptive_avg_pool1d"
            elif isinstance(module, nn.AdaptiveAvgPool2d):
                mase_op = "adaptive_avg_pool2d"
            elif isinstance(module, nn.AdaptiveMaxPool1d):
                mase_op = "adaptive_max_pool1d"
            elif isinstance(module, nn.AdaptiveMaxPool2d):
                mase_op = "adaptive_max_pool2d"
            elif isinstance(module, nn.AvgPool1d):
                mase_op = "avg_pool1d"
            elif isinstance(module, nn.AvgPool2d):
                mase_op = "avg_pool2d"
            elif isinstance(module, nn.MaxPool1d):
                mase_op = "max_pool1d"
            elif isinstance(module, nn.MaxPool2d):
                mase_op = "max_pool2d"
            elif isinstance(module, nn.BatchNorm1d):
                mase_type = "module"
                mase_op = "batch_norm1d"
            elif isinstance(module, nn.BatchNorm2d):
                mase_type = "module"
                mase_op = "batch_norm2d"
            elif isinstance(module, nn.Conv2d):
                mase_op = "conv2d"
            elif isinstance(module, nn.Conv1d):
                mase_op = "conv1d"
            elif isinstance(module, nn.LayerNorm):
                mase_op = "layer_norm"
            elif isinstance(module, nn.GroupNorm):
                mase_op = "group_norm"
            elif isinstance(module, nn.InstanceNorm2d):
                mase_op = "instance_norm2d"
            # elif isinstance(module, rms.RMSNorm):
            #     mase_op = "rms_norm"
            elif isinstance(module, nn.Linear):
                mase_op = "linear"
            elif isinstance(module, nn.ReLU):
                mase_op = "relu"
            elif isinstance(module, nn.SELU):
                mase_op = "selu"
            elif isinstance(module, nn.Tanh):
                mase_op = "tanh"
            elif isinstance(module, nn.GELU):
                mase_op = "gelu"
            elif isinstance(module, nn.Softsign):
                mase_op = "softsign"
            elif isinstance(module, nn.Softplus):
                mase_op = "softplus"
            elif isinstance(module, nn.Hardtanh):  # TODO: This is not implemented yet
                mase_op = "hardtanh"
            elif isinstance(module, nn.Embedding):
                mase_type = "implicit_func"
                mase_op = "embedding"
            elif isinstance(module, tuple(graph.model.patched_custom_layers)):
                mase_op = "patched_custom_layers"
            # NOTE: The ones below were added to support MobileNetV2 and MobileNetV3.
            # These don't show up when printing the fx.graph.
            elif isinstance(module, nn.ReLU6):
                mase_op = "relu6"
            elif isinstance(module, nn.Dropout):
                mase_op = "dropout"
            elif isinstance(module, nn.Hardswish):
                mase_op = "hardswish"
            elif isinstance(module, nn.Hardsigmoid):
                mase_op = "hardsigmoid"
            elif isinstance(module, nn.Sigmoid):
                mase_op = "sigmoid"
            elif isinstance(module, nn.Softmax):
                mase_op = "softmax"
            elif isinstance(module, nn.Hardshrink):
                mase_op = "hardshrink"
            elif isinstance(module, nn.SiLU):
                mase_op = "silu"
            elif isinstance(module, nn.ELU):
                mase_op = "elu"
            elif isinstance(module, nn.Softshrink):
                mase_op = "softshrink"
            elif isinstance(module, nn.LogSigmoid):
                mase_op = "logsigmoid"
            else:
                mase_op = None
                for module_cls in graph.model.custom_ops["modules"].keys():
                    if isinstance(module, module_cls):
                        mase_op = "user_defined_module"
                        break
                if mase_op is None:
                    raise ValueError(f"Unknown module: {module_name}")
            node.meta["mase"].parameters["common"]["mase_type"] = mase_type
            node.meta["mase"].parameters["common"]["mase_op"] = mase_op

        elif node.op == "call_function":
            # we might have things like mult_1, add_2, so we need to match the pattern
            matching, matched_name = match_and_filter(
                node.target.__name__,
                MASE_BUILTIN_FUNCS
                + MASE_MODULE_RELATED_FUNCS
                + MASE_IMPLICIT_FUNCS
                + graph.model.patched_op_names,
            )
            if not matching:
                raise ValueError(
                    f"Unknown call_function node: {node.target} with name {node.name}"
                )
            if matched_name in MASE_BUILTIN_FUNCS:
                node.meta["mase"].parameters["common"]["mase_type"] = "builtin_func"
                node.meta["mase"].parameters["common"]["mase_op"] = matched_name
            # ! TODO: we might need to add more functions here
            elif matched_name in MASE_MODULE_RELATED_FUNCS:
                node.meta["mase"].parameters["common"][
                    "mase_type"
                ] = "module_related_func"
                node.meta["mase"].parameters["common"]["mase_op"] = matched_name
            elif matched_name in MASE_IMPLICIT_FUNCS:
                node.meta["mase"].parameters["common"]["mase_type"] = "implicit_func"
                node.meta["mase"].parameters["common"]["mase_op"] = matched_name
            elif matched_name in graph.model.patched_op_names:
                node.meta["mase"].parameters["common"]["mase_type"] = "patched_func"
                node.meta["mase"].parameters["common"]["mase_op"] = matched_name
            else:
                raise ValueError(f"Unknown node type: {node.target}")

        elif node.op == "call_method":
            # we might have things like size_1, size_2, so we need to match the pattern
            # ! TODO: might need to add this for others as well.
            matching, matched_name = match_and_filter(node.name, MASE_IMPLICIT_FUNCS)
            if not matching:
                raise ValueError(f"Unknown node type: {node.name}")
            if matched_name in MASE_IMPLICIT_FUNCS:
                node.meta["mase"].parameters["common"]["mase_type"] = "implicit_func"
                node.meta["mase"].parameters["common"]["mase_op"] = node.target

        elif node.op == "placeholder":
            node.meta["mase"].parameters["common"]["mase_type"] = "placeholder"
            node.meta["mase"].parameters["common"]["mase_op"] = "placeholder"

        elif node.op == "get_attr":
            if node.name in ["_tensor_constant0"] or is_tensor_constant(node.name):
                node.meta["mase"].parameters["common"]["mase_type"] = "implicit_func"
                node.meta["mase"].parameters["common"]["mase_op"] = "constant"
            elif is_seq_blocks_parameter(node.name):
                node.meta["mase"].parameters["common"]["mase_type"] = "implicit_func"
                node.meta["mase"].parameters["common"][
                    "mase_op"
                ] = "constant"  # ! TODO: ??? what to assign here
            else:
                node.meta["mase"].parameters["common"]["mase_type"] = "get_attr"
                node.meta["mase"].parameters["common"]["mase_op"] = "constant"
                # raise NotImplementedError(f"Unknown node type: {node.target}")

        elif node.op == "output":
            node.meta["mase"].parameters["common"]["mase_type"] = "output"
            node.meta["mase"].parameters["common"]["mase_op"] = "output"

        else:
            raise ValueError(f"Unknown node type: {node.op}")
    return graph


def graph_iterator_for_metadata(
    graph, dummy_in=None, add_value=True, force_device_meta=False
):
    """
    largely apated from https://pytorch.org/docs/stable/fx.html
    """

    model, fx_graph, modules = graph.model, graph.fx_graph, graph.modules
    env = {}
    prev_result = None

    # force everything to be on device="meta"
    if force_device_meta:
        dummy_in = {k: v.to("meta") for k, v in dummy_in.items()}
        model = model.to("meta")

    for node in graph.fx_graph.nodes:
        args, kwargs = None, None
        if node.op == "placeholder":
            result = dummy_in[node.name]
            analyse_fn = analyse_common_parameters_placeholder
        elif node.op == "get_attr":
            result = fetch_attr(model, node.target)
            analyse_fn = analyse_common_parameters_attr
        elif node.op == "call_function":
            args = load_arg(node.args, env)
            kwargs = load_arg(node.kwargs, env)
            result = node.target(*args, **kwargs)
            analyse_fn = analyse_common_parameters_function
        elif node.op == "call_method":
            self_obj, *args = load_arg(node.args, env)
            kwargs = load_arg(node.kwargs, env)
            result = getattr(self_obj, node.target)(*args, **kwargs)
            analyse_fn = analyse_common_parameters_method
        elif node.op == "call_module":
            args = load_arg(node.args, env)
            kwargs = load_arg(node.kwargs, env)
            result = modules[node.target](*args, **kwargs)
            analyse_fn = analyse_common_parameters_module
        elif node.op == "output":
            analyse_fn = analyse_common_parameters_output

        # This is the only code specific to shape propagation.
        # you can delete this `if` branch and this becomes
        # a generic GraphModule interpreter.
        # if isinstance(result, torch.Tensor):
        #     node.shape = result.shape
        #     node.dtype = result.dtype

        node.meta["mase"] = analyse_fn(
            node.meta["mase"], result, args, kwargs, add_value=add_value
        )
        env[node.name] = result

        # For call_method nodes, the input tensor is not kept in meta["common"]["args"]
        # so we keep a copy under the "self" key. This is used in autosharding spec propagation.
        if add_value and node.op == "call_method":
            node.meta["mase"]["common"]["self"] = self_obj

    return graph


def _add_graph_metadata(graph):
    """
    Register graph-level metadata
    """
    graph.meta["mase"]["common"] = {
        "nodes_in": [],
        "nodes_out": [],
        "args": [],
        "results": [],
    }
    graph.meta["mase"]["common"]["nodes_in"] = get_input_nodes(graph.fx_graph)
    graph.meta["mase"]["common"]["nodes_out"] = get_output_nodes(graph.fx_graph)

    graph.meta["mase"]["common"]["args"] = {}
    for node in graph.meta["mase"]["common"]["nodes_in"]:
        for arg, arg_info in node.meta["mase"]["common"]["args"].items():
            if "data" in arg:
                graph.meta["mase"]["common"]["args"][arg] = arg_info

    graph.meta["mase"]["common"]["results"] = {}
    for node in graph.meta["mase"]["common"]["nodes_out"]:
        for result, result_info in node.meta["mase"]["common"]["results"].items():
            if "data" in result:
                graph.meta["mase"]["common"]["results"][result] = result_info

    return graph


def add_common_metadata_analysis_pass(
    graph, pass_args={"dummy_in": None, "add_value": True, "force_device_meta": False}
):
    """add common metadata

    :param graph: a MaseGraph
    :type graph: MaseGraph

    :param pass_args: this pass does not need any arguments, defaults to None
    :type pass_args: _type_, optional, "add_value" controls whether tensor values would be added to the meta data, defaults to True

    pass_args can take

    - dummy_in: a dictionary of dummy inputs to the graph

    - add_value: a boolean to control whether tensor values would be added to the meta data in the "value" field

    - force_device_meta: a boolean to force everything to be on device="meta"

    .. code-block:: python

        {
            "dummy_in": dummy_in, # this would be a dictionary of dummy inputs (actual tensors)
            "add_value": True, # if True, real values of tensors would be added to the metadata "value" field
            "force_device_meta": False # if True, everything would be forced to be on device="meta" for a symbolic run
        }

    :return: return a tuple of a MaseGraph and an empty dict (no additional info to return)
    :rtype: tuple(MaseGraph, Dict)


    The common metadata of a Mase node in a Mase graph describes the constraints of the
    node for any static analysis or possible transformation. The metadata has a
    tree structure, e.g.

    - common
        - mase_op -> str : the mase op of the node, e.g. placeholder, linear, relu

        - mase_type -> str : the mase type of the node, e.g. module, builtin_func, module_related_func

        - args -> {}
            - $name : name of the arg

                (if the arg is a tensor)

                - type -> type of the arg, e.g. fixed point or float

                - precision -> format of the type, e.g. (10, 5)

                - shape -> shape of the arg

                (if the arg is not a tensor)

                - value of the arg

        - results -> {}
            - $name : name of the result

                (if the result is a tensor)

                - type -> type of the result, e.g. fixed point or float

                - precision -> format of the type, e.g. (10, 5)

                - shape -> shape of the result

                (if the result is not a tensor)

                - value of the result

    Examples:

    A linear layer in a mase graph:

    .. code-block:: shell

        %fc1 : [num_users=1] = call_module[target=fc1](args = (%flatten,), kwargs = {})


    A linear layer after this pass:

    .. code-block:: python

        {
            "common": {
                "mase_type": "module_related_func",
                "mase_op": "linear",
                "args": {
                    "data_in_0": {
                        "shape": [1, 784],
                        "torch_dtype": torch.float32,
                        "type": "float",
                        "precision": [32],
                    },
                    "weight": {"type": "float", "precision": [32], "shape": [784, 784]},
                    "bias": {"type": "float", "precision": [32], "shape": [784]},
                },
                "results": {
                    "data_out_0": {
                        "type": "float",
                        "precision": [32],
                        "shape": [1, 784],
                        "torch_dtype": torch.float32,
                    }
                },
            },
            "software": {},
            "hardware": {},
        }


    A relu layer in a mase graph:

    .. code-block:: shell

        %relu : [num_users=1] = call_function[target=torch.nn.functional.relu](args = (%fc1,), kwargs = {inplace: False})


    A relu layer after this pass:

    .. code-block:: python

        {
            "common": {
                "mase_type": "module_related_func",
                "mase_op": "relu",
                "results": {
                    "data_out_0": {
                        "type": "float",
                        "precision": [32],
                        "shape": [1, 784],
                        "torch_dtype": torch.float32,
                    }
                },
                "args": {
                    "data_in_0": {
                        "shape": [1, 784],
                        "torch_dtype": torch.float32,
                        "type": "float",
                        "precision": [32],
                    },
                    "inplace": False,
                },
            },
            "software": {},
            "hardware": {},
        }


    A flatten op in a mase graph:

    .. code-block:: shell

        %flatten : [num_users=1] = call_function[target=torch.flatten](args = (%x,), kwargs = {start_dim: 1, end_dim: -1})


    A flatten op after this pass:


    .. code-block:: python

        {
            "common": {
                "mase_type": "implicit_func",
                "mase_op": "flatten",
                "results": {
                    "data_out_0": {
                        "type": "float",
                        "precision": [32],
                        "shape": [1, 784],
                        "torch_dtype": torch.float32,
                    }
                },
                "args": {
                    "data_in_0": {
                        "shape": [1, 28, 28],
                        "torch_dtype": torch.float32,
                        "type": "float",
                        "precision": [32],
                    },
                    "start_dim": 1,
                    "end_dim": -1,
                },
            },
            "software": {},
            "hardware": {},
        }

    """

    logger.debug(graph.fx_graph)
    graph = graph_iterator_for_mase_ops(graph)
    graph = graph_iterator_for_metadata(graph, **pass_args)
    graph = _add_graph_metadata(graph)
    return graph, {}<|MERGE_RESOLUTION|>--- conflicted
+++ resolved
@@ -13,12 +13,7 @@
     get_input_nodes,
     get_output_nodes,
 )
-<<<<<<< HEAD
-from chop.nn.modules import GroupedQueryAttention
-from chop.passes.graph.common import (
-=======
 from chop.ir.common import (
->>>>>>> 0509b4c1
     MASE_BUILTIN_FUNCS,
     MASE_IMPLICIT_FUNCS,
     MASE_MODULE_RELATED_FUNCS,
