import logging
import math

# import chop.models.manual.rms_norm as rms
import toml
import torch
import torch.fx as fx
from torch.fx.passes.shape_prop import ShapeProp
from chop.passes.graph.analysis.utils import (
    is_tensor_constant,
    match_and_filter,
    is_seq_blocks_parameter,
    get_input_nodes,
    get_output_nodes,
)
from chop.nn.modules import GroupedQueryAttention
from chop.ir.common import (
    MASE_BUILTIN_FUNCS,
    MASE_IMPLICIT_FUNCS,
    MASE_MODULE_RELATED_FUNCS,
)
from chop.ir.graph.mase_metadata import MaseMetadata
from chop.passes.graph.analysis.utils import fetch_attr, load_arg
from tabulate import tabulate
from torch import nn

from .common_metadata_layers import (
    analyse_common_parameters_attr,
    analyse_common_parameters_function,
    analyse_common_parameters_method,
    analyse_common_parameters_module,
    analyse_common_parameters_output,
    analyse_common_parameters_placeholder,
)

logger = logging.getLogger(__name__)


def graph_iterator_for_mase_ops(graph):
    for node in graph.fx_graph.nodes:
        node: fx.Node
        if node.op == "call_module":
            module_name = node.target
            module = graph.modules[module_name]
            mase_type = "module_related_func"
            if isinstance(module, nn.AdaptiveAvgPool1d):
                mase_op = "adaptive_avg_pool1d"
            elif isinstance(module, nn.AdaptiveAvgPool2d):
                mase_op = "adaptive_avg_pool2d"
            elif isinstance(module, nn.AdaptiveMaxPool1d):
                mase_op = "adaptive_max_pool1d"
            elif isinstance(module, nn.AdaptiveMaxPool2d):
                mase_op = "adaptive_max_pool2d"
            elif isinstance(module, nn.AvgPool1d):
                mase_op = "avg_pool1d"
            elif isinstance(module, nn.AvgPool2d):
                mase_op = "avg_pool2d"
            elif isinstance(module, nn.MaxPool1d):
                mase_op = "max_pool1d"
            elif isinstance(module, nn.MaxPool2d):
                mase_op = "max_pool2d"
            elif isinstance(module, nn.BatchNorm1d):
                mase_type = "module"
                mase_op = "batch_norm1d"
            elif isinstance(module, nn.BatchNorm2d):
                mase_type = "module"
                mase_op = "batch_norm2d"
            elif isinstance(module, nn.Conv2d):
                mase_op = "conv2d"
            elif isinstance(module, nn.Conv1d):
                mase_op = "conv1d"
            elif isinstance(module, nn.LayerNorm):
                mase_op = "layer_norm"
            elif isinstance(module, nn.GroupNorm):
                mase_op = "group_norm"
            elif isinstance(module, nn.InstanceNorm2d):
                mase_op = "instance_norm2d"
            # elif isinstance(module, rms.RMSNorm):
            #     mase_op = "rms_norm"
            elif isinstance(module, nn.Linear):
                mase_op = "linear"
            elif isinstance(module, nn.ReLU):
                mase_op = "relu"
            elif isinstance(module, nn.SELU):
                mase_op = "selu"
            elif isinstance(module, nn.Tanh):
                mase_op = "tanh"
            elif isinstance(module, nn.GELU):
                mase_op = "gelu"
            elif isinstance(module, nn.Softsign):
                mase_op = "softsign"
            elif isinstance(module, nn.Softplus):
                mase_op = "softplus"
            elif isinstance(module, nn.Hardtanh):  # TODO: This is not implemented yet
                mase_op = "hardtanh"
            elif isinstance(module, nn.Embedding):
                mase_type = "implicit_func"
                mase_op = "embedding"
            elif isinstance(module, tuple(graph.model.patched_custom_layers)):
                mase_op = "patched_custom_layers"
            # NOTE: The ones below were added to support MobileNetV2 and MobileNetV3.
            # These don't show up when printing the fx.graph.
            elif isinstance(module, nn.ReLU6):
                mase_op = "relu6"
            elif isinstance(module, nn.Dropout):
                mase_op = "dropout"
            elif isinstance(module, nn.Hardswish):
                mase_op = "hardswish"
            elif isinstance(module, nn.Hardsigmoid):
                mase_op = "hardsigmoid"
            elif isinstance(module, nn.Sigmoid):
                mase_op = "sigmoid"
            elif isinstance(module, nn.Softmax):
                mase_op = "softmax"
            elif isinstance(module, nn.Hardshrink):
                mase_op = "hardshrink"
            elif isinstance(module, nn.SiLU):
                mase_op = "silu"
            elif isinstance(module, nn.ELU):
                mase_op = "elu"
            elif isinstance(module, nn.Softshrink):
                mase_op = "softshrink"
            elif isinstance(module, nn.LogSigmoid):
                mase_op = "logsigmoid"
<<<<<<< HEAD
            elif isinstance(module, nn.Identity):
                mase_op = "Identity"
=======
            elif isinstance(module, GroupedQueryAttention):
                mase_op = "grouped_query_attention"
>>>>>>> 149fc06b
            else:
                mase_op = None
                for module_cls in graph.model.custom_ops["modules"].keys():
                    if isinstance(module, module_cls):
                        mase_op = "user_defined_module"
                        break
                if mase_op is None:
                    raise ValueError(f"Unknown module: {module_name}")
            node.meta["mase"].parameters["common"]["mase_type"] = mase_type
            node.meta["mase"].parameters["common"]["mase_op"] = mase_op

        elif node.op == "call_function":
            # we might have things like mult_1, add_2, so we need to match the pattern
            matching, matched_name = match_and_filter(
                node.target.__name__,
                MASE_BUILTIN_FUNCS
                + MASE_MODULE_RELATED_FUNCS
                + MASE_IMPLICIT_FUNCS
                + graph.model.patched_op_names,
            )
            if not matching:
                raise ValueError(
                    f"Unknown call_function node: {node.target} with name {node.name}"
                )
            if matched_name in MASE_BUILTIN_FUNCS:
                node.meta["mase"].parameters["common"]["mase_type"] = "builtin_func"
                node.meta["mase"].parameters["common"]["mase_op"] = matched_name
            # ! TODO: we might need to add more functions here
            elif matched_name in MASE_MODULE_RELATED_FUNCS:
                node.meta["mase"].parameters["common"][
                    "mase_type"
                ] = "module_related_func"
                node.meta["mase"].parameters["common"]["mase_op"] = matched_name
            elif matched_name in MASE_IMPLICIT_FUNCS:
                node.meta["mase"].parameters["common"]["mase_type"] = "implicit_func"
                node.meta["mase"].parameters["common"]["mase_op"] = matched_name
            elif matched_name in graph.model.patched_op_names:
                node.meta["mase"].parameters["common"]["mase_type"] = "patched_func"
                node.meta["mase"].parameters["common"]["mase_op"] = matched_name
            else:
                raise ValueError(f"Unknown node type: {node.target}")

        elif node.op == "call_method":
            # we might have things like size_1, size_2, so we need to match the pattern
            # ! TODO: might need to add this for others as well.
            matching, matched_name = match_and_filter(node.name, MASE_IMPLICIT_FUNCS)
            if not matching:
                raise ValueError(f"Unknown node type: {node.name}")
            if matched_name in MASE_IMPLICIT_FUNCS:
                node.meta["mase"].parameters["common"]["mase_type"] = "implicit_func"
                node.meta["mase"].parameters["common"]["mase_op"] = node.target

        elif node.op == "placeholder":
            node.meta["mase"].parameters["common"]["mase_type"] = "placeholder"
            node.meta["mase"].parameters["common"]["mase_op"] = "placeholder"

        elif node.op == "get_attr":
            if node.name in ["_tensor_constant0"] or is_tensor_constant(node.name):
                node.meta["mase"].parameters["common"]["mase_type"] = "implicit_func"
                node.meta["mase"].parameters["common"]["mase_op"] = "constant"
            elif is_seq_blocks_parameter(node.name):
                node.meta["mase"].parameters["common"]["mase_type"] = "implicit_func"
                node.meta["mase"].parameters["common"][
                    "mase_op"
                ] = "constant"  # ! TODO: ??? what to assign here
            else:
                node.meta["mase"].parameters["common"]["mase_type"] = "get_attr"
                node.meta["mase"].parameters["common"]["mase_op"] = "constant"
                # raise NotImplementedError(f"Unknown node type: {node.target}")

        elif node.op == "output":
            node.meta["mase"].parameters["common"]["mase_type"] = "output"
            node.meta["mase"].parameters["common"]["mase_op"] = "output"

        else:
            raise ValueError(f"Unknown node type: {node.op}")
    return graph


def graph_iterator_for_metadata(
    graph, dummy_in=None, add_value=True, force_device_meta=False
):
    """
    largely apated from https://pytorch.org/docs/stable/fx.html
    """

    model, fx_graph, modules = graph.model, graph.fx_graph, graph.modules
    env = {}
    prev_result = None

    # force everything to be on device="meta"
    if force_device_meta:
        dummy_in = {k: v.to("meta") for k, v in dummy_in.items()}
        model = model.to("meta")

    for node in graph.fx_graph.nodes:
        args, kwargs = None, None
        if node.op == "placeholder":
            result = dummy_in[node.name]
            analyse_fn = analyse_common_parameters_placeholder
        elif node.op == "get_attr":
            result = fetch_attr(model, node.target)
            analyse_fn = analyse_common_parameters_attr
        elif node.op == "call_function":
            args = load_arg(node.args, env)
            kwargs = load_arg(node.kwargs, env)
            result = node.target(*args, **kwargs)
            analyse_fn = analyse_common_parameters_function
        elif node.op == "call_method":
            self_obj, *args = load_arg(node.args, env)
            kwargs = load_arg(node.kwargs, env)
            result = getattr(self_obj, node.target)(*args, **kwargs)
            analyse_fn = analyse_common_parameters_method
        elif node.op == "call_module":
            args = load_arg(node.args, env)
            kwargs = load_arg(node.kwargs, env)
            result = modules[node.target](*args, **kwargs)
            analyse_fn = analyse_common_parameters_module
        elif node.op == "output":
            analyse_fn = analyse_common_parameters_output

        # This is the only code specific to shape propagation.
        # you can delete this `if` branch and this becomes
        # a generic GraphModule interpreter.
        # if isinstance(result, torch.Tensor):
        #     node.shape = result.shape
        #     node.dtype = result.dtype

        node.meta["mase"] = analyse_fn(
            node.meta["mase"], result, args, kwargs, add_value=add_value
        )
        env[node.name] = result

        # For call_method nodes, the input tensor is not kept in meta["common"]["args"]
        # so we keep a copy under the "self" key. This is used in autosharding spec propagation.
        if add_value and node.op == "call_method":
            node.meta["mase"]["common"]["self"] = self_obj

    return graph


def _add_graph_metadata(graph):
    """
    Register graph-level metadata
    """
    graph.meta["mase"]["common"] = {
        "nodes_in": [],
        "nodes_out": [],
        "args": [],
        "results": [],
    }
    graph.meta["mase"]["common"]["nodes_in"] = get_input_nodes(graph.fx_graph)
    graph.meta["mase"]["common"]["nodes_out"] = get_output_nodes(graph.fx_graph)

    graph.meta["mase"]["common"]["args"] = {}
    for node in graph.meta["mase"]["common"]["nodes_in"]:
        for arg, arg_info in node.meta["mase"]["common"]["args"].items():
            if "data" in arg:
                graph.meta["mase"]["common"]["args"][arg] = arg_info

    graph.meta["mase"]["common"]["results"] = {}
    for node in graph.meta["mase"]["common"]["nodes_out"]:
        for result, result_info in node.meta["mase"]["common"]["results"].items():
            if "data" in result:
                graph.meta["mase"]["common"]["results"][result] = result_info

    return graph


def add_common_metadata_analysis_pass(
    graph, pass_args={"dummy_in": None, "add_value": True, "force_device_meta": False}
):
    """add common metadata

    :param graph: a MaseGraph
    :type graph: MaseGraph

    :param pass_args: this pass does not need any arguments, defaults to None
    :type pass_args: _type_, optional, "add_value" controls whether tensor values would be added to the meta data, defaults to True

    pass_args can take

    - dummy_in: a dictionary of dummy inputs to the graph

    - add_value: a boolean to control whether tensor values would be added to the meta data in the "value" field

    - force_device_meta: a boolean to force everything to be on device="meta"

    .. code-block:: python

        {
            "dummy_in": dummy_in, # this would be a dictionary of dummy inputs (actual tensors)
            "add_value": True, # if True, real values of tensors would be added to the metadata "value" field
            "force_device_meta": False # if True, everything would be forced to be on device="meta" for a symbolic run
        }

    :return: return a tuple of a MaseGraph and an empty dict (no additional info to return)
    :rtype: tuple(MaseGraph, Dict)


    The common metadata of a Mase node in a Mase graph describes the constraints of the
    node for any static analysis or possible transformation. The metadata has a
    tree structure, e.g.

    - common
        - mase_op -> str : the mase op of the node, e.g. placeholder, linear, relu

        - mase_type -> str : the mase type of the node, e.g. module, builtin_func, module_related_func

        - args -> {}
            - $name : name of the arg

                (if the arg is a tensor)

                - type -> type of the arg, e.g. fixed point or float

                - precision -> format of the type, e.g. (10, 5)

                - shape -> shape of the arg

                (if the arg is not a tensor)

                - value of the arg

        - results -> {}
            - $name : name of the result

                (if the result is a tensor)

                - type -> type of the result, e.g. fixed point or float

                - precision -> format of the type, e.g. (10, 5)

                - shape -> shape of the result

                (if the result is not a tensor)

                - value of the result

    Examples:

    A linear layer in a mase graph:

    .. code-block:: shell

        %fc1 : [num_users=1] = call_module[target=fc1](args = (%flatten,), kwargs = {})


    A linear layer after this pass:

    .. code-block:: python

        {
            "common": {
                "mase_type": "module_related_func",
                "mase_op": "linear",
                "args": {
                    "data_in_0": {
                        "shape": [1, 784],
                        "torch_dtype": torch.float32,
                        "type": "float",
                        "precision": [32],
                    },
                    "weight": {"type": "float", "precision": [32], "shape": [784, 784]},
                    "bias": {"type": "float", "precision": [32], "shape": [784]},
                },
                "results": {
                    "data_out_0": {
                        "type": "float",
                        "precision": [32],
                        "shape": [1, 784],
                        "torch_dtype": torch.float32,
                    }
                },
            },
            "software": {},
            "hardware": {},
        }


    A relu layer in a mase graph:

    .. code-block:: shell

        %relu : [num_users=1] = call_function[target=torch.nn.functional.relu](args = (%fc1,), kwargs = {inplace: False})


    A relu layer after this pass:

    .. code-block:: python

        {
            "common": {
                "mase_type": "module_related_func",
                "mase_op": "relu",
                "results": {
                    "data_out_0": {
                        "type": "float",
                        "precision": [32],
                        "shape": [1, 784],
                        "torch_dtype": torch.float32,
                    }
                },
                "args": {
                    "data_in_0": {
                        "shape": [1, 784],
                        "torch_dtype": torch.float32,
                        "type": "float",
                        "precision": [32],
                    },
                    "inplace": False,
                },
            },
            "software": {},
            "hardware": {},
        }


    A flatten op in a mase graph:

    .. code-block:: shell

        %flatten : [num_users=1] = call_function[target=torch.flatten](args = (%x,), kwargs = {start_dim: 1, end_dim: -1})


    A flatten op after this pass:


    .. code-block:: python

        {
            "common": {
                "mase_type": "implicit_func",
                "mase_op": "flatten",
                "results": {
                    "data_out_0": {
                        "type": "float",
                        "precision": [32],
                        "shape": [1, 784],
                        "torch_dtype": torch.float32,
                    }
                },
                "args": {
                    "data_in_0": {
                        "shape": [1, 28, 28],
                        "torch_dtype": torch.float32,
                        "type": "float",
                        "precision": [32],
                    },
                    "start_dim": 1,
                    "end_dim": -1,
                },
            },
            "software": {},
            "hardware": {},
        }

    """

    logger.debug(graph.fx_graph)
    graph = graph_iterator_for_mase_ops(graph)
    graph = graph_iterator_for_metadata(graph, **pass_args)
    graph = _add_graph_metadata(graph)
    return graph, {}<|MERGE_RESOLUTION|>--- conflicted
+++ resolved
@@ -122,13 +122,8 @@
                 mase_op = "softshrink"
             elif isinstance(module, nn.LogSigmoid):
                 mase_op = "logsigmoid"
-<<<<<<< HEAD
-            elif isinstance(module, nn.Identity):
-                mase_op = "Identity"
-=======
             elif isinstance(module, GroupedQueryAttention):
                 mase_op = "grouped_query_attention"
->>>>>>> 149fc06b
             else:
                 mase_op = None
                 for module_cls in graph.model.custom_ops["modules"].keys():
