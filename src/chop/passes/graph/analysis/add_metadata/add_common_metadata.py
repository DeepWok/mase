--- conflicted
+++ resolved
@@ -13,10 +13,7 @@
     get_input_nodes,
     get_output_nodes,
 )
-<<<<<<< HEAD
-=======
 from chop.nn.modules import GroupedQueryAttention
->>>>>>> 607d87b3
 from chop.ir.common import (
     MASE_BUILTIN_FUNCS,
     MASE_IMPLICIT_FUNCS,
