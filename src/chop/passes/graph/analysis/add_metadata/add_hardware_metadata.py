--- conflicted
+++ resolved
@@ -415,13 +415,9 @@
     # * Fix max parallelism to small value to enable verilator simulation
     # ! TO DO: enable this to be overriden by user
     for node in graph.nodes:
-<<<<<<< HEAD
-        node.meta["mase"]["hardware"]["max_parallelism"] = pass_args.get("max_parallelism", [4] * 4)
-=======
         node.meta["mase"]["hardware"]["max_parallelism"] = pass_args.get(
             "max_parallelism", [4] * 4
         )
->>>>>>> fb843ee5
 
     # Add hardware parameters
     for node in graph.nodes:
