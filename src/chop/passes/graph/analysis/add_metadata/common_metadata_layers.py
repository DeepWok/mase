--- conflicted
+++ resolved
@@ -1,14 +1,7 @@
-import inspect
 from collections import OrderedDict
 from functools import reduce
 
 import torch
-<<<<<<< HEAD
-=======
-import inspect
-from chop.nn.quantized.modules import quantized_module_map
-from functools import reduce
->>>>>>> 607d87b3
 
 from chop.nn.quantized.modules import quantized_module_map
 from chop.ir import MaseGraphMetadata
@@ -234,7 +227,6 @@
         "scale_grad_by_freq": "config",
         "sparse": "config",
     },
-<<<<<<< HEAD
     # Inserted ops from the replace_method_with_function pass
     "torch_size": {"input": "data_in", "dim": "config"},
     "torch_contiguous": {
@@ -292,8 +284,6 @@
         "device": "config",
         "requires_grad": "config",
     },
-=======
->>>>>>> 607d87b3
 }
 
 module_data = {
@@ -541,29 +531,10 @@
                 }
                 if add_value:
                     arg_meta["value"] = x
-<<<<<<< HEAD
                 meta["common"]["args"][f"data_in_{data_in_itr}"] = arg_meta
                 data_in_itr += 1
 
         # Unknown data_in type or config argument
-=======
-                meta.parameters["common"]["args"][f"data_in_{j}"] = arg_meta
-                j += 1
-        else:
-            # this is not an data_in, but just actually an named arg
-            n, vtype = ordered_func_data[i]
-            meta_kwargs[n] = args[i]
-
-    def get_shape(x):
-        if x is None:
-            return None
-        elif isinstance(x, torch.Tensor):
-            return list(x.shape)
-        elif isinstance(x, int):
-            return [1]
-        elif isinstance(x, list):
-            return [len(x)]
->>>>>>> 607d87b3
         else:
             # Don't increment the iterator for config arguments, but
             # preserve order in meta["common"]["args"]
