import inspect
import math

import torch
import inspect
from chop.tools.utils import to_numpy_if_tensor as to_numpy
from chop.passes.graph.utils import vf, get_node_by_name
from chop.passes.graph.patching import MASE_LEAF_FUNCTIONS, MASE_LEAF_LAYERS
import traceback
from functools import reduce


# ----------------------------------------------------------
# Utility
# ----------------------------------------------------------

# The following information is fetched from pytorch documentation
func_data = {
    # https://pytorch.org/docs/stable/generated/torch.nn.functional.scaled_dot_product_attention.html
    "scaled_dot_product_attention": {
        "query": "data_in",
        "key": "data_in",
        "value": "data_in",
        "attn_mask": "data_in",
        "dropout_p": "config",
        "is_causal": "config",
        "scale": "config",
    },
    # https://pytorch.org/docs/stable/generated/torch.flatten.html#torch.flatten
    "flatten": {"input": "data_in", "start_dim": "config", "end_dim": "config"},
    # https://pytorch.org/docs/stable/generated/torch.nn.functional.relu.html
    "relu": {"input": "data_in", "inplace": "config"},
    # https://pytorch.org/docs/stable/generated/torch.nn.functional.hardshrink.html
    "hardshrink": {"input": "data_in", "lambd": "config"},
    # https://pytorch.org/docs/stable/generated/torch.nn.functional.sigmoid.html
    "silu": {"input": "data_in", "inplace": "config"},
    # https://pytorch.org/docs/stable/generated/torch.nn.functional.elu.html
    "elu": {"input": "data_in", "alpha": "config", "inplace": "config"},
    # https://pytorch.org/docs/stable/generated/torch.nn.functional.sigmoid.html
    "sigmoid": {"input": "data_in"},
    # https://pytorch.org/docs/stable/generated/torch.nn.functional.softshrink.html
    "softshrink": {"input": "data_in", "lambd": "config"},
    # https://pytorch.org/docs/stable/generated/torch.nn.functional.logsigmoid.html
    "logsigmoid": {"input": "data_in"},
    # https://pytorch.org/docs/stable/generated/torch.nn.functional.softmax.html
    "softmax": {"input": "data_in", "dim": "config", "dtype": "config"},
    # https://pytorch.org/docs/stable/generated/torch.nn.SELU.html
    "selu": {"input": "data_in", "inplace": "config"},
    # https://pytorch.org/docs/stable/generated/torch.nn.Tanh.html
    "tanh": {"input": "data_in"},
    # https://pytorch.org/docs/stable/generated/torch.nn.GELU.html
    "gelu": {"input": "data_in", "inplace": "config"},
    # https://pytorch.org/docs/stable/generated/torch.nn.Softsign.html
    "softsign": {"input": "data_in", "inplace": "config"},
    # https://pytorch.org/docs/stable/generated/torch.nn.Softplus.html
    "softplus": {"input": "data_in", "inplace": "config"},
    # https://pytorch.org/docs/stable/generated/torch.addmm.html
    "baddbmm": {
        "input": "data_in",
        "batch1": "data_in",
        "batch2": "data_in",
        "beta": "config",
        "alpha": "config",
    },
    # https://pytorch.org/docs/stable/generated/torch.addmm.html
    "addmm": {
        "input": "data_in",
        "mat1": "data_in",
        "mat2": "data_in",
        "beta": "config",
        "alpha": "config",
    },
    # https://pytorch.org/docs/stable/generated/torch.add.html
    "add": {"input": "data_in", "other": "data_in"},
    # https://pytorch.org/docs/stable/generated/torch.mul.html
    "mul": {"input": "data_in", "other": "data_in"},
    # https://pytorch.org/docs/stable/generated/torch.sub.html
    "sub": {"input": "data_in", "other": "data_in"},
    # https://pytorch.org/docs/stable/generated/torch.matmul.html
    "matmul": {"input": "data_in", "other": "data_in"},
    # https://pytorch.org/docs/stable/generated/torch.bmm.html
    "bmm": {"input": "data_in", "mat2": "data_in"},
    # https://pytorch.org/docs/stable/generated/torch.squeeze.html
    "squeeze": {"input": "data_in", "dim": "config"},
    # https://pytorch.org/docs/stable/generated/torch.unsqueeze.html
    "unsqueeze": {"input": "data_in", "dim": "config"},
    # https://pytorch.org/docs/stable/generated/torch.gather.html
    "gather": {"input": "data_in", "index": "config", "dim": "config"},
    # https://pytorch.org/docs/stable/generated/torch.mean.html
    "mean": {"input": "data_in"},
    # https://pytorch.org/docs/stable/generated/torch.pow.html
    "pow": {"input": "data_in", "exponent": "config"},
    # https://pytorch.org/docs/stable/generated/torch.sqrt.html
    "sqrt": {"input": "data_in"},
    # https://pytorch.org/docs/stable/generated/torch.div.html
    "div": {"input": "data_in", "other": "data_in"},
    # https://pytorch.org/docs/stable/generated/torch.cat.html
    "cat": {"tensors": "data_in", "dim": "config"},
    # onnx_slice (custom implementation in onnx config)
    "slice": {
        "data": "data_in",
        "starts": "config",
        "ends": "config",
        "axes": "config",
        "steps": "config",
    },
    # https://pytorch.org/docs/stable/generated/torch.reshape.html
    "reshape": {"input": "data_in", "shape": "config"},
    # https://pytorch.org/docs/stable/generated/torch.permute.html
    "permute": {"input": "data_in", "dims": "config"},
    # https://pytorch.org/docs/stable/generated/torch.nn.functional.softmax.html
    "softmax": {
        "input": "data_in",
        "dim": "config",
        "_stacklevel": "config",
        "dtype": "config",
    },
    # https://pytorch.org/docs/stable/generated/torch.nn.functional.gelu.html
    "gelu": {"input": "data_in"},
    # https://pytorch.org/docs/stable/special.html#torch.special.erf
    "erf": {"input": "data_in"},
    # onnx_shape (custom implementation)
    "shape": {"input": "data_in"},
    # onnx_identity (custom implementation)
    "identity": {"input": "data_in"},
    # https://pytorch.org/docs/stable/generated/torch.max.html
    "max": {"input": "data_in"},
    # https://pytorch.org/docs/stable/generated/torch.sin.html
    "sin": {"input": "data_in"},
    # https://pytorch.org/docs/stable/generated/torch.cos.html
    "cos": {"input": "data_in"},
    # https://pytorch.org/docs/stable/generated/torch.tan.html
    "tan": {"input": "data_in"},
    # https://pytorch.org/docs/stable/generated/torch.tanh.html
    "tanh": {"input": "data_in"},
    # https://pytorch.org/docs/stable/generated/torch.greater.html
    "greater": {"input": "data_in", "other": "data_in"},
    # https://pytorch.org/docs/stable/generated/torch.gt.html
    "gt": {"input": "data_in", "other": "data_in"},
    # https://pytorch.org/docs/stable/generated/torch.abs.html
    "abs": {"input": "data_in"},
    # https://pytorch.org/docs/stable/generated/torch.sigmoid.html
    "sigmoid": {"input": "data_in"},
    # https://pytorch.org/docs/stable/generated/torch.argmax.html
    "argmax": {"input": "data_in"},
    # dataflow_split
    "df_split": {"x": "data_in"},
    # https://pytorch.org/docs/stable/generated/torch.split.html
    "split": {"input": "data_in", "split_size_or_sections": "config", "dim": "config"},
    # https://pytorch.org/docs/stable/generated/torch.logical_not.html
    "not": {"input": "data_in"},
    # https://pytorch.org/docs/stable/generated/torch.tile.html
    "tile": {"input": "data_in", "dims": "config"},
    # https://pytorch.org/docs/stable/generated/torch.lt.html#torch.lt
    "less": {"input": "data_in", "other": "data_in"},
    # https://pytorch.org/docs/stable/generated/torch.lt.html#torch.lt
    "lt": {"input": "data_in", "other": "data_in"},
    # https://pytorch.org/docs/stable/generated/torch.le.html
    "lessorequal": {"input": "data_in", "other": "data_in"},
    # https://pytorch.org/docs/stable/generated/torch.le.html
    "le": {"input": "data_in", "other": "data_in"},
    # https://pytorch.org/docs/stable/generated/torch.min.html
    "min": {"input": "data_in"},
    # https://pytorch.org/docs/stable/generated/torch.neg.html
    "neg": {"input": "data_in"},
    # https://pytorch.org/docs/stable/generated/torch.log.html
    "log": {"input": "data_in"},
    # https://pytorch.org/docs/stable/generated/torch.mean.html
    "mean": {"input": "data_in"},
    # https://pytorch.org/docs/stable/generated/torch.arange.html
    "arange": {
        "start": "config",
        "end": "config",
        "step": "config",
        "dtype": "config",
        "device": "config",
    },
    # https://pytorch.org/docs/stable/generated/torch.range.html
    "range": {"start": "config", "end": "config", "step": "config"},
    # https://pytorch.org/docs/stable/generated/torch.where.html
    "where": {"condition": "config", "input": "data_in", "other": "data_in"},
    # https://pytorch.org/docs/stable/generated/torch.equal.html
    "eq": {"input": "data_in", "other": "data_in"},
    # https://pytorch.org/docs/stable/generated/torch.ne.html
    "ne": {"input": "data_in", "other": "data_in"},
    # https://pytorch.org/docs/stable/generated/torch.cumsum.html
    "cumsum": {"input": "data_in", "dim": "config"},
    # onnx_gemm (custom implementation)
    "gemm": {
        "A": "data_in",
        "B": "data_in",
        "C": "data_in",
        "alpha": "config",
        "beta": "config",
        "transA": "config",
        "transB": "config",
    },
    # https://pytorch.org/docs/stable/generated/torch.full.html
    "full": {"size": "config", "fill_value": "data_in", "device": "config"},
    # get item
    "getitem": {"in": "data_in", "select": "config"},
    # getattr
    "getattr": {"a": "data_in", "b": "data_in"},
    # https://pytorch.org/docs/stable/generated/torch.ones.html
    "ones": {"size": "config", "device": "config"},
    "finfo": {"dtype": "config"},
<<<<<<< HEAD
    # https://pytorch.org/docs/stable/generated/torch.nn.LayerNorm.html#torch.nn.LayerNorm
    "layer_norm": {
        "input": "data_in",
        "normalized_shape": "config",
        "weight": "data_in",
        "bias": "data_in",
        "eps": "config",
    },
    # https://pytorch.org/docs/stable/generated/torch.transpose.html
    "transpose": {"input": "data_in", "dim_0": "config", "dim_1": "config"},
    # https://pytorch.org/docs/stable/generated/torch.nn.functional.embedding.html
    "embedding": {
        "input": "data_in",
        "weight": "data_in",
        "padding_idx": "config",
        "max_norm": "config",
        "norm_type": "config",
        "scale_grad_by_freq": "config",
        "sparse": "config",
    },
=======
>>>>>>> d623eb15
}

module_data = {
    # https://pytorch.org/docs/stable/_modules/torch/nn/modules/pooling.html#MaxPool1d
    "adaptive_avg_pool1d": {"input": "data_in"},
    "adaptive_avg_pool2d": {"input": "data_in"},
    "adaptive_max_pool1d": {"input": "data_in"},
    "adaptive_max_pool2d": {"input": "data_in"},
    "avg_pool1d": {"input": "data_in"},
    "avg_pool2d": {"input": "data_in"},
    "max_pool1d": {"input": "data_in"},
    "max_pool2d": {"input": "data_in"},
    # https://pytorch.org/docs/stable/generated/torch.nn.BatchNorm1d.html#torch.nn.BatchNorm1d
    "batch_norm1d": {"input": "data_in"},
    # https://pytorch.org/docs/stable/generated/torch.nn.BatchNorm2d.html#torch.nn.BatchNorm1d
    "batch_norm2d": {"input": "data_in"},
    # https://pytorch.org/docs/stable/_modules/torch/nn/modules/conv.html#Conv1d
    "conv1d": {"input": "data_in"},
    # https://pytorch.org/docs/stable/_modules/torch/nn/modules/conv.html#Conv2d
    "conv2d": {"input": "data_in"},
    # https://pytorch.org/docs/stable/_modules/torch/nn/modules/conv.html#Conv3d
    "conv3d": {"input": "data_in"},
    # https://pytorch.org/docs/stable/generated/torch.nn.Embedding.html
    "embedding": {"input": "data_in"},
    # https://pytorch.org/docs/stable/generated/torch.nn.LayerNorm.html#torch.nn.LayerNorm
    "layer_norm": {"input": "data_in"},
    "group_norm": {"input": "data_in"},
    "instance_norm2d": {"input": "data_in"},
    "rms_norm": {"input": "data_in"},
    # https://pytorch.org/docs/stable/_modules/torch/nn/modules/linear.html#Linear
    "linear": {"input": "data_in"},
    # https://pytorch.org/docs/stable/_modules/torch/nn/modules/activation.html#ReLU
    "relu": {"input": "data_in"},
    # https://pytorch.org/docs/stable/_modules/torch/nn/modules/activation.html#Hardtanh
    "hardtanh": {"input": "data_in"},
    "relu6": {"input": "data_in"},
    # https://pytorch.org/docs/stable/_modules/torch/nn/modules/dropout.html#Dropout
    "dropout": {"input": "data_in"},
    "hardswish": {"input": "data_in"},
    "hardsigmoid": {"input": "data_in"},
    # https://pytorch.org/docs/stable/generated/torch.nn.Tanh.html
    "tanh": {"input": "data_in"},
    "sigmoid": {"input": "data_in"},
    "logsigmoid": {"input": "data_in"},
    "softshrink": {"input": "data_in"},
    "hardshrink": {"input": "data_in"},
    "silu": {"input": "data_in"},
    "elu": {"input": "data_in"},
    "softmax": {"input": "data_in"},
    "gelu": {"input": "data_in"},
}


method_data = {
    # https://pytorch.org/docs/stable/generated/torch.Tensor.view.html
    # view can have arbitary shape, goes from shape_0 ... shape_n, we support up to 4-dim
    "view": {
        "shape_0": "data_in",
        "shape_1": "data_in",
        "shape_2": "data_in",
        "shape_3": "data_in",
    },
    # https://pytorch.org/docs/stable/generated/torch.Tensor.reshape.html#torch.Tensor.reshape
    "reshape": {
        "shape_0": "data_in",
        "shape_1": "data_in",
        "shape_2": "data_in",
        "shape_3": "data_in",
    },
    # https://pytorch.org/docs/stable/generated/torch.Tensor.addmm.html#torch.Tensor.addmm
    "addm": {"mat1": "data_in", "mat2": "data_in", "beta": "config", "alpha": "config"},
    # https://pytorch.org/docs/stable/generated/torch.Tensor.size.html#torch.Tensor.size
    "size": {"dim": "config"},
    # https://pytorch.org/docs/stable/generated/torch.Tensor.shape.html#torch.Tensor.shape
    "shape": {"dim": "config"},
    # https://pytorch.org/docs/stable/generated/torch.Tensor.to.html
    "to": {"dtype": "config"},
    # https://pytorch.org/docs/stable/generated/torch.Tensor.expand.html
    "expand": {
        "size_0": "config",
        "size_1": "config",
        "size_2": "config",
        "size_3": "config",
    },
    # https://pytorch.org/docs/stable/generated/torch.Tensor.dim.html
    "dim": {},
    # https://pytorch.org/docs/stable/generated/torch.Tensor.permute.html#torch.Tensor.permute
    "permute": {
        "dim_0": "config",
        "dim_1": "config",
        "dim_2": "config",
        "dim_3": "config",
    },
    # https://pytorch.org/docs/stable/generated/torch.Tensor.transpose.html#torch.Tensor.transpose
    "transpose": {"dim_0": "config", "dim_1": "config"},
    # https://pytorch.org/docs/stable/generated/torch.Tensor.contiguous.html#torch.Tensor.contiguous
    "contiguous": {},
<<<<<<< HEAD
    # https://pytorch.org/docs/stable/generated/torch.Tensor.masked_fill.html#torch.Tensor.masked_fill
    "masked_fill": {"mask": "data_in", "value": "data_in"},
    # https://pytorch.org/docs/stable/generated/torch.Tensor.masked_fill_.html#torch.Tensor.masked_fill_
    "masked_fill_": {"mask": "data_in", "value": "data_in"},
    # https://pytorch.org/docs/stable/generated/torch.Tensor.unsqueeze.html#torch.Tensor.unsqueeze
    "unsqueeze": {"input": "data_in", "dim": "config"},
    # https://pytorch.org/docs/stable/generated/torch.Tensor.split.html#torch.Tensor.split
    "split": {"input": "data_in", "split_size_or_sections": "config", "dim": "config"},
    # https://pytorch.org/docs/stable/generated/torch.Tensor.bool.html
    "bool": {"memory_format": "config"},
    # https://pytorch.org/docs/stable/generated/torch.Tensor.long.html
    "long": {"memory_format": "config"},
    # https://pytorch.org/docs/stable/generated/torch.Tensor.type_as.html
    "type_as": {"tensor": "data_in"},
=======
    "masked_fill": {"mask": "data_in", "value": "data_in"},
>>>>>>> d623eb15
}


def get_type_and_precision(meta):
    # * Fetch type and precision from q_config for quantized modules
    if isinstance(meta.module, MASE_LEAF_LAYERS):
        cf = (
            meta.module.q_config
            if hasattr(meta.module, "q_config")
            else meta.module.config
        )
        arg_type = "fixed"
        arg_precision = [
            cf["data_in_width"],
            cf["data_in_frac_width"],
        ]
    else:
        arg_type = "float"
        arg_precision = [32]
    return arg_type, arg_precision


def match_args_and_kwargs(meta, args, kwargs, data, add_value):
    ordered_func_data = [(k, v) for k, v in data.items()]
    meta.parameters["common"]["args"] = {}
    meta_kwargs = {}

    arg_type, arg_precision = get_type_and_precision(meta)

    # * Assign metadata for each argument
    j = 0
    for i, x in enumerate(args):
        if isinstance(x, torch.Tensor) and ordered_func_data[i][1] == "data_in":
            arg_meta = {
                "shape": list(x.shape),
                "torch_dtype": x.dtype,
                "type": arg_type,
                "precision": arg_precision,
            }
            if add_value:
                arg_meta["value"] = x
            meta.parameters["common"]["args"][f"data_in_{j}"] = arg_meta
            j += 1
        # check if it's a tuple of tensors
        elif isinstance(x, tuple) and all([isinstance(x, torch.Tensor) for x in x]):
            for k, x in enumerate(x):
                arg_meta = {
                    "shape": list(x.shape),
                    "torch_dtype": x.dtype,
                    "type": arg_type,
                    "precision": arg_precision,
                }
                if add_value:
                    arg_meta["value"] = x
                meta.parameters["common"]["args"][f"data_in_{j}"] = arg_meta
                j += 1
        else:
            # this is not an data_in, but just actually an named arg
            n, vtype = ordered_func_data[i]
            meta_kwargs[n] = args[i]

    def get_shape(x):
        if x is None:
            return None
        elif isinstance(x, torch.Tensor):
            return list(x.shape)
        elif isinstance(x, int):
            return [1]
        elif isinstance(x, list):
            return [len(x)]
        else:
            raise ValueError(f"Unknown type {type(x)}")

    for k, v in kwargs.items():
        if data[k] == "data_in":
            # rename this to mase data_in_number
            shape = get_shape(v)
            arg_meta = {
                "shape": shape,
                "torch_dtype": v.dtype if isinstance(v, torch.Tensor) else type(v),
                "type": arg_type,
                "precision": arg_precision,
            }
            if add_value:
                arg_meta["value"] = v
            meta.parameters["common"]["args"][f"data_in_{j}"] = arg_meta
            j += 1
        else:
            # otherwise this must be a configuration parameter in meta
            meta_kwargs[k] = v
    # merge configuratipn args
    meta.parameters["common"]["args"] = meta.parameters["common"]["args"] | meta_kwargs
    return meta


def analyse_result(meta, result, add_value):
    # deal with results
    meta.parameters["common"]["results"] = {}

    result_type, result_precision = get_type_and_precision(meta)

    if isinstance(result, torch.Tensor):
        meta.parameters["common"]["results"]["data_out_0"] = {
            "type": result_type,
            "precision": result_precision,
            "shape": list(result.shape),
            "torch_dtype": result.dtype,
        }
        if add_value:
            meta.parameters["common"]["results"]["data_out_0"]["value"] = result

    # check if it's a tuple of tensors
    elif isinstance(result, tuple) and all(
        [isinstance(x, torch.Tensor) for x in result]
    ):
        for i, x in enumerate(result):
            meta.parameters["common"]["results"][f"data_out_{i}"] = {
                "type": result_type,
                "precision": result_precision,
                "shape": list(x.shape),
                "torch_dtype": x.dtype,
            }
            if add_value:
                meta.parameters["common"]["results"][f"data_out_{i}"]["value"] = x
    else:
        meta.parameters["common"]["results"]["data_out_0"] = {
            "type": type(result),
            "shape": [1],
            "value": result,
        }

    return meta


# ----------------------------------------------------------
# Placeholder
# ----------------------------------------------------------


def analyse_common_parameters_placeholder(meta, result, args, kwargs, add_value=True):
    """
    The placeholder itself does not contain any information, but can be provided from users.
    """
    var_name = meta.node.target
    # deal with model specific inputs, normally these are not numerical values/tensors
    if var_name in meta.model.additional_inputs:
        meta.parameters["common"]["args"] = {}
        meta.parameters["common"]["results"] = {}
        meta.parameters["common"]["results"]["data_out_0"] = {
            "type": "model_specific_input",
            "shape": result.shape,
            "torhc_dtype": result.dtype,
        }
        if add_value:
            meta.parameters["common"]["results"]["data_out_0"]["value"] = result
        return meta

    meta.parameters["common"]["args"] = {}
    meta = analyse_result(meta, result, add_value)
    return meta


# ----------------------------------------------------------
# Function
# ----------------------------------------------------------


def analyse_common_parameters_function(meta, result, args, kwargs, add_value=True):
    # fetch mase info
    mase_op = meta.parameters["common"]["mase_op"]

    # deal with result
    meta = analyse_result(meta, result, add_value)
    # deal with args and kwargs
    meta = match_args_and_kwargs(meta, args, kwargs, func_data[mase_op], add_value)

    return meta


# ----------------------------------------------------------
# Module
# ----------------------------------------------------------


def deepgetattr(obj, attr):
    """Recurses through an attribute chain to get the ultimate value."""
    return reduce(getattr, attr.split("."), obj)


def analyse_common_parameters_module(meta, result, args, kwargs, add_value=True):
    mase_op = meta.parameters["common"]["mase_op"]
    node_module = deepgetattr(meta.model, meta.node.target)

    if mase_op == "user_defined_module":
        for custom_module, v in meta.model.custom_ops["modules"].items():
            if isinstance(node_module, custom_module):
                module_args = v["args"]
                break
    else:
        module_args = module_data[mase_op]

    meta = match_args_and_kwargs(meta, args, kwargs, module_args, add_value)

    arg_type, arg_precision = get_type_and_precision(meta)

    for name, parameter in meta.module.named_parameters():
        name = name.replace(".", "_")
        meta.parameters["common"]["args"][name] = {
            "type": arg_type,
            "precision": arg_precision,
            "shape": (
                list(parameter.shape)
                if len(parameter.shape) > 1
                else list(parameter.unsqueeze(dim=0).shape)
            ),
            "from": None,
        }
        if add_value:
            meta.parameters["common"]["args"][name]["value"] = parameter

    meta = analyse_result(meta, result, add_value)
    return meta


# ----------------------------------------------------------
# Module
# ----------------------------------------------------------


def analyse_common_parameters_method(meta, result, args, kwargs, add_value=True):
    mase_op = meta.parameters["common"]["mase_op"]
    meta = analyse_result(meta, result, add_value)
    # try:
    meta = match_args_and_kwargs(meta, args, kwargs, method_data[mase_op], add_value)
    # except:
    #     breakpoint()
    return meta


# ----------------------------------------------------------
# Attribute
# ----------------------------------------------------------


def analyse_common_parameters_attr(meta, result, args, kwargs, add_value=True):
    meta.parameters["common"]["args"] = {}
    meta = analyse_result(meta, result, add_value)
    return meta


# ----------------------------------------------------------
# Output
# ----------------------------------------------------------


def analyse_common_parameters_output(meta, result, args, kwargs, add_value=True):
    meta.parameters["common"]["args"] = {}
    meta = analyse_result(meta, result, add_value)
    return meta<|MERGE_RESOLUTION|>--- conflicted
+++ resolved
@@ -204,7 +204,6 @@
     # https://pytorch.org/docs/stable/generated/torch.ones.html
     "ones": {"size": "config", "device": "config"},
     "finfo": {"dtype": "config"},
-<<<<<<< HEAD
     # https://pytorch.org/docs/stable/generated/torch.nn.LayerNorm.html#torch.nn.LayerNorm
     "layer_norm": {
         "input": "data_in",
@@ -225,8 +224,6 @@
         "scale_grad_by_freq": "config",
         "sparse": "config",
     },
-=======
->>>>>>> d623eb15
 }
 
 module_data = {
@@ -324,7 +321,6 @@
     "transpose": {"dim_0": "config", "dim_1": "config"},
     # https://pytorch.org/docs/stable/generated/torch.Tensor.contiguous.html#torch.Tensor.contiguous
     "contiguous": {},
-<<<<<<< HEAD
     # https://pytorch.org/docs/stable/generated/torch.Tensor.masked_fill.html#torch.Tensor.masked_fill
     "masked_fill": {"mask": "data_in", "value": "data_in"},
     # https://pytorch.org/docs/stable/generated/torch.Tensor.masked_fill_.html#torch.Tensor.masked_fill_
@@ -339,9 +335,6 @@
     "long": {"memory_format": "config"},
     # https://pytorch.org/docs/stable/generated/torch.Tensor.type_as.html
     "type_as": {"tensor": "data_in"},
-=======
-    "masked_fill": {"mask": "data_in", "value": "data_in"},
->>>>>>> d623eb15
 }
 
 
