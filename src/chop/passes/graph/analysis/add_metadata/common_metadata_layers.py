import inspect
from collections import OrderedDict
from functools import reduce

import torch

from chop.nn.quantized.modules import quantized_module_map

from chop.ir.graph import MaseMetadata
from chop.tools import get_logger

logger = get_logger(__name__)
logger.setLevel("INFO")

# ----------------------------------------------------------
# Utility
# ----------------------------------------------------------

# The following information is fetched from pytorch documentation
func_data = {
    # https://pytorch.org/docs/stable/generated/torch.nn.functional.scaled_dot_product_attention.html
    "scaled_dot_product_attention": {
        "query": "data_in",
        "key": "data_in",
        "value": "data_in",
        "attn_mask": "data_in",
        "dropout_p": "config",
        "is_causal": "config",
        "scale": "config",
    },
    # https://pytorch.org/docs/stable/generated/torch.flatten.html#torch.flatten
    "flatten": {"input": "data_in", "start_dim": "config", "end_dim": "config"},
    # https://pytorch.org/docs/stable/generated/torch.nn.functional.relu.html
    "relu": {"input": "data_in", "inplace": "config"},
    # https://pytorch.org/docs/stable/generated/torch.nn.functional.hardshrink.html
    "hardshrink": {"input": "data_in", "lambd": "config"},
    # https://pytorch.org/docs/stable/generated/torch.nn.functional.sigmoid.html
    "silu": {"input": "data_in", "inplace": "config"},
    # https://pytorch.org/docs/stable/generated/torch.nn.functional.elu.html
    "elu": {"input": "data_in", "alpha": "config", "inplace": "config"},
    # https://pytorch.org/docs/stable/generated/torch.nn.functional.sigmoid.html
    "sigmoid": {"input": "data_in"},
    # https://pytorch.org/docs/stable/generated/torch.nn.functional.softshrink.html
    "softshrink": {"input": "data_in", "lambd": "config"},
    # https://pytorch.org/docs/stable/generated/torch.nn.functional.logsigmoid.html
    "logsigmoid": {"input": "data_in"},
    # https://pytorch.org/docs/stable/generated/torch.nn.functional.softmax.html
    "softmax": {"input": "data_in", "dim": "config", "dtype": "config"},
    # https://pytorch.org/docs/stable/generated/torch.nn.SELU.html
    "selu": {"input": "data_in", "inplace": "config"},
    # https://pytorch.org/docs/stable/generated/torch.nn.Tanh.html
    "tanh": {"input": "data_in"},
    # https://pytorch.org/docs/stable/generated/torch.nn.GELU.html
    "gelu": {"input": "data_in", "inplace": "config"},
    # https://pytorch.org/docs/stable/generated/torch.nn.Softsign.html
    "softsign": {"input": "data_in", "inplace": "config"},
    # https://pytorch.org/docs/stable/generated/torch.nn.Softplus.html
    "softplus": {"input": "data_in", "inplace": "config"},
    # https://pytorch.org/docs/stable/generated/torch.addmm.html
    "baddbmm": {
        "input": "data_in",
        "batch1": "data_in",
        "batch2": "data_in",
        "beta": "config",
        "alpha": "config",
    },
    # https://pytorch.org/docs/stable/generated/torch.addmm.html
    "addmm": {
        "input": "data_in",
        "mat1": "data_in",
        "mat2": "data_in",
        "beta": "config",
        "alpha": "config",
    },
    # https://pytorch.org/docs/stable/generated/torch.add.html
    "add": {"input": "data_in", "other": "data_in"},
    # https://pytorch.org/docs/stable/generated/torch.mul.html
    "mul": {"input": "data_in", "other": "data_in"},
    # https://pytorch.org/docs/stable/generated/torch.sub.html
    "sub": {"input": "data_in", "other": "data_in"},
    # https://pytorch.org/docs/stable/generated/torch.matmul.html
    "matmul": {"input": "data_in", "other": "data_in"},
    # https://pytorch.org/docs/stable/generated/torch.mm.html
    "mm": {"input": "data_in", "mat2": "data_in"},
    # https://pytorch.org/docs/stable/generated/torch.bmm.html
    "bmm": {"input": "data_in", "mat2": "data_in"},
    # https://pytorch.org/docs/stable/generated/torch.squeeze.html
    "squeeze": {"input": "data_in", "dim": "config"},
    # https://pytorch.org/docs/stable/generated/torch.unsqueeze.html
    "unsqueeze": {"input": "data_in", "dim": "config"},
    # https://pytorch.org/docs/stable/generated/torch.gather.html
    "gather": {"input": "data_in", "index": "config", "dim": "config"},
    # https://pytorch.org/docs/stable/generated/torch.mean.html
    "mean": {"input": "data_in"},
    "floor": {"input": "data_in"},
    # https://pytorch.org/docs/stable/generated/torch.pow.html
    "pow": {"input": "data_in", "exponent": "config"},
    # https://pytorch.org/docs/stable/generated/torch.sqrt.html
    "sqrt": {"input": "data_in"},
    # https://pytorch.org/docs/stable/generated/torch.div.html
    "div": {"input": "data_in", "other": "data_in"},
    # https://pytorch.org/docs/stable/generated/torch.cat.html
    "cat": {"tensors": "data_in", "dim": "config"},
    # onnx_slice (custom implementation in onnx config)
    "slice": {
        "data": "data_in",
        "starts": "config",
        "ends": "config",
        "axes": "config",
        "steps": "config",
    },
    # https://pytorch.org/docs/stable/generated/torch.reshape.html
    "reshape": {"input": "data_in", "shape": "config"},
    # https://pytorch.org/docs/stable/generated/torch.permute.html
    "permute": {"input": "data_in", "dims": "config"},
    # https://pytorch.org/docs/stable/generated/torch.nn.functional.softmax.html
    "softmax": {
        "input": "data_in",
        "dim": "config",
        "_stacklevel": "config",
        "dtype": "config",
    },
    # https://pytorch.org/docs/stable/generated/torch.nn.functional.gelu.html
    "gelu": {"input": "data_in"},
    # https://pytorch.org/docs/stable/special.html#torch.special.erf
    "erf": {"input": "data_in"},
    # onnx_shape (custom implementation)
    "shape": {"input": "data_in"},
    # onnx_identity (custom implementation)
    "identity": {"input": "data_in"},
    # https://pytorch.org/docs/stable/generated/torch.max.html
    "max": {"input": "data_in"},
    # https://pytorch.org/docs/stable/generated/torch.sin.html
    "sin": {"input": "data_in"},
    # https://pytorch.org/docs/stable/generated/torch.cos.html
    "cos": {"input": "data_in"},
    # https://pytorch.org/docs/stable/generated/torch.tan.html
    "tan": {"input": "data_in"},
    # https://pytorch.org/docs/stable/generated/torch.tanh.html
    "tanh": {"input": "data_in"},
    # https://pytorch.org/docs/stable/generated/torch.greater.html
    "greater": {"input": "data_in", "other": "data_in"},
    # https://pytorch.org/docs/stable/generated/torch.gt.html
    "gt": {"input": "data_in", "other": "data_in"},
    # https://pytorch.org/docs/stable/generated/torch.abs.html
    "abs": {"input": "data_in"},
    # https://pytorch.org/docs/stable/generated/torch.sigmoid.html
    "sigmoid": {"input": "data_in"},
    # https://pytorch.org/docs/stable/generated/torch.argmax.html
    "argmax": {"input": "data_in"},
    # dataflow_split
    "df_split": {"x": "data_in"},
    # https://pytorch.org/docs/stable/generated/torch.split.html
    "split": {"input": "data_in", "split_size_or_sections": "config", "dim": "config"},
    # https://pytorch.org/docs/stable/generated/torch.logical_not.html
    "not": {"input": "data_in"},
    # https://pytorch.org/docs/stable/generated/torch.tile.html
    "tile": {"input": "data_in", "dims": "config"},
    # https://pytorch.org/docs/stable/generated/torch.lt.html#torch.lt
    "less": {"input": "data_in", "other": "data_in"},
    # https://pytorch.org/docs/stable/generated/torch.lt.html#torch.lt
    "lt": {"input": "data_in", "other": "data_in"},
    # https://pytorch.org/docs/stable/generated/torch.le.html
    "lessorequal": {"input": "data_in", "other": "data_in"},
    # https://pytorch.org/docs/stable/generated/torch.le.html
    "le": {"input": "data_in", "other": "data_in"},
    # https://pytorch.org/docs/stable/generated/torch.min.html
    "min": {"input": "data_in"},
    # https://pytorch.org/docs/stable/generated/torch.neg.html
    "neg": {"input": "data_in"},
    # https://pytorch.org/docs/stable/generated/torch.log.html
    "log": {"input": "data_in"},
    # https://pytorch.org/docs/stable/generated/torch.mean.html
    "mean": {"input": "data_in"},
    # https://pytorch.org/docs/stable/generated/torch.arange.html
    "arange": {
        "start": "config",
        "end": "config",
        "step": "config",
        "dtype": "config",
        "device": "config",
    },
    # https://pytorch.org/docs/stable/generated/torch.range.html
    "range": {"start": "config", "end": "config", "step": "config"},
    # https://pytorch.org/docs/stable/generated/torch.where.html
    "where": {"condition": "config", "input": "data_in", "other": "data_in"},
    # https://pytorch.org/docs/stable/generated/torch.equal.html
    "eq": {"input": "data_in", "other": "data_in"},
    # https://pytorch.org/docs/stable/generated/torch.ne.html
    "ne": {"input": "data_in", "other": "data_in"},
    # https://pytorch.org/docs/stable/generated/torch.cumsum.html
    "cumsum": {"input": "data_in", "dim": "config"},
    # onnx_gemm (custom implementation)
    "gemm": {
        "A": "data_in",
        "B": "data_in",
        "C": "data_in",
        "alpha": "config",
        "beta": "config",
        "transA": "config",
        "transB": "config",
    },
    # https://pytorch.org/docs/stable/generated/torch.full.html
    "full": {"size": "config", "fill_value": "data_in", "device": "config"},
    # get item
    "getitem": {"in": "data_in", "select": "config"},
    # getattr
    "getattr": {"a": "data_in", "b": "data_in"},
    # https://pytorch.org/docs/stable/generated/torch.ones.html
    "ones": {"size": "config", "device": "config"},
    "finfo": {"dtype": "config"},
    # https://pytorch.org/docs/stable/generated/torch.nn.LayerNorm.html#torch.nn.LayerNorm
    "layer_norm": {
        "input": "data_in",
        "normalized_shape": "config",
        "weight": "data_in",
        "bias": "data_in",
        "eps": "config",
    },
    # https://pytorch.org/docs/stable/generated/torch.transpose.html
    "transpose": {"input": "data_in", "dim_0": "config", "dim_1": "config"},
    # https://pytorch.org/docs/stable/generated/torch.nn.functional.embedding.html
    "embedding": {
        "input": "data_in",
        "weight": "data_in",
        "padding_idx": "config",
        "max_norm": "config",
        "norm_type": "config",
        "scale_grad_by_freq": "config",
        "sparse": "config",
    },
    # Inserted ops from the replace_method_with_function pass
    "torch_size": {"input": "data_in", "dim": "config"},
    "torch_contiguous": {
        "input": "data_in",
        "memory_format": "config",
    },
    # arbitrary length - support up to 4
    "torch_expand": {
        "input": "data_in",
        "size_0": "config",
        "size_1": "config",
        "size_2": "config",
        "size_3": "config",
    },
    "torch_view": {
        "input": "data_in",
        "shape_0": "config",
        "shape_1": "config",
        "shape_2": "config",
        "shape_3": "config",
    },
    "torch_reshape": {
        "input": "data_in",
        "shape_0": "config",
        "shape_1": "config",
        "shape_2": "config",
        "shape_3": "config",
    },
    "torch_split": {
        "input": "data_in",
        "split_size": "config",
        "dim": "config",
    },
    "torch_permute": {
        "input": "data_in",
        "dim_0": "config",
        "dim_1": "config",
        "dim_2": "config",
        "dim_3": "config",
    },
    "torch_transpose": {
        "input": "data_in",
        "dim0": "config",
        "dim1": "config",
    },
    # DTensor ops
    "dtensor_arange": {
        "device_mesh": "config",
        "start": "config",
        "end": "config",
        "step": "config",
        "out": "config",
        "dtype": "config",
        "layout": "config",
        "device": "config",
        "requires_grad": "config",
    },
    # tensor constructor
    "tensor": {
        "data": "data_in",
    },
    # https://pytorch.org/docs/stable/generated/torch.nn.functional.dropout.html
    "dropout": {
        "input": "data_in",
        "p": "config",
        "training": "config",
        "inplace": "config",
    },
}

module_data = {
    # https://pytorch.org/docs/stable/_modules/torch/nn/modules/pooling.html#MaxPool1d
    "adaptive_avg_pool1d": {"input": "data_in"},
    "adaptive_avg_pool2d": {"input": "data_in"},
    "adaptive_max_pool1d": {"input": "data_in"},
    "adaptive_max_pool2d": {"input": "data_in"},
    "avg_pool1d": {"input": "data_in"},
    "avg_pool2d": {"input": "data_in"},
    "max_pool1d": {"input": "data_in"},
    "max_pool2d": {"input": "data_in"},
    # https://pytorch.org/docs/stable/generated/torch.nn.BatchNorm1d.html#torch.nn.BatchNorm1d
    "batch_norm1d": {"input": "data_in"},
    # https://pytorch.org/docs/stable/generated/torch.nn.BatchNorm2d.html#torch.nn.BatchNorm1d
    "batch_norm2d": {"input": "data_in"},
    # https://pytorch.org/docs/stable/_modules/torch/nn/modules/conv.html#Conv1d
    "conv1d": {"input": "data_in"},
    # https://pytorch.org/docs/stable/_modules/torch/nn/modules/conv.html#Conv2d
    "conv2d": {"input": "data_in"},
    # https://pytorch.org/docs/stable/_modules/torch/nn/modules/conv.html#Conv3d
    "conv3d": {"input": "data_in"},
    # https://pytorch.org/docs/stable/generated/torch.nn.Embedding.html
    "embedding": {"input": "data_in"},
    # https://pytorch.org/docs/stable/generated/torch.nn.LayerNorm.html#torch.nn.LayerNorm
    "layer_norm": {"input": "data_in"},
    "group_norm": {"input": "data_in"},
    "instance_norm2d": {"input": "data_in"},
    "rms_norm": {"input": "data_in"},
    # https://pytorch.org/docs/stable/_modules/torch/nn/modules/linear.html#Linear
    "linear": {"input": "data_in"},
    # https://pytorch.org/docs/stable/_modules/torch/nn/modules/activation.html#ReLU
    "relu": {"input": "data_in"},
    # https://pytorch.org/docs/stable/_modules/torch/nn/modules/activation.html#Hardtanh
    "hardtanh": {"input": "data_in"},
    "relu6": {"input": "data_in"},
    # https://pytorch.org/docs/stable/_modules/torch/nn/modules/dropout.html#Dropout
    "dropout": {"input": "data_in"},
    "hardswish": {"input": "data_in"},
    "hardsigmoid": {"input": "data_in"},
    # https://pytorch.org/docs/stable/generated/torch.nn.Tanh.html
    "tanh": {"input": "data_in"},
    "sigmoid": {"input": "data_in"},
    "logsigmoid": {"input": "data_in"},
    "softshrink": {"input": "data_in"},
    "hardshrink": {"input": "data_in"},
    "silu": {"input": "data_in"},
    "elu": {"input": "data_in"},
    "softmax": {"input": "data_in"},
    "gelu": {"input": "data_in"},
<<<<<<< HEAD
    # https://pytorch.org/docs/stable/generated/torch.nn.CrossEntropyLoss.html
    "crossentropyloss": {
        "input": "data_in",
        "target": "data_in",
    },
    # chop.nn.modules.lora.LoRALinear
    "loralinear": {"input": "data_in"},
=======
    "grouped_query_attention": {"input": "data_in"},
>>>>>>> 607d87b3
}


method_data = {
    # https://pytorch.org/docs/stable/generated/torch.Tensor.view.html
    # view can have arbitary shape, goes from shape_0 ... shape_n, we support up to 4-dim
    "view": {
        "shape_0": "data_in",
        "shape_1": "data_in",
        "shape_2": "data_in",
        "shape_3": "data_in",
    },
    # https://pytorch.org/docs/stable/generated/torch.Tensor.reshape.html#torch.Tensor.reshape
    "reshape": {
        "shape_0": "data_in",
        "shape_1": "data_in",
        "shape_2": "data_in",
        "shape_3": "data_in",
    },
    # https://pytorch.org/docs/stable/generated/torch.Tensor.addmm.html#torch.Tensor.addmm
    "addm": {"mat1": "data_in", "mat2": "data_in", "beta": "config", "alpha": "config"},
    # https://pytorch.org/docs/stable/generated/torch.Tensor.size.html#torch.Tensor.size
    "size": {"dim": "config"},
    # https://pytorch.org/docs/stable/generated/torch.Tensor.shape.html#torch.Tensor.shape
    "shape": {"dim": "config"},
    # https://pytorch.org/docs/stable/generated/torch.Tensor.to.html
    "to": {"dtype": "config"},
    # https://pytorch.org/docs/stable/generated/torch.Tensor.expand.html
    "expand": {
        "size_0": "config",
        "size_1": "config",
        "size_2": "config",
        "size_3": "config",
        "size_4": "config",
    },
    # https://pytorch.org/docs/stable/generated/torch.Tensor.reshape.html
    "reshape": {
        "size_0": "config",
        "size_1": "config",
        "size_2": "config",
        "size_3": "config",
    },
    # Tensor.max(dim=None, keepdim=False)
    "max": {
        "dim": "config",
        "keepdim": "config",
    },
    # https://pytorch.org/docs/stable/generated/torch.Tensor.sum.html
    "sum": {
        "dim": "config",
        "keepdim": "config",
    },
    # https://pytorch.org/docs/stable/generated/torch.Tensor.round.html
    "round": {},
    # https://pytorch.org/docs/stable/generated/torch.Tensor.floor.html
    "floor": {},
    # https://pytorch.org/docs/stable/generated/torch.Tensor.clamp.html
    "clamp": {
        "min": "config",
        "max": "config",
    },
    # https://pytorch.org/docs/stable/generated/torch.Tensor.dim.html
    "dim": {},
    # https://pytorch.org/docs/stable/generated/torch.Tensor.permute.html#torch.Tensor.permute
    "permute": {
        "dim_0": "config",
        "dim_1": "config",
        "dim_2": "config",
        "dim_3": "config",
    },
    # https://pytorch.org/docs/stable/generated/torch.Tensor.transpose.html#torch.Tensor.transpose
    "transpose": {"dim_0": "config", "dim_1": "config"},
    # https://pytorch.org/docs/stable/generated/torch.Tensor.contiguous.html#torch.Tensor.contiguous
    "contiguous": {},
    # https://pytorch.org/docs/stable/generated/torch.Tensor.masked_fill.html#torch.Tensor.masked_fill
    "masked_fill": {"mask": "data_in", "value": "data_in"},
    # https://pytorch.org/docs/stable/generated/torch.Tensor.masked_fill_.html#torch.Tensor.masked_fill_
    "masked_fill_": {"mask": "data_in", "value": "data_in"},
    # https://pytorch.org/docs/stable/generated/torch.Tensor.unsqueeze.html#torch.Tensor.unsqueeze
    "unsqueeze": {"input": "data_in", "dim": "config"},
    # https://pytorch.org/docs/stable/generated/torch.Tensor.split.html#torch.Tensor.split
    "split": {"input": "data_in", "split_size_or_sections": "config", "dim": "config"},
    # https://pytorch.org/docs/stable/generated/torch.Tensor.bool.html
    "bool": {"memory_format": "config"},
    # https://pytorch.org/docs/stable/generated/torch.Tensor.long.html
    "long": {"memory_format": "config"},
    # https://pytorch.org/docs/stable/generated/torch.Tensor.type_as.html
    "type_as": {"tensor": "data_in"},
    # https://pytorch.org/docs/stable/generated/torch.Tensor.index_select.html
    "index_select": {
        "input": "data_in",
        "dim": "config",
        "index": "data_in",
    },
    # https://pytorch.org/docs/stable/generated/torch.Tensor.detach.html
    "detach": {"input": "data_in"},
}

# ----------------------------------------------------------
# Helpers
# ----------------------------------------------------------


def get_type_and_precision(meta):
    # * Fetch type and precision from q_config for quantized modules
    if isinstance(meta.module, tuple(quantized_module_map.values())):
        cf = (
            meta.module.q_config
            if hasattr(meta.module, "q_config")
            else meta.module.config
        )
        arg_type = "fixed"
        arg_precision = [
            cf["data_in_width"],
            cf["data_in_frac_width"],
        ]
    else:
        arg_type = "float"
        arg_precision = [32]
    return arg_type, arg_precision


def get_shape(x):
    if x is None:
        return None
    elif isinstance(x, torch.Tensor):
        return list(x.shape)
    elif isinstance(x, int):
        return [1]
    elif isinstance(x, (list, tuple, torch.Size)):
        return [len(x)]
    else:
        return [0]


def deepgetattr(obj, attr):
    """Recurses through an attribute chain to get the ultimate value."""
    return reduce(getattr, attr.split("."), obj)


# ----------------------------------------------------------
# Metadata annotators
# ----------------------------------------------------------


def _annotate_arg_metadata(
    meta: MaseMetadata,
    args: list,
    kwargs: dict,
    func_data: dict,
    add_value: bool,
):
    """
    Analyse target args and kwargs received from shape propagation to annotate combined meta["mase"]["args"]
    dictionary with metadata about each argument. The order of the args and kwargs must be preserved in the
    combined dictionary (this is expected by downstream passes). However, arguments with the 'data_in' flag
    in func_data are renamed to 'data_in_{itr}' where itr = 0 ... the number of data_in arguments.

    This function should not be called directly, but rather through the `annotate_common_parameters_<OP>` function.
    The value in the meta["common"]["args"] dictionary should always be a dictionary, not a tensor.

    Args:
        meta (MaseMetadata): The metadata object.
        args (list): List of args passed to the target.
        kwargs (dict): Dictionary of kwargs passed to the target.
        func_data (dict): Dictionary defining whether each argument is data_in or config.
        add_value (bool): indicate whether to add the value of the tensor to the metadata.

    Returns:
        MaseMetadata: metadata object with annotated args.
    """
    ordered_func_data = [(k, v) for k, v in func_data.items()]
    meta["common"]["args"] = OrderedDict()
    data_in_itr = 0

    arg_type, arg_precision = get_type_and_precision(meta)

    # * Handle args
    for i, x in enumerate(args):

        # Input data tensor
        if isinstance(x, torch.Tensor) and ordered_func_data[i][1] == "data_in":
            arg_meta = {
                "shape": list(x.shape),
                "torch_dtype": x.dtype,
                "type": arg_type,
                "precision": arg_precision,
            }
            if add_value:
                arg_meta["value"] = x
            meta["common"]["args"][f"data_in_{data_in_itr}"] = arg_meta
            data_in_itr += 1

        # Tuple of tensors
        elif isinstance(x, tuple) and all([isinstance(x, torch.Tensor) for x in x]):
            for k, x in enumerate(x):
                arg_meta = {
                    "shape": list(x.shape),
                    "torch_dtype": x.dtype,
                    "type": arg_type,
                    "precision": arg_precision,
                }
                if add_value:
                    arg_meta["value"] = x
                meta["common"]["args"][f"data_in_{data_in_itr}"] = arg_meta
                data_in_itr += 1

        # Unknown data_in type or config argument
        else:
            # Don't increment the iterator for config arguments, but
            # preserve order in meta["common"]["args"]
            arg_name, arg_flag = ordered_func_data[i]

            if arg_flag == "data_in":
                arg_name = f"data_in_{data_in_itr}"
                data_in_itr += 1

            meta["common"]["args"][arg_name] = {
                "torch_dtype": x.dtype if isinstance(x, torch.Tensor) else None,
                "type": type(args[i]),
                "precision": arg_precision,
                "shape": get_shape(args[i]),
            }

            if add_value:
                meta["common"]["args"][arg_name]["value"] = args[i]

    # * Handle kwargs
    for k, v in kwargs.items():
        if func_data[k] == "data_in":
            # rename this to mase data_in_number
            shape = get_shape(v)
            arg_meta = {
                "shape": shape,
                "torch_dtype": v.dtype if isinstance(v, torch.Tensor) else type(v),
                "type": arg_type,
                "precision": arg_precision,
            }
            if add_value:
                arg_meta["value"] = v
            meta["common"]["args"][f"data_in_{data_in_itr}"] = arg_meta
            data_in_itr += 1
        else:
            # otherwise this must be a configuration parameter in meta
            # meta_kwargs[k] = v
            meta["common"]["args"][k] = {
                "type": type(v),
                "precision": arg_precision,
                "shape": get_shape(v),
            }
            if add_value:
                meta["common"]["args"][k]["value"] = v

    return meta


def _annotate_result_metadata(
    meta: MaseMetadata,
    result,
    add_value: bool,
) -> MaseMetadata:
    """
    Analyse the result from running the target to annotate the meta["mase"]["results"] dictionary with metadata.

    Args:
        meta (MaseMetadata): The metadata object.
        result (_type_): The result object.
        add_value (bool): indicate whether to add the value of the tensor to the metadata.

    Returns:
        MaseMetadata: metadata object with annotated results.
    """
    # deal with results
    meta["common"]["results"] = OrderedDict()

    result_type, result_precision = get_type_and_precision(meta)

    if isinstance(result, torch.Tensor):
        meta["common"]["results"]["data_out_0"] = {
            "type": result_type,
            "precision": result_precision,
            "shape": list(result.shape),
            "torch_dtype": result.dtype,
        }
        if add_value:
            meta["common"]["results"]["data_out_0"]["value"] = result

    # check if it's a tuple of tensors
    elif isinstance(result, tuple) and all(
        [isinstance(x, torch.Tensor) for x in result]
    ):
        for i, x in enumerate(result):
            meta["common"]["results"][f"data_out_{i}"] = {
                "type": result_type,
                "precision": result_precision,
                "shape": list(x.shape),
                "torch_dtype": x.dtype,
            }
            if add_value:
                meta["common"]["results"][f"data_out_{i}"]["value"] = x
    else:
        logger.debug(
            f"Expected result to be a tensor or tuple of tensors, but found: {type(result)}. Will annotate with default value, but this may cause issues downstream."
        )
        meta["common"]["results"]["data_out_0"] = {
            "type": type(result),
            "shape": [1],
        }
        if add_value:
            meta["common"]["results"]["data_out_0"]["value"] = result

    return meta


# ----------------------------------------------------------
# Placeholder
# ----------------------------------------------------------


def analyse_common_parameters_placeholder(meta, result, args, kwargs, add_value=True):
    """
    The placeholder itself does not contain any information, but can be provided from users.
    """
    var_name = meta.node.target
    # deal with model specific inputs, normally these are not numerical values/tensors
    if var_name in meta.model.additional_inputs:
        meta["common"]["args"] = {}
        meta["common"]["results"] = {}
        meta["common"]["results"]["data_out_0"] = {
            "type": "model_specific_input",
            "shape": result.shape,
            "torhc_dtype": result.dtype,
        }
        if add_value:
            meta["common"]["results"]["data_out_0"]["value"] = result
        return meta

    meta["common"]["args"] = {}
    meta = _annotate_result_metadata(meta, result, add_value)
    return meta


# ----------------------------------------------------------
# Function
# ----------------------------------------------------------


def analyse_common_parameters_function(meta, result, args, kwargs, add_value=True):
    # fetch mase info
    mase_op = meta["common"]["mase_op"]

    # deal with result
    meta = _annotate_result_metadata(meta, result, add_value)
    # deal with args and kwargs
    meta = _annotate_arg_metadata(meta, args, kwargs, func_data[mase_op], add_value)

    return meta


# ----------------------------------------------------------
# Module
# ----------------------------------------------------------


def analyse_common_parameters_module(meta, result, args, kwargs, add_value=True):
    mase_op = meta["common"]["mase_op"]
    node_module = deepgetattr(meta.model, meta.node.target)

    if mase_op == "user_defined_module":
        for custom_module, v in meta.model.custom_ops["modules"].items():
            if isinstance(node_module, custom_module):
                module_args = v["args"]
                break
    else:
        module_args = module_data[mase_op]

    meta = _annotate_arg_metadata(meta, args, kwargs, module_args, add_value)

    arg_type, arg_precision = get_type_and_precision(meta)

    for name, parameter in meta.module.named_parameters():
        name = name.replace(".", "_")
        meta["common"]["args"][name] = {
            "type": arg_type,
            "precision": arg_precision,
            "shape": (
                list(parameter.shape)
                if len(parameter.shape) > 1
                else list(parameter.unsqueeze(dim=0).shape)
            ),
            "from": None,
        }
        if add_value:
            meta["common"]["args"][name]["value"] = parameter

    meta = _annotate_result_metadata(meta, result, add_value)
    return meta


# ----------------------------------------------------------
# Method
# ----------------------------------------------------------


def analyse_common_parameters_method(meta, result, args, kwargs, add_value=True):
    mase_op = meta["common"]["mase_op"]
    meta = _annotate_result_metadata(meta, result, add_value)
    meta = _annotate_arg_metadata(meta, args, kwargs, method_data[mase_op], add_value)
    return meta


# ----------------------------------------------------------
# Attribute
# ----------------------------------------------------------


def analyse_common_parameters_attr(meta, result, args, kwargs, add_value=True):
    meta["common"]["args"] = {}
    meta = _annotate_result_metadata(meta, result, add_value)
    return meta


# ----------------------------------------------------------
# Output
# ----------------------------------------------------------


def analyse_common_parameters_output(meta, result, args, kwargs, add_value=True):
    meta["common"]["args"] = {}
    meta = _annotate_result_metadata(meta, result, add_value)
    return meta<|MERGE_RESOLUTION|>--- conflicted
+++ resolved
@@ -347,7 +347,6 @@
     "elu": {"input": "data_in"},
     "softmax": {"input": "data_in"},
     "gelu": {"input": "data_in"},
-<<<<<<< HEAD
     # https://pytorch.org/docs/stable/generated/torch.nn.CrossEntropyLoss.html
     "crossentropyloss": {
         "input": "data_in",
@@ -355,9 +354,7 @@
     },
     # chop.nn.modules.lora.LoRALinear
     "loralinear": {"input": "data_in"},
-=======
     "grouped_query_attention": {"input": "data_in"},
->>>>>>> 607d87b3
 }
 
 
