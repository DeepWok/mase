import inspect
import math

import torch
import inspect
from chop.nn.quantized.modules import quantized_module_map
from functools import reduce


# ----------------------------------------------------------
# Utility
# ----------------------------------------------------------

# The following information is fetched from pytorch documentation
func_data = {
    # https://pytorch.org/docs/stable/generated/torch.nn.functional.scaled_dot_product_attention.html
    "scaled_dot_product_attention": {
        "query": "data_in",
        "key": "data_in",
        "value": "data_in",
        "attn_mask": "data_in",
        "dropout_p": "config",
        "is_causal": "config",
        "scale": "config",
    },
    # https://pytorch.org/docs/stable/generated/torch.flatten.html#torch.flatten
    "flatten": {"input": "data_in", "start_dim": "config", "end_dim": "config"},
    # https://pytorch.org/docs/stable/generated/torch.nn.functional.relu.html
    "relu": {"input": "data_in", "inplace": "config"},
    # https://pytorch.org/docs/stable/generated/torch.nn.functional.hardshrink.html
    "hardshrink": {"input": "data_in", "lambd": "config"},
    # https://pytorch.org/docs/stable/generated/torch.nn.functional.sigmoid.html
    "silu": {"input": "data_in", "inplace": "config"},
    # https://pytorch.org/docs/stable/generated/torch.nn.functional.elu.html
    "elu": {"input": "data_in", "alpha": "config", "inplace": "config"},
    # https://pytorch.org/docs/stable/generated/torch.nn.functional.sigmoid.html
    "sigmoid": {"input": "data_in"},
    # https://pytorch.org/docs/stable/generated/torch.nn.functional.softshrink.html
    "softshrink": {"input": "data_in", "lambd": "config"},
    # https://pytorch.org/docs/stable/generated/torch.nn.functional.logsigmoid.html
    "logsigmoid": {"input": "data_in"},
    # https://pytorch.org/docs/stable/generated/torch.nn.functional.softmax.html
    "softmax": {"input": "data_in", "dim": "config", "dtype": "config"},
    # https://pytorch.org/docs/stable/generated/torch.nn.SELU.html
    "selu": {"input": "data_in", "inplace": "config"},
    # https://pytorch.org/docs/stable/generated/torch.nn.Tanh.html
    "tanh": {"input": "data_in"},
    # https://pytorch.org/docs/stable/generated/torch.nn.GELU.html
    "gelu": {"input": "data_in", "inplace": "config"},
    # https://pytorch.org/docs/stable/generated/torch.nn.Softsign.html
    "softsign": {"input": "data_in", "inplace": "config"},
    # https://pytorch.org/docs/stable/generated/torch.nn.Softplus.html
    "softplus": {"input": "data_in", "inplace": "config"},
    # https://pytorch.org/docs/stable/generated/torch.addmm.html
    "baddbmm": {
        "input": "data_in",
        "batch1": "data_in",
        "batch2": "data_in",
        "beta": "config",
        "alpha": "config",
    },
    # https://pytorch.org/docs/stable/generated/torch.addmm.html
    "addmm": {
        "input": "data_in",
        "mat1": "data_in",
        "mat2": "data_in",
        "beta": "config",
        "alpha": "config",
    },
    # https://pytorch.org/docs/stable/generated/torch.add.html
    "add": {"input": "data_in", "other": "data_in"},
    # https://pytorch.org/docs/stable/generated/torch.mul.html
    "mul": {"input": "data_in", "other": "data_in"},
    # https://pytorch.org/docs/stable/generated/torch.sub.html
    "sub": {"input": "data_in", "other": "data_in"},
    # https://pytorch.org/docs/stable/generated/torch.matmul.html
    "matmul": {"input": "data_in", "other": "data_in"},
    # https://pytorch.org/docs/stable/generated/torch.bmm.html
    "bmm": {"input": "data_in", "mat2": "data_in"},
    # https://pytorch.org/docs/stable/generated/torch.squeeze.html
    "squeeze": {"input": "data_in", "dim": "config"},
    # https://pytorch.org/docs/stable/generated/torch.unsqueeze.html
    "unsqueeze": {"input": "data_in", "dim": "config"},
    # https://pytorch.org/docs/stable/generated/torch.gather.html
    "gather": {"input": "data_in", "index": "config", "dim": "config"},
    # https://pytorch.org/docs/stable/generated/torch.mean.html
    "mean": {"input": "data_in"},
    "floor": {"input": "data_in"},
    # https://pytorch.org/docs/stable/generated/torch.pow.html
    "pow": {"input": "data_in", "exponent": "config"},
    # https://pytorch.org/docs/stable/generated/torch.sqrt.html
    "sqrt": {"input": "data_in"},
    # https://pytorch.org/docs/stable/generated/torch.div.html
    "div": {"input": "data_in", "other": "data_in"},
    # https://pytorch.org/docs/stable/generated/torch.cat.html
    "cat": {"tensors": "data_in", "dim": "config"},
    # onnx_slice (custom implementation in onnx config)
    "slice": {
        "data": "data_in",
        "starts": "config",
        "ends": "config",
        "axes": "config",
        "steps": "config",
    },
    # https://pytorch.org/docs/stable/generated/torch.reshape.html
    "reshape": {"input": "data_in", "shape": "config"},
    # https://pytorch.org/docs/stable/generated/torch.permute.html
    "permute": {"input": "data_in", "dims": "config"},
    # https://pytorch.org/docs/stable/generated/torch.nn.functional.softmax.html
    "softmax": {
        "input": "data_in",
        "dim": "config",
        "_stacklevel": "config",
        "dtype": "config",
    },
    # https://pytorch.org/docs/stable/generated/torch.nn.functional.gelu.html
    "gelu": {"input": "data_in"},
    # https://pytorch.org/docs/stable/special.html#torch.special.erf
    "erf": {"input": "data_in"},
    # onnx_shape (custom implementation)
    "shape": {"input": "data_in"},
    # onnx_identity (custom implementation)
    "identity": {"input": "data_in"},
    # https://pytorch.org/docs/stable/generated/torch.max.html
    "max": {"input": "data_in"},
    # https://pytorch.org/docs/stable/generated/torch.sin.html
    "sin": {"input": "data_in"},
    # https://pytorch.org/docs/stable/generated/torch.cos.html
    "cos": {"input": "data_in"},
    # https://pytorch.org/docs/stable/generated/torch.tan.html
    "tan": {"input": "data_in"},
    # https://pytorch.org/docs/stable/generated/torch.tanh.html
    "tanh": {"input": "data_in"},
    # https://pytorch.org/docs/stable/generated/torch.greater.html
    "greater": {"input": "data_in", "other": "data_in"},
    # https://pytorch.org/docs/stable/generated/torch.gt.html
    "gt": {"input": "data_in", "other": "data_in"},
    # https://pytorch.org/docs/stable/generated/torch.abs.html
    "abs": {"input": "data_in"},
    # https://pytorch.org/docs/stable/generated/torch.sigmoid.html
    "sigmoid": {"input": "data_in"},
    # https://pytorch.org/docs/stable/generated/torch.argmax.html
    "argmax": {"input": "data_in"},
    # dataflow_split
    "df_split": {"x": "data_in"},
    # https://pytorch.org/docs/stable/generated/torch.split.html
    "split": {"input": "data_in", "split_size_or_sections": "config", "dim": "config"},
    # https://pytorch.org/docs/stable/generated/torch.logical_not.html
    "not": {"input": "data_in"},
    # https://pytorch.org/docs/stable/generated/torch.tile.html
    "tile": {"input": "data_in", "dims": "config"},
    # https://pytorch.org/docs/stable/generated/torch.lt.html#torch.lt
    "less": {"input": "data_in", "other": "data_in"},
    # https://pytorch.org/docs/stable/generated/torch.lt.html#torch.lt
    "lt": {"input": "data_in", "other": "data_in"},
    # https://pytorch.org/docs/stable/generated/torch.le.html
    "lessorequal": {"input": "data_in", "other": "data_in"},
    # https://pytorch.org/docs/stable/generated/torch.le.html
    "le": {"input": "data_in", "other": "data_in"},
    # https://pytorch.org/docs/stable/generated/torch.min.html
    "min": {"input": "data_in"},
    # https://pytorch.org/docs/stable/generated/torch.neg.html
    "neg": {"input": "data_in"},
    # https://pytorch.org/docs/stable/generated/torch.log.html
    "log": {"input": "data_in"},
    # https://pytorch.org/docs/stable/generated/torch.mean.html
    "mean": {"input": "data_in"},
    # https://pytorch.org/docs/stable/generated/torch.arange.html
    "arange": {
        "start": "config",
        "end": "config",
        "step": "config",
        "dtype": "config",
        "device": "config",
    },
    # https://pytorch.org/docs/stable/generated/torch.range.html
    "range": {"start": "config", "end": "config", "step": "config"},
    # https://pytorch.org/docs/stable/generated/torch.where.html
    "where": {"condition": "config", "input": "data_in", "other": "data_in"},
    # https://pytorch.org/docs/stable/generated/torch.equal.html
    "eq": {"input": "data_in", "other": "data_in"},
    # https://pytorch.org/docs/stable/generated/torch.ne.html
    "ne": {"input": "data_in", "other": "data_in"},
    # https://pytorch.org/docs/stable/generated/torch.cumsum.html
    "cumsum": {"input": "data_in", "dim": "config"},
    # onnx_gemm (custom implementation)
    "gemm": {
        "A": "data_in",
        "B": "data_in",
        "C": "data_in",
        "alpha": "config",
        "beta": "config",
        "transA": "config",
        "transB": "config",
    },
    # https://pytorch.org/docs/stable/generated/torch.full.html
    "full": {"size": "config", "fill_value": "data_in", "device": "config"},
    # get item
    "getitem": {"in": "data_in", "select": "config"},
    # getattr
    "getattr": {"a": "data_in", "b": "data_in"},
    # https://pytorch.org/docs/stable/generated/torch.ones.html
    "ones": {"size": "config", "device": "config"},
    "finfo": {"dtype": "config"},
    # https://pytorch.org/docs/stable/generated/torch.nn.LayerNorm.html#torch.nn.LayerNorm
    "layer_norm": {
        "input": "data_in",
        "normalized_shape": "config",
        "weight": "data_in",
        "bias": "data_in",
        "eps": "config",
    },
    # https://pytorch.org/docs/stable/generated/torch.transpose.html
    "transpose": {"input": "data_in", "dim_0": "config", "dim_1": "config"},
    # https://pytorch.org/docs/stable/generated/torch.nn.functional.embedding.html
    "embedding": {
        "input": "data_in",
        "weight": "data_in",
        "padding_idx": "config",
        "max_norm": "config",
        "norm_type": "config",
        "scale_grad_by_freq": "config",
        "sparse": "config",
    },
}

module_data = {
    # https://pytorch.org/docs/stable/_modules/torch/nn/modules/pooling.html#MaxPool1d
    "adaptive_avg_pool1d": {"input": "data_in"},
    "adaptive_avg_pool2d": {"input": "data_in"},
    "adaptive_max_pool1d": {"input": "data_in"},
    "adaptive_max_pool2d": {"input": "data_in"},
    "avg_pool1d": {"input": "data_in"},
    "avg_pool2d": {"input": "data_in"},
    "max_pool1d": {"input": "data_in"},
    "max_pool2d": {"input": "data_in"},
    # https://pytorch.org/docs/stable/generated/torch.nn.BatchNorm1d.html#torch.nn.BatchNorm1d
    "batch_norm1d": {"input": "data_in"},
    # https://pytorch.org/docs/stable/generated/torch.nn.BatchNorm2d.html#torch.nn.BatchNorm1d
    "batch_norm2d": {"input": "data_in"},
    # https://pytorch.org/docs/stable/_modules/torch/nn/modules/conv.html#Conv1d
    "conv1d": {"input": "data_in"},
    # https://pytorch.org/docs/stable/_modules/torch/nn/modules/conv.html#Conv2d
    "conv2d": {"input": "data_in"},
    # https://pytorch.org/docs/stable/_modules/torch/nn/modules/conv.html#Conv3d
    "conv3d": {"input": "data_in"},
    # https://pytorch.org/docs/stable/generated/torch.nn.Embedding.html
    "embedding": {"input": "data_in"},
    # https://pytorch.org/docs/stable/generated/torch.nn.LayerNorm.html#torch.nn.LayerNorm
    "layer_norm": {"input": "data_in"},
    "group_norm": {"input": "data_in"},
    "instance_norm2d": {"input": "data_in"},
    "rms_norm": {"input": "data_in"},
    # https://pytorch.org/docs/stable/_modules/torch/nn/modules/linear.html#Linear
    "linear": {"input": "data_in"},
    # https://pytorch.org/docs/stable/_modules/torch/nn/modules/activation.html#ReLU
    "relu": {"input": "data_in"},
    # https://pytorch.org/docs/stable/_modules/torch/nn/modules/activation.html#Hardtanh
    "hardtanh": {"input": "data_in"},
    "relu6": {"input": "data_in"},
    # https://pytorch.org/docs/stable/_modules/torch/nn/modules/dropout.html#Dropout
    "dropout": {"input": "data_in"},
    "hardswish": {"input": "data_in"},
    "hardsigmoid": {"input": "data_in"},
    # https://pytorch.org/docs/stable/generated/torch.nn.Tanh.html
    "tanh": {"input": "data_in"},
    "sigmoid": {"input": "data_in"},
    "logsigmoid": {"input": "data_in"},
    "softshrink": {"input": "data_in"},
    "hardshrink": {"input": "data_in"},
    "silu": {"input": "data_in"},
    "elu": {"input": "data_in"},
    "softmax": {"input": "data_in"},
    "gelu": {"input": "data_in"},
<<<<<<< HEAD
    "vit_self_attention_integer": {"input": "data_in"},
=======
    "grouped_query_attention": {"input": "data_in"},
>>>>>>> ca43e982
}


method_data = {
    # https://pytorch.org/docs/stable/generated/torch.Tensor.view.html
    # view can have arbitary shape, goes from shape_0 ... shape_n, we support up to 4-dim
    "view": {
        "shape_0": "data_in",
        "shape_1": "data_in",
        "shape_2": "data_in",
        "shape_3": "data_in",
    },
    # https://pytorch.org/docs/stable/generated/torch.Tensor.reshape.html#torch.Tensor.reshape
    "reshape": {
        "shape_0": "data_in",
        "shape_1": "data_in",
        "shape_2": "data_in",
        "shape_3": "data_in",
    },
    # https://pytorch.org/docs/stable/generated/torch.Tensor.addmm.html#torch.Tensor.addmm
    "addm": {"mat1": "data_in", "mat2": "data_in", "beta": "config", "alpha": "config"},
    # https://pytorch.org/docs/stable/generated/torch.Tensor.size.html#torch.Tensor.size
    "size": {"dim": "config"},
    # https://pytorch.org/docs/stable/generated/torch.Tensor.shape.html#torch.Tensor.shape
    "shape": {"dim": "config"},
    # https://pytorch.org/docs/stable/generated/torch.Tensor.to.html
    "to": {"dtype": "config"},
    # https://pytorch.org/docs/stable/generated/torch.Tensor.expand.html
    "expand": {
        "size_0": "config",
        "size_1": "config",
        "size_2": "config",
        "size_3": "config",
        "size_4": "config",
    },
    # https://pytorch.org/docs/stable/generated/torch.Tensor.reshape.html
    "reshape": {
        "size_0": "config",
        "size_1": "config",
        "size_2": "config",
        "size_3": "config",
    },
    # Tensor.max(dim=None, keepdim=False)
    "max": {
        "dim": "config",
        "keepdim": "config",
    },
    # https://pytorch.org/docs/stable/generated/torch.Tensor.sum.html
    "sum": {
        "dim": "config",
        "keepdim": "config",
    },
    # https://pytorch.org/docs/stable/generated/torch.Tensor.round.html
    "round": {},
    # https://pytorch.org/docs/stable/generated/torch.Tensor.floor.html
    "floor": {},
    # https://pytorch.org/docs/stable/generated/torch.Tensor.clamp.html
    "clamp": {
        "min": "config",
        "max": "config",
    },
    # https://pytorch.org/docs/stable/generated/torch.Tensor.dim.html
    "dim": {},
    # https://pytorch.org/docs/stable/generated/torch.Tensor.permute.html#torch.Tensor.permute
    "permute": {
        "dim_0": "config",
        "dim_1": "config",
        "dim_2": "config",
        "dim_3": "config",
    },
    # https://pytorch.org/docs/stable/generated/torch.Tensor.transpose.html#torch.Tensor.transpose
    "transpose": {"dim_0": "config", "dim_1": "config"},
    # https://pytorch.org/docs/stable/generated/torch.Tensor.contiguous.html#torch.Tensor.contiguous
    "contiguous": {},
    # https://pytorch.org/docs/stable/generated/torch.Tensor.masked_fill.html#torch.Tensor.masked_fill
    "masked_fill": {"mask": "data_in", "value": "data_in"},
    # https://pytorch.org/docs/stable/generated/torch.Tensor.masked_fill_.html#torch.Tensor.masked_fill_
    "masked_fill_": {"mask": "data_in", "value": "data_in"},
    # https://pytorch.org/docs/stable/generated/torch.Tensor.unsqueeze.html#torch.Tensor.unsqueeze
    "unsqueeze": {"input": "data_in", "dim": "config"},
    # https://pytorch.org/docs/stable/generated/torch.Tensor.split.html#torch.Tensor.split
    "split": {"input": "data_in", "split_size_or_sections": "config", "dim": "config"},
    # https://pytorch.org/docs/stable/generated/torch.Tensor.bool.html
    "bool": {"memory_format": "config"},
    # https://pytorch.org/docs/stable/generated/torch.Tensor.long.html
    "long": {"memory_format": "config"},
    # https://pytorch.org/docs/stable/generated/torch.Tensor.type_as.html
    "type_as": {"tensor": "data_in"},
}


def get_type_and_precision(meta):
    # * Fetch type and precision from q_config for quantized modules
    if isinstance(meta.module, tuple(quantized_module_map.values())):
        cf = (
            meta.module.q_config
            if hasattr(meta.module, "q_config")
            else meta.module.config
        )
        arg_type = "fixed"
        arg_precision = [
            cf["data_in_width"],
            cf["data_in_frac_width"],
        ]
    else:
        arg_type = "float"
        arg_precision = [32]
    return arg_type, arg_precision


def match_args_and_kwargs(meta, args, kwargs, data, add_value):
    ordered_func_data = [(k, v) for k, v in data.items()]
    meta.parameters["common"]["args"] = {}
    meta_kwargs = {}
    arg_type, arg_precision = get_type_and_precision(meta)

    # * Assign metadata for each argument
    j = 0
    for i, x in enumerate(args):
        if isinstance(x, torch.Tensor) and ordered_func_data[i][1] == "data_in":
            arg_meta = {
                "shape": list(x.shape),
                "torch_dtype": x.dtype,
                "type": arg_type,
                "precision": arg_precision,
            }
            if add_value:
                arg_meta["value"] = x
            meta.parameters["common"]["args"][f"data_in_{j}"] = arg_meta
            j += 1
        # check if it's a tuple of tensors
        elif isinstance(x, tuple) and all([isinstance(x, torch.Tensor) for x in x]):
            for k, x in enumerate(x):
                arg_meta = {
                    "shape": list(x.shape),
                    "torch_dtype": x.dtype,
                    "type": arg_type,
                    "precision": arg_precision,
                }
                if add_value:
                    arg_meta["value"] = x
                meta.parameters["common"]["args"][f"data_in_{j}"] = arg_meta
                j += 1
        else:
            # this is not an data_in, but just actually an named arg
            n, vtype = ordered_func_data[i]
            meta_kwargs[n] = args[i]

    def get_shape(x):
        if x is None:
            return None
        elif isinstance(x, torch.Tensor):
            return list(x.shape)
        elif isinstance(x, int):
            return [1]
        elif isinstance(x, list):
            return [len(x)]
        else:
            raise ValueError(f"Unknown type {type(x)}")

    for k, v in kwargs.items():
        if data[k] == "data_in":
            # rename this to mase data_in_number
            shape = get_shape(v)
            arg_meta = {
                "shape": shape,
                "torch_dtype": v.dtype if isinstance(v, torch.Tensor) else type(v),
                "type": arg_type,
                "precision": arg_precision,
            }
            if add_value:
                arg_meta["value"] = v
            meta.parameters["common"]["args"][f"data_in_{j}"] = arg_meta
            j += 1
        else:
            # otherwise this must be a configuration parameter in meta
            meta_kwargs[k] = v
    # merge configuratipn args
    meta.parameters["common"]["args"] = meta.parameters["common"]["args"] | meta_kwargs
    return meta


def analyse_result(meta, result, add_value):
    # deal with results
    meta.parameters["common"]["results"] = {}

    result_type, result_precision = get_type_and_precision(meta)

    if isinstance(result, torch.Tensor):
        meta.parameters["common"]["results"]["data_out_0"] = {
            "type": result_type,
            "precision": result_precision,
            "shape": list(result.shape),
            "torch_dtype": result.dtype,
        }
        if add_value:
            meta.parameters["common"]["results"]["data_out_0"]["value"] = result

    # check if it's a tuple of tensors
    elif isinstance(result, tuple) and all(
        [isinstance(x, torch.Tensor) for x in result]
    ):
        for i, x in enumerate(result):
            meta.parameters["common"]["results"][f"data_out_{i}"] = {
                "type": result_type,
                "precision": result_precision,
                "shape": list(x.shape),
                "torch_dtype": x.dtype,
            }
            if add_value:
                meta.parameters["common"]["results"][f"data_out_{i}"]["value"] = x
    else:
        meta.parameters["common"]["results"]["data_out_0"] = {
            "type": type(result),
            "shape": [1],
            "value": result,
        }

    return meta


# ----------------------------------------------------------
# Placeholder
# ----------------------------------------------------------


def analyse_common_parameters_placeholder(meta, result, args, kwargs, add_value=True):
    """
    The placeholder itself does not contain any information, but can be provided from users.
    """
    var_name = meta.node.target
    # deal with model specific inputs, normally these are not numerical values/tensors
    if var_name in meta.model.additional_inputs:
        meta.parameters["common"]["args"] = {}
        meta.parameters["common"]["results"] = {}
        meta.parameters["common"]["results"]["data_out_0"] = {
            "type": "model_specific_input",
            "shape": result.shape,
            "torhc_dtype": result.dtype,
        }
        if add_value:
            meta.parameters["common"]["results"]["data_out_0"]["value"] = result
        return meta

    meta.parameters["common"]["args"] = {}
    meta = analyse_result(meta, result, add_value)
    return meta


# ----------------------------------------------------------
# Function
# ----------------------------------------------------------


def analyse_common_parameters_function(meta, result, args, kwargs, add_value=True):
    # fetch mase info
    mase_op = meta.parameters["common"]["mase_op"]

    # deal with result
    meta = analyse_result(meta, result, add_value)
    # deal with args and kwargs
    meta = match_args_and_kwargs(meta, args, kwargs, func_data[mase_op], add_value)

    return meta


# ----------------------------------------------------------
# Module
# ----------------------------------------------------------


def deepgetattr(obj, attr):
    """Recurses through an attribute chain to get the ultimate value."""
    return reduce(getattr, attr.split("."), obj)


def analyse_common_parameters_module(meta, result, args, kwargs, add_value=True):
    mase_op = meta.parameters["common"]["mase_op"]
    node_module = deepgetattr(meta.model, meta.node.target)

    if mase_op == "user_defined_module":
        for custom_module, v in meta.model.custom_ops["modules"].items():
            if isinstance(node_module, custom_module):
                module_args = v["args"]
                break
    else:
        module_args = module_data[mase_op]

    meta = match_args_and_kwargs(meta, args, kwargs, module_args, add_value)

    arg_type, arg_precision = get_type_and_precision(meta)

    for name, parameter in meta.module.named_parameters():
        name = name.replace(".", "_")
        meta.parameters["common"]["args"][name] = {
            "type": arg_type,
            "precision": arg_precision,
            "shape": (
                list(parameter.shape)
                if len(parameter.shape) > 1
                else list(parameter.unsqueeze(dim=0).shape)
            ),
            "from": None,
        }
        if add_value:
            meta.parameters["common"]["args"][name]["value"] = parameter

    meta = analyse_result(meta, result, add_value)
    return meta


# ----------------------------------------------------------
# Module
# ----------------------------------------------------------


def analyse_common_parameters_method(meta, result, args, kwargs, add_value=True):
    mase_op = meta.parameters["common"]["mase_op"]
    meta = analyse_result(meta, result, add_value)
    meta = match_args_and_kwargs(meta, args, kwargs, method_data[mase_op], add_value)
    return meta


# ----------------------------------------------------------
# Attribute
# ----------------------------------------------------------


def analyse_common_parameters_attr(meta, result, args, kwargs, add_value=True):
    meta.parameters["common"]["args"] = {}
    meta = analyse_result(meta, result, add_value)
    return meta


# ----------------------------------------------------------
# Output
# ----------------------------------------------------------


def analyse_common_parameters_output(meta, result, args, kwargs, add_value=True):
    meta.parameters["common"]["args"] = {}
    meta = analyse_result(meta, result, add_value)
    return meta<|MERGE_RESOLUTION|>--- conflicted
+++ resolved
@@ -272,11 +272,8 @@
     "elu": {"input": "data_in"},
     "softmax": {"input": "data_in"},
     "gelu": {"input": "data_in"},
-<<<<<<< HEAD
     "vit_self_attention_integer": {"input": "data_in"},
-=======
     "grouped_query_attention": {"input": "data_in"},
->>>>>>> ca43e982
 }
 
 
