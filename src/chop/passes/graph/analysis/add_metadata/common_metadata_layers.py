import inspect
import math

import torch
import inspect
<<<<<<< HEAD
from chop.tools.utils import to_numpy_if_tensor as to_numpy
from chop.passes.graph.utils import vf, get_node_by_name
from chop.passes.graph.patching import MASE_LEAF_FUNCTIONS, MASE_LEAF_LAYERS
import traceback
=======
from chop.nn.quantized.modules import quantized_module_map
>>>>>>> fb843ee5
from functools import reduce


# ----------------------------------------------------------
# Utility
# ----------------------------------------------------------

# The following information is fetched from pytorch documentation
func_data = {
    # https://pytorch.org/docs/stable/generated/torch.nn.functional.scaled_dot_product_attention.html
    "scaled_dot_product_attention": {
        "query": "data_in",
        "key": "data_in",
        "value": "data_in",
        "attn_mask": "data_in",
        "dropout_p": "config",
        "is_causal": "config",
        "scale": "config",
    },
    # https://pytorch.org/docs/stable/generated/torch.flatten.html#torch.flatten
    "flatten": {"input": "data_in", "start_dim": "config", "end_dim": "config"},
    # https://pytorch.org/docs/stable/generated/torch.nn.functional.relu.html
    "relu": {"input": "data_in", "inplace": "config"},
    # https://pytorch.org/docs/stable/generated/torch.nn.functional.hardshrink.html
    "hardshrink": {"input": "data_in", "lambd": "config"},
    # https://pytorch.org/docs/stable/generated/torch.nn.functional.sigmoid.html
    "silu": {"input": "data_in", "inplace": "config"},
    # https://pytorch.org/docs/stable/generated/torch.nn.functional.elu.html
    "elu": {"input": "data_in", "alpha": "config", "inplace": "config"},
    # https://pytorch.org/docs/stable/generated/torch.nn.functional.sigmoid.html
    "sigmoid": {"input": "data_in"},
    # https://pytorch.org/docs/stable/generated/torch.nn.functional.softshrink.html
    "softshrink": {"input": "data_in", "lambd": "config"},
    # https://pytorch.org/docs/stable/generated/torch.nn.functional.logsigmoid.html
    "logsigmoid": {"input": "data_in"},
    # https://pytorch.org/docs/stable/generated/torch.nn.functional.softmax.html
    "softmax": {"input": "data_in", "dim": "config", "dtype": "config"},
    # https://pytorch.org/docs/stable/generated/torch.nn.SELU.html
    "selu": {"input": "data_in", "inplace": "config"},
    # https://pytorch.org/docs/stable/generated/torch.nn.Tanh.html
    "tanh": {"input": "data_in"},
    # https://pytorch.org/docs/stable/generated/torch.nn.GELU.html
    "gelu": {"input": "data_in", "inplace": "config"},
    # https://pytorch.org/docs/stable/generated/torch.nn.Softsign.html
    "softsign": {"input": "data_in", "inplace": "config"},
    # https://pytorch.org/docs/stable/generated/torch.nn.Softplus.html
    "softplus": {"input": "data_in", "inplace": "config"},
    # https://pytorch.org/docs/stable/generated/torch.addmm.html
    "baddbmm": {
        "input": "data_in",
        "batch1": "data_in",
        "batch2": "data_in",
        "beta": "config",
        "alpha": "config",
    },
    # https://pytorch.org/docs/stable/generated/torch.addmm.html
    "addmm": {
        "input": "data_in",
        "mat1": "data_in",
        "mat2": "data_in",
        "beta": "config",
        "alpha": "config",
    },
    # https://pytorch.org/docs/stable/generated/torch.add.html
    "add": {"input": "data_in", "other": "data_in"},
    # https://pytorch.org/docs/stable/generated/torch.mul.html
    "mul": {"input": "data_in", "other": "data_in"},
    # https://pytorch.org/docs/stable/generated/torch.sub.html
    "sub": {"input": "data_in", "other": "data_in"},
    # https://pytorch.org/docs/stable/generated/torch.matmul.html
    "matmul": {"input": "data_in", "other": "data_in"},
    # https://pytorch.org/docs/stable/generated/torch.bmm.html
    "bmm": {"input": "data_in", "mat2": "data_in"},
    # https://pytorch.org/docs/stable/generated/torch.squeeze.html
    "squeeze": {"input": "data_in", "dim": "config"},
    # https://pytorch.org/docs/stable/generated/torch.unsqueeze.html
    "unsqueeze": {"input": "data_in", "dim": "config"},
    # https://pytorch.org/docs/stable/generated/torch.gather.html
    "gather": {"input": "data_in", "index": "config", "dim": "config"},
    # https://pytorch.org/docs/stable/generated/torch.mean.html
    "mean": {"input": "data_in"},
    "floor": {"input": "data_in"},
    # https://pytorch.org/docs/stable/generated/torch.pow.html
    "pow": {"input": "data_in", "exponent": "config"},
    # https://pytorch.org/docs/stable/generated/torch.sqrt.html
    "sqrt": {"input": "data_in"},
    # https://pytorch.org/docs/stable/generated/torch.div.html
    "div": {"input": "data_in", "other": "data_in"},
    # https://pytorch.org/docs/stable/generated/torch.cat.html
    "cat": {"tensors": "data_in", "dim": "config"},
    # onnx_slice (custom implementation in onnx config)
    "slice": {
        "data": "data_in",
        "starts": "config",
        "ends": "config",
        "axes": "config",
        "steps": "config",
    },
    # https://pytorch.org/docs/stable/generated/torch.reshape.html
    "reshape": {"input": "data_in", "shape": "config"},
    # https://pytorch.org/docs/stable/generated/torch.permute.html
    "permute": {"input": "data_in", "dims": "config"},
    # https://pytorch.org/docs/stable/generated/torch.nn.functional.softmax.html
    "softmax": {
        "input": "data_in",
        "dim": "config",
        "_stacklevel": "config",
        "dtype": "config",
    },
    # https://pytorch.org/docs/stable/generated/torch.nn.functional.gelu.html
    "gelu": {"input": "data_in"},
    # https://pytorch.org/docs/stable/special.html#torch.special.erf
    "erf": {"input": "data_in"},
    # onnx_shape (custom implementation)
    "shape": {"input": "data_in"},
    # onnx_identity (custom implementation)
    "identity": {"input": "data_in"},
    # https://pytorch.org/docs/stable/generated/torch.max.html
    "max": {"input": "data_in"},
    # https://pytorch.org/docs/stable/generated/torch.sin.html
    "sin": {"input": "data_in"},
    # https://pytorch.org/docs/stable/generated/torch.cos.html
    "cos": {"input": "data_in"},
    # https://pytorch.org/docs/stable/generated/torch.tan.html
    "tan": {"input": "data_in"},
    # https://pytorch.org/docs/stable/generated/torch.tanh.html
    "tanh": {"input": "data_in"},
    # https://pytorch.org/docs/stable/generated/torch.greater.html
    "greater": {"input": "data_in", "other": "data_in"},
    # https://pytorch.org/docs/stable/generated/torch.gt.html
    "gt": {"input": "data_in", "other": "data_in"},
    # https://pytorch.org/docs/stable/generated/torch.abs.html
    "abs": {"input": "data_in"},
    # https://pytorch.org/docs/stable/generated/torch.sigmoid.html
    "sigmoid": {"input": "data_in"},
    # https://pytorch.org/docs/stable/generated/torch.argmax.html
    "argmax": {"input": "data_in"},
    # dataflow_split
    "df_split": {"x": "data_in"},
    # https://pytorch.org/docs/stable/generated/torch.split.html
    "split": {"input": "data_in", "split_size_or_sections": "config", "dim": "config"},
    # https://pytorch.org/docs/stable/generated/torch.logical_not.html
    "not": {"input": "data_in"},
    # https://pytorch.org/docs/stable/generated/torch.tile.html
    "tile": {"input": "data_in", "dims": "config"},
    # https://pytorch.org/docs/stable/generated/torch.lt.html#torch.lt
    "less": {"input": "data_in", "other": "data_in"},
    # https://pytorch.org/docs/stable/generated/torch.lt.html#torch.lt
    "lt": {"input": "data_in", "other": "data_in"},
    # https://pytorch.org/docs/stable/generated/torch.le.html
    "lessorequal": {"input": "data_in", "other": "data_in"},
    # https://pytorch.org/docs/stable/generated/torch.le.html
    "le": {"input": "data_in", "other": "data_in"},
    # https://pytorch.org/docs/stable/generated/torch.min.html
    "min": {"input": "data_in"},
    # https://pytorch.org/docs/stable/generated/torch.neg.html
    "neg": {"input": "data_in"},
    # https://pytorch.org/docs/stable/generated/torch.log.html
    "log": {"input": "data_in"},
    # https://pytorch.org/docs/stable/generated/torch.mean.html
    "mean": {"input": "data_in"},
    # https://pytorch.org/docs/stable/generated/torch.arange.html
    "arange": {
        "start": "config",
        "end": "config",
        "step": "config",
        "dtype": "config",
        "device": "config",
    },
    # https://pytorch.org/docs/stable/generated/torch.range.html
    "range": {"start": "config", "end": "config", "step": "config"},
    # https://pytorch.org/docs/stable/generated/torch.where.html
    "where": {"condition": "config", "input": "data_in", "other": "data_in"},
    # https://pytorch.org/docs/stable/generated/torch.equal.html
    "eq": {"input": "data_in", "other": "data_in"},
    # https://pytorch.org/docs/stable/generated/torch.ne.html
    "ne": {"input": "data_in", "other": "data_in"},
    # https://pytorch.org/docs/stable/generated/torch.cumsum.html
    "cumsum": {"input": "data_in", "dim": "config"},
    # onnx_gemm (custom implementation)
    "gemm": {
        "A": "data_in",
        "B": "data_in",
        "C": "data_in",
        "alpha": "config",
        "beta": "config",
        "transA": "config",
        "transB": "config",
    },
    # https://pytorch.org/docs/stable/generated/torch.full.html
    "full": {"size": "config", "fill_value": "data_in", "device": "config"},
    # get item
    "getitem": {"in": "data_in", "select": "config"},
    # getattr
    "getattr": {"a": "data_in", "b": "data_in"},
    # https://pytorch.org/docs/stable/generated/torch.ones.html
    "ones": {"size": "config", "device": "config"},
    "finfo": {"dtype": "config"},
    # https://pytorch.org/docs/stable/generated/torch.nn.LayerNorm.html#torch.nn.LayerNorm
    "layer_norm": {
        "input": "data_in",
        "normalized_shape": "config",
        "weight": "data_in",
        "bias": "data_in",
        "eps": "config",
    },
    # https://pytorch.org/docs/stable/generated/torch.transpose.html
    "transpose": {"input": "data_in", "dim_0": "config", "dim_1": "config"},
    # https://pytorch.org/docs/stable/generated/torch.nn.functional.embedding.html
    "embedding": {
        "input": "data_in",
        "weight": "data_in",
        "padding_idx": "config",
        "max_norm": "config",
        "norm_type": "config",
        "scale_grad_by_freq": "config",
        "sparse": "config",
    },
}

module_data = {
    # https://pytorch.org/docs/stable/_modules/torch/nn/modules/pooling.html#MaxPool1d
    "adaptive_avg_pool1d": {"input": "data_in"},
    "adaptive_avg_pool2d": {"input": "data_in"},
    "adaptive_max_pool1d": {"input": "data_in"},
    "adaptive_max_pool2d": {"input": "data_in"},
    "avg_pool1d": {"input": "data_in"},
    "avg_pool2d": {"input": "data_in"},
    "max_pool1d": {"input": "data_in"},
    "max_pool2d": {"input": "data_in"},
    # https://pytorch.org/docs/stable/generated/torch.nn.BatchNorm1d.html#torch.nn.BatchNorm1d
    "batch_norm1d": {"input": "data_in"},
    # https://pytorch.org/docs/stable/generated/torch.nn.BatchNorm2d.html#torch.nn.BatchNorm1d
    "batch_norm2d": {"input": "data_in"},
    # https://pytorch.org/docs/stable/_modules/torch/nn/modules/conv.html#Conv1d
    "conv1d": {"input": "data_in"},
    # https://pytorch.org/docs/stable/_modules/torch/nn/modules/conv.html#Conv2d
    "conv2d": {"input": "data_in"},
    # https://pytorch.org/docs/stable/_modules/torch/nn/modules/conv.html#Conv3d
    "conv3d": {"input": "data_in"},
    # https://pytorch.org/docs/stable/generated/torch.nn.Embedding.html
    "embedding": {"input": "data_in"},
    # https://pytorch.org/docs/stable/generated/torch.nn.LayerNorm.html#torch.nn.LayerNorm
    "layer_norm": {"input": "data_in"},
    "group_norm": {"input": "data_in"},
    "instance_norm2d": {"input": "data_in"},
    "rms_norm": {"input": "data_in"},
    # https://pytorch.org/docs/stable/_modules/torch/nn/modules/linear.html#Linear
    "linear": {"input": "data_in"},
    # https://pytorch.org/docs/stable/_modules/torch/nn/modules/activation.html#ReLU
    "relu": {"input": "data_in"},
    # https://pytorch.org/docs/stable/_modules/torch/nn/modules/activation.html#Hardtanh
    "hardtanh": {"input": "data_in"},
    "relu6": {"input": "data_in"},
    # https://pytorch.org/docs/stable/_modules/torch/nn/modules/dropout.html#Dropout
    "dropout": {"input": "data_in"},
    "hardswish": {"input": "data_in"},
    "hardsigmoid": {"input": "data_in"},
    # https://pytorch.org/docs/stable/generated/torch.nn.Tanh.html
    "tanh": {"input": "data_in"},
    "sigmoid": {"input": "data_in"},
    "logsigmoid": {"input": "data_in"},
    "softshrink": {"input": "data_in"},
    "hardshrink": {"input": "data_in"},
    "silu": {"input": "data_in"},
    "elu": {"input": "data_in"},
    "softmax": {"input": "data_in"},
    "gelu": {"input": "data_in"},
<<<<<<< HEAD
    "grouped_query_attention": {"input": "data_in"},
=======
>>>>>>> fb843ee5
}


method_data = {
    # https://pytorch.org/docs/stable/generated/torch.Tensor.view.html
    # view can have arbitary shape, goes from shape_0 ... shape_n, we support up to 4-dim
    "view": {
        "shape_0": "data_in",
        "shape_1": "data_in",
        "shape_2": "data_in",
        "shape_3": "data_in",
    },
    # https://pytorch.org/docs/stable/generated/torch.Tensor.reshape.html#torch.Tensor.reshape
    "reshape": {
        "shape_0": "data_in",
        "shape_1": "data_in",
        "shape_2": "data_in",
        "shape_3": "data_in",
    },
    # https://pytorch.org/docs/stable/generated/torch.Tensor.addmm.html#torch.Tensor.addmm
    "addm": {"mat1": "data_in", "mat2": "data_in", "beta": "config", "alpha": "config"},
    # https://pytorch.org/docs/stable/generated/torch.Tensor.size.html#torch.Tensor.size
    "size": {"dim": "config"},
    # https://pytorch.org/docs/stable/generated/torch.Tensor.shape.html#torch.Tensor.shape
    "shape": {"dim": "config"},
    # https://pytorch.org/docs/stable/generated/torch.Tensor.to.html
    "to": {"dtype": "config"},
    # https://pytorch.org/docs/stable/generated/torch.Tensor.expand.html
    "expand": {
        "size_0": "config",
        "size_1": "config",
        "size_2": "config",
        "size_3": "config",
        "size_4": "config",
    },
    # https://pytorch.org/docs/stable/generated/torch.Tensor.reshape.html
    "reshape": {
        "size_0": "config",
        "size_1": "config",
        "size_2": "config",
        "size_3": "config",
    },
    # Tensor.max(dim=None, keepdim=False)
    "max": {
        "dim": "config",
        "keepdim": "config",
    },
    # https://pytorch.org/docs/stable/generated/torch.Tensor.sum.html
    "sum": {
        "dim": "config",
        "keepdim": "config",
    },
    # https://pytorch.org/docs/stable/generated/torch.Tensor.round.html
    "round": {},
    # https://pytorch.org/docs/stable/generated/torch.Tensor.floor.html
    "floor": {},
    # https://pytorch.org/docs/stable/generated/torch.Tensor.clamp.html
    "clamp": {
        "min": "config",
        "max": "config",
    },
    # https://pytorch.org/docs/stable/generated/torch.Tensor.dim.html
    "dim": {},
    # https://pytorch.org/docs/stable/generated/torch.Tensor.permute.html#torch.Tensor.permute
    "permute": {
        "dim_0": "config",
        "dim_1": "config",
        "dim_2": "config",
        "dim_3": "config",
    },
    # https://pytorch.org/docs/stable/generated/torch.Tensor.transpose.html#torch.Tensor.transpose
    "transpose": {"dim_0": "config", "dim_1": "config"},
    # https://pytorch.org/docs/stable/generated/torch.Tensor.contiguous.html#torch.Tensor.contiguous
    "contiguous": {},
    # https://pytorch.org/docs/stable/generated/torch.Tensor.masked_fill.html#torch.Tensor.masked_fill
    "masked_fill": {"mask": "data_in", "value": "data_in"},
    # https://pytorch.org/docs/stable/generated/torch.Tensor.masked_fill_.html#torch.Tensor.masked_fill_
    "masked_fill_": {"mask": "data_in", "value": "data_in"},
    # https://pytorch.org/docs/stable/generated/torch.Tensor.unsqueeze.html#torch.Tensor.unsqueeze
    "unsqueeze": {"input": "data_in", "dim": "config"},
    # https://pytorch.org/docs/stable/generated/torch.Tensor.split.html#torch.Tensor.split
    "split": {"input": "data_in", "split_size_or_sections": "config", "dim": "config"},
    # https://pytorch.org/docs/stable/generated/torch.Tensor.bool.html
    "bool": {"memory_format": "config"},
    # https://pytorch.org/docs/stable/generated/torch.Tensor.long.html
    "long": {"memory_format": "config"},
    # https://pytorch.org/docs/stable/generated/torch.Tensor.type_as.html
    "type_as": {"tensor": "data_in"},
}


def get_type_and_precision(meta):
    # * Fetch type and precision from q_config for quantized modules
<<<<<<< HEAD
    if isinstance(meta.module, MASE_LEAF_LAYERS):
=======
    if isinstance(meta.module, tuple(quantized_module_map.values())):
>>>>>>> fb843ee5
        cf = (
            meta.module.q_config
            if hasattr(meta.module, "q_config")
            else meta.module.config
        )
        arg_type = "fixed"
        arg_precision = [
            cf["data_in_width"],
            cf["data_in_frac_width"],
        ]
    else:
        arg_type = "float"
        arg_precision = [32]
    return arg_type, arg_precision


def match_args_and_kwargs(meta, args, kwargs, data, add_value):
    ordered_func_data = [(k, v) for k, v in data.items()]
    meta.parameters["common"]["args"] = {}
    meta_kwargs = {}

    arg_type, arg_precision = get_type_and_precision(meta)

    # * Assign metadata for each argument
    j = 0
    for i, x in enumerate(args):
        if isinstance(x, torch.Tensor) and ordered_func_data[i][1] == "data_in":
            arg_meta = {
                "shape": list(x.shape),
                "torch_dtype": x.dtype,
                "type": arg_type,
                "precision": arg_precision,
            }
            if add_value:
                arg_meta["value"] = x
            meta.parameters["common"]["args"][f"data_in_{j}"] = arg_meta
            j += 1
        # check if it's a tuple of tensors
        elif isinstance(x, tuple) and all([isinstance(x, torch.Tensor) for x in x]):
            for k, x in enumerate(x):
                arg_meta = {
                    "shape": list(x.shape),
                    "torch_dtype": x.dtype,
                    "type": arg_type,
                    "precision": arg_precision,
                }
                if add_value:
                    arg_meta["value"] = x
                meta.parameters["common"]["args"][f"data_in_{j}"] = arg_meta
                j += 1
        else:
            # this is not an data_in, but just actually an named arg
            n, vtype = ordered_func_data[i]
            meta_kwargs[n] = args[i]

    def get_shape(x):
        if x is None:
            return None
        elif isinstance(x, torch.Tensor):
            return list(x.shape)
        elif isinstance(x, int):
            return [1]
        elif isinstance(x, list):
            return [len(x)]
        else:
            raise ValueError(f"Unknown type {type(x)}")

    for k, v in kwargs.items():
        if data[k] == "data_in":
            # rename this to mase data_in_number
            shape = get_shape(v)
            arg_meta = {
                "shape": shape,
                "torch_dtype": v.dtype if isinstance(v, torch.Tensor) else type(v),
                "type": arg_type,
                "precision": arg_precision,
            }
            if add_value:
                arg_meta["value"] = v
            meta.parameters["common"]["args"][f"data_in_{j}"] = arg_meta
            j += 1
        else:
            # otherwise this must be a configuration parameter in meta
            meta_kwargs[k] = v
    # merge configuratipn args
    meta.parameters["common"]["args"] = meta.parameters["common"]["args"] | meta_kwargs
    return meta


def analyse_result(meta, result, add_value):
    # deal with results
    meta.parameters["common"]["results"] = {}

    result_type, result_precision = get_type_and_precision(meta)

    if isinstance(result, torch.Tensor):
        meta.parameters["common"]["results"]["data_out_0"] = {
            "type": result_type,
            "precision": result_precision,
            "shape": list(result.shape),
            "torch_dtype": result.dtype,
        }
        if add_value:
            meta.parameters["common"]["results"]["data_out_0"]["value"] = result

    # check if it's a tuple of tensors
    elif isinstance(result, tuple) and all(
        [isinstance(x, torch.Tensor) for x in result]
    ):
        for i, x in enumerate(result):
            meta.parameters["common"]["results"][f"data_out_{i}"] = {
                "type": result_type,
                "precision": result_precision,
                "shape": list(x.shape),
                "torch_dtype": x.dtype,
            }
            if add_value:
                meta.parameters["common"]["results"][f"data_out_{i}"]["value"] = x
    else:
        meta.parameters["common"]["results"]["data_out_0"] = {
            "type": type(result),
            "shape": [1],
            "value": result,
        }

    return meta


# ----------------------------------------------------------
# Placeholder
# ----------------------------------------------------------


def analyse_common_parameters_placeholder(meta, result, args, kwargs, add_value=True):
    """
    The placeholder itself does not contain any information, but can be provided from users.
    """
    var_name = meta.node.target
    # deal with model specific inputs, normally these are not numerical values/tensors
    if var_name in meta.model.additional_inputs:
        meta.parameters["common"]["args"] = {}
        meta.parameters["common"]["results"] = {}
        meta.parameters["common"]["results"]["data_out_0"] = {
            "type": "model_specific_input",
            "shape": result.shape,
            "torhc_dtype": result.dtype,
        }
        if add_value:
            meta.parameters["common"]["results"]["data_out_0"]["value"] = result
        return meta

    meta.parameters["common"]["args"] = {}
    meta = analyse_result(meta, result, add_value)
    return meta


# ----------------------------------------------------------
# Function
# ----------------------------------------------------------


def analyse_common_parameters_function(meta, result, args, kwargs, add_value=True):
    # fetch mase info
    mase_op = meta.parameters["common"]["mase_op"]

    # deal with result
    meta = analyse_result(meta, result, add_value)
    # deal with args and kwargs
    meta = match_args_and_kwargs(meta, args, kwargs, func_data[mase_op], add_value)

    return meta


# ----------------------------------------------------------
# Module
# ----------------------------------------------------------


def deepgetattr(obj, attr):
    """Recurses through an attribute chain to get the ultimate value."""
    return reduce(getattr, attr.split("."), obj)


def analyse_common_parameters_module(meta, result, args, kwargs, add_value=True):
    mase_op = meta.parameters["common"]["mase_op"]
    node_module = deepgetattr(meta.model, meta.node.target)

    if mase_op == "user_defined_module":
        for custom_module, v in meta.model.custom_ops["modules"].items():
            if isinstance(node_module, custom_module):
                module_args = v["args"]
                break
    else:
        module_args = module_data[mase_op]

    meta = match_args_and_kwargs(meta, args, kwargs, module_args, add_value)

    arg_type, arg_precision = get_type_and_precision(meta)

    for name, parameter in meta.module.named_parameters():
        name = name.replace(".", "_")
        meta.parameters["common"]["args"][name] = {
            "type": arg_type,
            "precision": arg_precision,
            "shape": (
                list(parameter.shape)
                if len(parameter.shape) > 1
                else list(parameter.unsqueeze(dim=0).shape)
            ),
            "from": None,
        }
        if add_value:
            meta.parameters["common"]["args"][name]["value"] = parameter

    meta = analyse_result(meta, result, add_value)
    return meta


# ----------------------------------------------------------
# Module
# ----------------------------------------------------------


def analyse_common_parameters_method(meta, result, args, kwargs, add_value=True):
    mase_op = meta.parameters["common"]["mase_op"]
    meta = analyse_result(meta, result, add_value)
    meta = match_args_and_kwargs(meta, args, kwargs, method_data[mase_op], add_value)
    return meta


# ----------------------------------------------------------
# Attribute
# ----------------------------------------------------------


def analyse_common_parameters_attr(meta, result, args, kwargs, add_value=True):
    meta.parameters["common"]["args"] = {}
    meta = analyse_result(meta, result, add_value)
    return meta


# ----------------------------------------------------------
# Output
# ----------------------------------------------------------


def analyse_common_parameters_output(meta, result, args, kwargs, add_value=True):
    meta.parameters["common"]["args"] = {}
    meta = analyse_result(meta, result, add_value)
    return meta<|MERGE_RESOLUTION|>--- conflicted
+++ resolved
@@ -3,14 +3,7 @@
 
 import torch
 import inspect
-<<<<<<< HEAD
-from chop.tools.utils import to_numpy_if_tensor as to_numpy
-from chop.passes.graph.utils import vf, get_node_by_name
-from chop.passes.graph.patching import MASE_LEAF_FUNCTIONS, MASE_LEAF_LAYERS
-import traceback
-=======
 from chop.nn.quantized.modules import quantized_module_map
->>>>>>> fb843ee5
 from functools import reduce
 
 
@@ -279,10 +272,7 @@
     "elu": {"input": "data_in"},
     "softmax": {"input": "data_in"},
     "gelu": {"input": "data_in"},
-<<<<<<< HEAD
     "grouped_query_attention": {"input": "data_in"},
-=======
->>>>>>> fb843ee5
 }
 
 
@@ -376,11 +366,7 @@
 
 def get_type_and_precision(meta):
     # * Fetch type and precision from q_config for quantized modules
-<<<<<<< HEAD
-    if isinstance(meta.module, MASE_LEAF_LAYERS):
-=======
     if isinstance(meta.module, tuple(quantized_module_map.values())):
->>>>>>> fb843ee5
         cf = (
             meta.module.q_config
             if hasattr(meta.module, "q_config")
