--- conflicted
+++ resolved
@@ -272,11 +272,7 @@
     "elu": {"input": "data_in"},
     "softmax": {"input": "data_in"},
     "gelu": {"input": "data_in"},
-<<<<<<< HEAD
-    "Identity": {"input": "data_in"},
-=======
     "grouped_query_attention": {"input": "data_in"},
->>>>>>> 149fc06b
 }
 
 
