--- conflicted
+++ resolved
@@ -39,22 +39,12 @@
             "name": "fixed_linear",
             "dependence_files": [
                 "cast/rtl/fixed_cast.sv",
-<<<<<<< HEAD
-                "fixed_arithmetic/rtl/fixed_dot_product.sv",
-                "fixed_arithmetic/rtl/fixed_vector_mult.sv",
-                "fixed_arithmetic/rtl/fixed_accumulator.sv",
-                "fixed_arithmetic/rtl/fixed_adder_tree.sv",
-                "fixed_arithmetic/rtl/fixed_adder_tree_layer.sv",
-                "fixed_arithmetic/rtl/fixed_mult.sv",
-                "common/rtl/unpacked_repeat_circular_buffer.sv",
-=======
                 "linear_layers/fixed_operators/rtl/fixed_dot_product.sv",
                 "linear_layers/fixed_operators/rtl/fixed_vector_mult.sv",
                 "linear_layers/fixed_operators/rtl/fixed_accumulator.sv",
                 "linear_layers/fixed_operators/rtl/fixed_adder_tree.sv",
                 "linear_layers/fixed_operators/rtl/fixed_adder_tree_layer.sv",
                 "linear_layers/fixed_operators/rtl/fixed_mult.sv",
->>>>>>> d623eb15
                 "common/rtl/register_slice.sv",
                 "common/rtl/join2.sv",
                 "memory/rtl/unpacked_repeat_circular_buffer.sv",
@@ -157,13 +147,8 @@
         {
             "name": "fixed_gelu",
             "dependence_files": [
-<<<<<<< HEAD
-                "activations/rtl/fixed_gelu.sv",
-                "activations/rtl/gelu_lut.sv",
-=======
                 "activation_layers/rtl/fixed_gelu.sv",
                 "activation_layers/rtl/gelu_lut.sv",
->>>>>>> d623eb15
             ],
         },
     ],
@@ -171,13 +156,8 @@
         {
             "name": "fixed_softsign",
             "dependence_files": [
-<<<<<<< HEAD
-                "activations/rtl/fixed_softsign.sv",
-                "fixed_arithmetic/rtl/fixed_mult.sv",
-=======
                 "activation_layers/rtl/fixed_softsign.sv",
                 "linear_layers/fixed_operators/rtl/fixed_mult.sv",
->>>>>>> d623eb15
             ],
         },
     ],
@@ -193,9 +173,6 @@
         {
             "name": "fixed_adder",
             "dependence_files": [
-<<<<<<< HEAD
-                "fixed_arithmetic/rtl/fixed_adder.sv",
-=======
                 "linear_layers/fixed_operators/rtl/fixed_adder.sv",
             ],
         }
@@ -205,7 +182,6 @@
             "name": "fixed_elementwise_multiplier",
             "dependence_files": [
                 "linear_layers/fixed_operators/rtl/fixed_vector_mult.sv",
->>>>>>> d623eb15
             ],
         }
     ],
@@ -219,74 +195,8 @@
         {
             "name": "buffer",
             "dependence_files": [
-<<<<<<< HEAD
-                "common/rtl/buffer.sv",
-            ],
-        }
-    ],
-    "grouped_query_attention": [
-        {
-            "name": "fixed_gqa_wrapper",
-            "dependence_files": [
-                "arbiters/rtl/find_first_arbiter.sv",
-                "common/rtl/mux.sv",
-                "common/rtl/join2.sv",
-                "common/rtl/split2.sv",
-                "common/rtl/split_n.sv",
-                "common/rtl/join_n.sv",
-                "common/rtl/repeat_circular_buffer.sv",
-                "common/rtl/single_element_repeat.sv",
-                "common/rtl/skid_buffer.sv",
-                "common/rtl/unpacked_skid_buffer.sv",
-                "common/rtl/register_slice.sv",
-                "common/rtl/simple_dual_port_ram.sv",
-                "common/rtl/fifo.sv",
-                "common/rtl/lut.sv",
-                "common/rtl/comparator_tree.sv",
-                "common/rtl/comparator_accumulator.sv",
-                "common/rtl/register_slice.sv",
-                "common/rtl/unpacked_register_slice.sv",
-                "cast/rtl/fixed_round.sv",
-                "cast/rtl/fixed_rounding.sv",
-                "cast/rtl/floor_round.sv",
-                "cast/rtl/signed_clamp.sv",
-                "cast/rtl/fixed_signed_cast.sv",
-                "fixed_arithmetic/rtl/fixed_mult.sv",
-                "fixed_arithmetic/rtl/fixed_vector_mult.sv",
-                "fixed_arithmetic/rtl/fixed_dot_product.sv",
-                "fixed_arithmetic/rtl/fixed_accumulator.sv",
-                "fixed_arithmetic/rtl/fixed_adder_tree_layer.sv",
-                "fixed_arithmetic/rtl/fixed_adder_tree.sv",
-                "fixed_arithmetic/rtl/fixed_range_reduction.sv",
-                "linear/rtl/fixed_linear.sv",
-                "matmul/rtl/matrix_flatten.sv",
-                "matmul/rtl/matrix_unflatten.sv",
-                "matmul/rtl/matrix_fifo.sv",
-                "matmul/rtl/matrix_accumulator.sv",
-                "matmul/rtl/simple_matmul.sv",
-                "matmul/rtl/matmul.sv",
-                "matmul/rtl/transpose.sv",
-                "matmul/rtl/matrix_stream_transpose.sv",
-                "activations/rtl/softermax_lpw_pow2.sv",
-                "activations/rtl/softermax_lpw_reciprocal.sv",
-                "activations/rtl/softermax_local_window.sv",
-                "activations/rtl/softermax_global_norm.sv",
-                "activations/rtl/fixed_softermax_1d.sv",
-                "activations/rtl/fixed_softermax.sv",
-                "attention/rtl/fixed_gqa_projections.sv",
-                "attention/rtl/self_attention_head_single_scatter.sv",
-                "attention/rtl/gqa_head_scatter_control.sv",
-                "attention/rtl/self_attention_head_gather.sv",
-                "attention/rtl/fixed_self_attention_head.sv",
-                "attention/rtl/fixed_grouped_query_attention.sv",
-                "attention/rtl/fixed_gqa_wrapper.sv",
-            ]
-        }
-    ]
-=======
                 "memory/rtl/buffer.sv",
             ],
         }
     ],
->>>>>>> d623eb15
 }