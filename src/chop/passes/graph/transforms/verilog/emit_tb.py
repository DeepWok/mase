import logging, torch
from pathlib import Path
from textwrap import indent

from chop.passes.graph.utils import vf, v2p, init_project
from chop.nn.quantizers import (
    integer_quantizer_for_hw,
    integer_quantizer,
)

logger = logging.getLogger(__name__)

from pathlib import Path

import cocotb
from mase_cocotb.testbench import Testbench
from mase_cocotb.interfaces.streaming import StreamDriver, StreamMonitor


import dill
import inspect


def _cap(name):
    """
    capitalize a string
    """
    return str(name).upper()


def _emit_cocotb_test(graph, pass_args={}):

    wait_time = pass_args.get("wait_time", 2)
    wait_unit = pass_args.get("wait_units", "ms")
    batch_size = pass_args.get("batch_size", 1)

    test_template = f"""
import cocotb

@cocotb.test()
async def test(dut):
    from pathlib import Path
    import dill
    from cocotb.triggers import Timer

    tb_path = Path.home() / ".mase" / "top" / "hardware" / "test" / "mase_top_tb"
    with open(tb_path / "tb_obj.dill", "rb") as f:
        tb = dill.load(f)(dut, fail_on_checks=True)

    await tb.initialize()

    in_tensors = tb.generate_inputs(batches={batch_size})
    exp_out = tb.model(*list(in_tensors.values()))

    tb.load_drivers(in_tensors)
    tb.load_monitors(exp_out)

    await tb.wait_end(timeout={wait_time}, timeout_unit="{wait_unit}")
"""

    tb_path = Path.home() / ".mase" / "top" / "hardware" / "test" / "mase_top_tb"
    tb_path.mkdir(parents=True, exist_ok=True)
    with open(tb_path / "test.py", "w") as f:
        f.write(test_template)


def _emit_cocotb_tb(graph):
    class MaseGraphTB(Testbench):
        def __init__(self, dut, fail_on_checks=True):
            super().__init__(dut, dut.clk, dut.rst, fail_on_checks=fail_on_checks)

            # Instantiate as many drivers as required inputs to the model
            self.input_drivers = {}
            self.output_monitors = {}

            for node in graph.nodes_in:
                for arg in node.meta["mase"]["common"]["args"].keys():
                    if "data_in" not in arg:
                        continue
                    self.input_drivers[arg] = StreamDriver(
                        dut.clk,
                        getattr(dut, arg),
                        getattr(dut, f"{arg}_valid"),
                        getattr(dut, f"{arg}_ready"),
                    )
                    self.input_drivers[arg].log.setLevel(logging.DEBUG)

            # Instantiate as many monitors as required outputs
            for node in graph.nodes_out:
                for result in node.meta["mase"]["common"]["results"].keys():
                    if "data_out" not in result:
                        continue
                    self.output_monitors[result] = StreamMonitor(
                        dut.clk,
                        getattr(dut, result),
                        getattr(dut, f"{result}_valid"),
                        getattr(dut, f"{result}_ready"),
                        check=False,
                    )
                    self.output_monitors[result].log.setLevel(logging.DEBUG)

            self.model = graph.model

            # To do: precision per input argument
            self.input_precision = graph.meta["mase"]["common"]["args"]["data_in_0"][
                "precision"
            ]

        def generate_inputs(self, batches):
            """
            Generate inputs for the model by sampling a random tensor
            for each input argument, according to its shape

            :param batches: number of batches to generate for each argument
            :type batches: int
            :return: a dictionary of input arguments and their corresponding tensors
            :rtype: Dict
            """
            # ! TO DO: iterate through graph.args instead to generalize
            inputs = {}
            for node in graph.nodes_in:
                for arg, arg_info in node.meta["mase"]["common"]["args"].items():
                    # Batch dimension always set to 1 in metadata
                    if "data_in" not in arg:
                        continue
                    # print(f"Generating data for node {node}, arg {arg}: {arg_info}")
                    inputs[f"{arg}"] = torch.rand(([batches] + arg_info["shape"][1:]))
            return inputs

        def load_drivers(self, in_tensors):
            for arg, arg_batches in in_tensors.items():
                # Quantize input tensor according to precision
                if len(self.input_precision) > 1:
                    from mase_cocotb.utils import fixed_preprocess_tensor

                    in_data_blocks = fixed_preprocess_tensor(
                        tensor=arg_batches,
                        q_config={
                            "width": self.get_parameter(f"{_cap(arg)}_PRECISION_0"),
                            "frac_width": self.get_parameter(
                                f"{_cap(arg)}_PRECISION_1"
                            ),
                        },
                        parallelism=[
                            self.get_parameter(f"{_cap(arg)}_PARALLELISM_DIM_1"),
                            self.get_parameter(f"{_cap(arg)}_PARALLELISM_DIM_0"),
                        ],
                    )

                else:
                    # TO DO: convert to integer equivalent of floating point representation
                    pass

                # Append all input blocks to input driver
                # ! TO DO: generalize
                block_size = self.get_parameter(
                    "DATA_IN_0_PARALLELISM_DIM_0"
                ) * self.get_parameter("DATA_IN_0_PARALLELISM_DIM_1")
<<<<<<< HEAD
                
=======

>>>>>>> d623eb15
                for block in in_data_blocks:
                    if len(block) < block_size:
                        block = block + [0] * (block_size - len(block))
                    self.input_drivers[arg].append(block)

        def load_monitors(self, expectation):
            from mase_cocotb.utils import fixed_preprocess_tensor

            # Process the expectation tensor
            output_blocks = fixed_preprocess_tensor(
                tensor=expectation,
                q_config={
                    "width": self.get_parameter(f"DATA_OUT_0_PRECISION_0"),
                    "frac_width": self.get_parameter(f"DATA_OUT_0_PRECISION_1"),
                },
                parallelism=[
                    self.get_parameter(f"DATA_OUT_0_PARALLELISM_DIM_1"),
                    self.get_parameter(f"DATA_OUT_0_PARALLELISM_DIM_0"),
                ],
            )

            # Set expectation for each monitor
            for block in output_blocks:
                # ! TO DO: generalize to multi-output models
                if len(block) < self.get_parameter("DATA_OUT_0_PARALLELISM_DIM_0"):
                    block = block + [0] * (
                        self.get_parameter("DATA_OUT_0_PARALLELISM_DIM_0") - len(block)
                    )
                self.output_monitors["data_out_0"].expect(block)

            # Drive the in-flight flag for each monitor
            self.output_monitors["data_out_0"].in_flight = True

    # Serialize testbench object to be instantiated within test by cocotb runner
    cls_obj = MaseGraphTB
    tb_path = Path.home() / ".mase" / "top" / "hardware" / "test" / "mase_top_tb"
    tb_path.mkdir(parents=True, exist_ok=True)
    with open(tb_path / "tb_obj.dill", "wb") as file:
        dill.dump(cls_obj, file)
    with open(tb_path / "__init__.py", "w") as file:
        file.write("from .test import test")


def emit_cocotb_transform_pass(graph, pass_args={}):
    """
    Emit test bench and related files for simulation

    :param graph: a MaseGraph
    :type graph: MaseGraph
    :param pass_args: this pass requires additional arguments which is explained below, defaults to {}
    :type pass_args: _type_, optional
    :return: return a tuple of a MaseGraph and an empty dict (no additional info to return)
    :rtype: tuple(MaseGraph, Dict)

    - pass_args
        - project_dir -> str : the directory of the project
        - trace -> bool : trace waves in the simulation
    """
    logger.info("Emitting testbench...")
    project_dir = (
        pass_args["project_dir"]
        if "project_dir" in pass_args.keys()
        else Path.home() / ".mase" / "top"
    )

    init_project(project_dir)

    _emit_cocotb_test(graph, pass_args=pass_args)
    _emit_cocotb_tb(graph)

    return graph, None<|MERGE_RESOLUTION|>--- conflicted
+++ resolved
@@ -156,11 +156,7 @@
                 block_size = self.get_parameter(
                     "DATA_IN_0_PARALLELISM_DIM_0"
                 ) * self.get_parameter("DATA_IN_0_PARALLELISM_DIM_1")
-<<<<<<< HEAD
-                
-=======
-
->>>>>>> d623eb15
+
                 for block in in_data_blocks:
                     if len(block) < block_size:
                         block = block + [0] * (block_size - len(block))
