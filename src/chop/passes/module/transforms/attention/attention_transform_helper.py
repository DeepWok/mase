import torch
import torch.nn as nn
from typing import Optional
import math
from typing import Optional, Tuple, Union
import logging
logging.basicConfig(
    level=logging.INFO,
    format='%(asctime)s - %(levelname)s - %(message)s',
    handlers=[logging.StreamHandler()]
)
logger = logging.getLogger(__name__)


from chop.nn.attention.modules.mla import (
    ModelArgs,
    MLA,
    RMSNorm,
)
from chop.nn.attention.modules.mgqa import MGQALayers, MGQA
from chop.nn.attention.modules.lora_linear import (
    LowRankLinear,
)
from ...module_modify_helper import (
    get_module_by_name,
    set_module_by_name,
)
from transformers.models.bert.modeling_bert import (
    BertAttention,
    BertSelfAttention,
    BertSdpaSelfAttention,
    BertSelfOutput,
)
from transformers.models.gpt2.modeling_gpt2 import (
    GPT2SdpaAttention,
    GPT2Block,
)
from transformers.models.llama.modeling_llama import (
    LlamaAttention,
    LlamaDecoderLayer
)


def instantiate_attention_module(module, postfix, module_map, additional_module_args):
    additional_module_args = additional_module_args["config"]
    init_func = init_func_map[postfix]

    attention_module = init_func(
        module,
        config=additional_module_args,
    )

    return attention_module


def replace_attention_by_name(network, name, module, postfix):
    original = get_module_by_name(network, name)
    transform_func = transform_func_map[postfix]
    wrapper_class = wrapper_map[postfix]

    new = transform_func(original, module)
    if wrapper_class != None:
        wapper = wrapper_class(new)
    else:
        wapper = new

    network = set_module_by_name(network, name, wapper)
    return network


def gpt2sdpa_to_mla_init(gpt2_block: GPT2Block, config: dict) -> MLA:
    """
    Initialize and return an MLA module based on dimensions
    extracted from a GPT2SdpaAttention (within GPT2Block).

    Args:
        gpt2_block (GPT2Block): A GPT-2 block containing GPT2SdpaAttention as `.attn`.
        config (dict): A user config dict, which can contain nested "config" entries
                       for MLA's ModelArgs.
                       e.g. {"config": {"max_batch_size": 8, "q_lora_rank": 0, ...}}
    Returns:
        MLA: A newly constructed MLA module with random initialization.
    """

    # GPT2Block -> GPT2SdpaAttention
    gpt2_sdpa_attn: GPT2SdpaAttention = gpt2_block.attn

    # gather GPT-2 attention hyperparams
<<<<<<< HEAD
    hidden_size = gpt2_sdpa_attn.embed_dim  # e.g., 768
    n_heads = gpt2_sdpa_attn.num_heads  # e.g., 12
=======
    hidden_size = gpt2_sdpa_attn.embed_dim    # e.g., 768
    n_heads     = gpt2_sdpa_attn.num_heads    # e.g., 12
    head_dim = hidden_size // n_heads 
    rope_dim = head_dim // 2
>>>>>>> aa4db6c8

    # optional user config
    user_config = config.get("config", {})

    # Create ModelArgs for MLA
    model_args = ModelArgs(
<<<<<<< HEAD
        dim=hidden_size,  # 768
        n_heads=n_heads,  # 12
        q_lora_rank=user_config.get("q_lora_rank", 0),
        kv_lora_rank=user_config.get("kv_lora_rank", 512),
        # The key fix: ensure (qk_nope_head_dim + qk_rope_head_dim) == 64
        qk_nope_head_dim=user_config.get("qk_nope_head_dim", 64),
        qk_rope_head_dim=user_config.get("qk_rope_head_dim", 0),
        v_head_dim=user_config.get("v_head_dim", 64),
        max_batch_size=user_config.get("max_batch_size", 8),
        max_seq_len=user_config.get("max_seq_len", 4096),
        # Add other fields or overrides from user_config as needed
        # e.g., rope_factor, rope_theta, etc.
=======
        dim=hidden_size,
        n_heads=n_heads,
        qk_nope_head_dim=head_dim,  # Use full head dimension
        qk_rope_head_dim=0,          # Disable rotary embeddings
        v_head_dim=head_dim,
        max_seq_len=512,             # Match tokenizer max_length
        kv_lora_rank=512             # Increased rank for full sequences
>>>>>>> aa4db6c8
    )

    



    # Construct MLA with those arguments
    mla_module = MLA(model_args)

    # Return the newly constructed module (randomly initialized)
    return mla_module

<<<<<<< HEAD
=======

def gpt2sdpa_to_mgqa_init(
    gpt2_block: GPT2Block,  
    config: dict                       
) -> MGQALayers:

    layernorm1 = gpt2_block.ln_1
    gpt2_sdpa_attn  = gpt2_block.attn   # GPT2SdpaAttention
    layernorm2 = gpt2_block.ln_2
    gpt2_mlp   = gpt2_block.mlp    # GPT2MLP
>>>>>>> aa4db6c8

def gpt2sdpa_to_mgqa_init(gpt2_sdpa: GPT2SdpaAttention, config: dict) -> MGQA:

    # Basic info from gpt2_sdpa
    hidden_size = gpt2_sdpa.embed_dim
    num_heads = gpt2_sdpa.num_heads
    attn_drop = gpt2_sdpa.attn_dropout.p
    kv_heads = config.get("kv_heads", num_heads)
    kv_heads = num_heads // math.ceil(num_heads / kv_heads)

    mgqa_kwargs = {
        "dim": hidden_size,
        "dim_head": hidden_size // num_heads,
        "heads": num_heads,  # number of query heads
        "kv_heads": kv_heads,  # group or unify the KV heads
        "causal": config.get("causal", True),  # GPT-2 is typically causal
        "dropout": config.get("dropout", attn_drop),
    }
    mgqa_layers = MGQA(**mgqa_kwargs)
    return mgqa_layers


<<<<<<< HEAD
def gpt2sdpa_to_lorafc_init(attn_module: GPT2SdpaAttention, config: dict) -> nn.Module:
    hidden_size = attn_module.embed_dim

    # get desired rank from config
    use_low_rank = config.get("low_rank", True)
    rank = config.get("rank", hidden_size // 4)  # default to 1/4 of hidden size

    if use_low_rank:
        fc_layer = LowRankLinear(hidden_size, hidden_size, rank)
    else:
        fc_layer = nn.Linear(hidden_size, hidden_size)

    return fc_layer


=======
>>>>>>> aa4db6c8
def transform_gpt2sdpa_to_mla(
    gpt2_block: GPT2Block,
    mla_attn: "MLA",
):
<<<<<<< HEAD
    """
    Transforms (copies/factorizes) weights from a GPT2SdpaAttention
    into the given MLA instance, assuming world_size=1.

    Debug prints are included to show shapes at each step.
    """

    # -------------------------------------------------
    # 1. Get the GPT-2 SDPA attention submodule
    # -------------------------------------------------
    gpt2_sdpa_attn: GPT2SdpaAttention = gpt2_block.attn

    embed_dim = gpt2_sdpa_attn.embed_dim  # e.g., 768
    print(f"[DEBUG] GPT2SdpaAttention embed_dim: {embed_dim}")

    # c_attn: [in_dim=768, out_dim=3*768=2304]
    c_attn_weight = gpt2_sdpa_attn.c_attn.weight
    c_attn_bias = gpt2_sdpa_attn.c_attn.bias

    print(f"[DEBUG] c_attn_weight shape: {c_attn_weight.shape}")
    if c_attn_bias is not None:
        print(f"[DEBUG] c_attn_bias shape: {c_attn_bias.shape}")
    else:
        print("[DEBUG] c_attn_bias is None.")
=======
    gpt2_sdpa_attn: GPT2SdpaAttention = gpt2_block.attn
    embed_dim = gpt2_sdpa_attn.embed_dim

    target_dtype = mla_attn.wq.weight.dtype
    c_attn_weight = gpt2_sdpa_attn.c_attn.weight.to(target_dtype)
    c_attn_bias = gpt2_sdpa_attn.c_attn.bias.to(target_dtype) if gpt2_sdpa_attn.c_attn.bias is not None else None
>>>>>>> aa4db6c8

    q_weight, k_weight, v_weight = torch.split(c_attn_weight, embed_dim, dim=1)
    if c_attn_bias is not None:
        q_bias, k_bias, v_bias = torch.split(c_attn_bias, embed_dim, dim=0)
    else:
        q_bias = k_bias = v_bias = None

    with torch.no_grad():
        mla_attn.wq.weight.copy_(q_weight)
        if mla_attn.wq.bias is None and q_bias is not None:
            mla_attn.wq.bias = torch.nn.Parameter(q_bias.clone())

    kv_weight = torch.cat([k_weight, v_weight], dim=0).to(torch.float32)

    # Compute SVD Rank Dynamically
    U, S, Vh = torch.linalg.svd(kv_weight, full_matrices=False)
<<<<<<< HEAD
=======
    # explained_variance = (S**2) / (S**2).sum()
    # cumulative_variance = torch.cumsum(explained_variance, dim=0)
    rank = mla_attn.kv_lora_rank  # Use predefined rank from ModelArgs
>>>>>>> aa4db6c8
    U_approx = U[:, :rank]
    S_approx = S[:rank]
    Vh_approx = Vh[:rank, :]

    # Ensure exact shape matching
    A = U_approx @ torch.diag(S_approx)
    B = Vh_approx

<<<<<<< HEAD
    # Reconstruct => A * B
    A = U_approx @ torch.diag(S_approx)  # => [1536, rank]
    B = Vh_approx  # => [rank, 768]
=======
    # Pad/crop matrices to match MLA dimensions
    A = torch.nn.functional.pad(A, (0, mla_attn.wkv_b.weight.shape[1] - A.shape[1]))
    B = torch.nn.functional.pad(B, (0, mla_attn.wkv_a.weight.shape[1] - B.shape[1]))
>>>>>>> aa4db6c8

    # Ensure shapes match expected MLA dimensions
    if A.shape != mla_attn.wkv_b.weight.shape:
        A = A[: mla_attn.wkv_b.weight.shape[0], : mla_attn.wkv_b.weight.shape[1]]

    if B.shape != mla_attn.wkv_a.weight.shape:
        B = B[: mla_attn.wkv_a.weight.shape[0], : mla_attn.wkv_a.weight.shape[1]]

<<<<<<< HEAD
        assert mla_attn.wkv_b.weight.shape == (
            A.shape[0],
            A.shape[1],
        ), f"Expected wkv_b.weight to be {A.shape}, got {mla_attn.wkv_b.weight.shape}."
        mla_attn.wkv_b.weight.copy_(A)

        assert mla_attn.wkv_a.weight.shape == (
            B.shape[0],
            B.shape[1],
        ), f"Expected wkv_a.weight to be {B.shape}, got {mla_attn.wkv_a.weight.shape}."
        mla_attn.wkv_a.weight.copy_(B)
=======
    # Debug prints (optional)
    print(f"Adjusted A.shape: {A.shape}, Target shape: {mla_attn.wkv_b.weight.shape}")
    print(f"Adjusted B.shape: {B.shape}, Target shape: {mla_attn.wkv_a.weight.shape}")

>>>>>>> aa4db6c8

    with torch.no_grad():
        mla_attn.wkv_b.weight.copy_(A.to(target_dtype))
        mla_attn.wkv_a.weight.copy_(B.to(target_dtype))

    # Adjust kv_norm
    # Adjust kv_norm
    if hasattr(mla_attn, "kv_norm") and mla_attn.kv_norm is not None:
        with torch.no_grad():
            # Ensure kv_norm is filled with a scalar for all dimensions
            kv_norm_fill_value = 0.9 + 0.1 * torch.rand_like(mla_attn.kv_norm.weight)
            # If kv_norm.weight is multi-dimensional, you might want to fill each dimension
            mla_attn.kv_norm.weight.data.copy_(kv_norm_fill_value)

<<<<<<< HEAD
    # -------------------------------------------------
    # (C) Copy c_proj => MLA.wo
    # -------------------------------------------------
    c_proj_weight = gpt2_sdpa_attn.c_proj.weight  # [768, 768]
    c_proj_bias = gpt2_sdpa_attn.c_proj.bias  # [768]
=======
>>>>>>> aa4db6c8

    c_proj_weight = gpt2_sdpa_attn.c_proj.weight.to(target_dtype)
    c_proj_bias = gpt2_sdpa_attn.c_proj.bias.to(target_dtype) if gpt2_sdpa_attn.c_proj.bias is not None else None

    with torch.no_grad():
<<<<<<< HEAD
        print(f"[DEBUG] mla_attn.wo.weight shape: {mla_attn.wo.weight.shape}")
        assert mla_attn.wo.weight.shape == (
            embed_dim,
            embed_dim,
        ), f"Expected MLA wo.weight to be [{embed_dim}, {embed_dim}] but got {mla_attn.wo.weight.shape}."
        mla_attn.wo.weight.copy_(c_proj_weight.T)

        if mla_attn.wo.bias is not None and c_proj_bias is not None:
            print("[DEBUG] Copying c_proj bias...")
            print(f"[DEBUG] mla_attn.wo.bias shape: {mla_attn.wo.bias.shape}")
            mla_attn.wo.bias.copy_(c_proj_bias)

    print("[DEBUG] transform_gpt2sdpa_to_mla completed successfully.")
=======
        mla_attn.wo.weight.copy_(c_proj_weight)
        if mla_attn.wo.bias is None and c_proj_bias is not None:
            mla_attn.wo.bias = torch.nn.Parameter(c_proj_bias.clone())
>>>>>>> aa4db6c8

    return mla_attn


def transform_gpt2sdpa_to_mgqa(
    gpt2sdpa: GPT2SdpaAttention,
    mgqa: MGQA,
):

    # GPT2SdpaAttention: gather shapes & param references
    embed_dim = gpt2sdpa.embed_dim
    c_attn_weight = gpt2sdpa.c_attn.weight  # shape [embed_dim, 3*embed_dim]
    c_attn_bias = gpt2sdpa.c_attn.bias  # shape [3*embed_dim]
    c_proj_weight = gpt2sdpa.c_proj.weight  # shape [embed_dim, embed_dim]
    c_proj_bias = gpt2sdpa.c_proj.bias  # shape [embed_dim]

    # MGQA: gather shapes & param references
    heads = mgqa.heads
    kv_heads = mgqa.kv_heads

    # 3) Split out the Q/K/V weights from c_attn
    with torch.no_grad():
        q_w, k_w, v_w = torch.split(c_attn_weight, embed_dim, dim=1)
        q_w, k_w, v_w = q_w.transpose(0, 1), k_w.transpose(0, 1), v_w.transpose(0, 1)
        q_b, k_b, v_b = torch.split(c_attn_bias, embed_dim, dim=0)

        mgqa.to_q.weight.copy_(q_w)  # query size remain identical, no change needed
        mgqa.to_q.bias.copy_(q_b)

        dim_head = embed_dim // heads

        # handle kv pair reduction
        if kv_heads < heads:

            g_size = heads // kv_heads

            # -------- Weight --------
            # [heads * dim_head, in_dim] -> [heads, dim_head, in_dim]
            k_w_r = k_w.reshape(
                heads, dim_head, embed_dim
            )  # [heads, dim_head, embed_dim]
            v_w_r = v_w.reshape(heads, dim_head, embed_dim)

            # Group the heads => shape [kv_heads, g_size, dim_head, in_dim]
            k_w_r = k_w_r.reshape(kv_heads, g_size, dim_head, embed_dim).mean(dim=1)
            v_w_r = v_w_r.reshape(kv_heads, g_size, dim_head, embed_dim).mean(
                dim=1
            )  # [kv_heads, dim_head, in_dim]

            # Flatten the row dims => shape [kv_heads * dim_head, in_dim]
            k_w = k_w_r.reshape(kv_heads * dim_head, embed_dim)
            v_w = v_w_r.reshape(kv_heads * dim_head, embed_dim)

            # -------- Biases --------
            # original shape is [heads * dim_head].
            k_b_r = k_b.reshape(heads, dim_head)  # [heads, dim_head]
            v_b_r = v_b.reshape(heads, dim_head)
            k_b_r = k_b_r.reshape(kv_heads, g_size, dim_head).mean(
                dim=1
            )  # [kv_heads, dim_head]
            v_b_r = v_b_r.reshape(kv_heads, g_size, dim_head).mean(dim=1)
            k_b = k_b_r.reshape(kv_heads * dim_head)  # [out_dim]
            v_b = v_b_r.reshape(kv_heads * dim_head)

        if mgqa.to_k is not None:
            mgqa.to_k.weight.copy_(k_w)
            mgqa.to_k.bias.copy_(k_b)
        if mgqa.to_v is not None:
            mgqa.to_v.weight.copy_(v_w)
            mgqa.to_v.bias.copy_(v_b)

        # 4) Map c_proj -> mgqa.to_out
        mgqa.to_out.weight.copy_(c_proj_weight.transpose(0, 1))
        mgqa.to_out.bias.copy_(c_proj_bias)

    mgqa.attend.attn_dropout.p = (
        gpt2sdpa.attn_dropout.p
    )  # Copy over dropout probability

    return mgqa


<<<<<<< HEAD
def transform_gpt2sdpa_to_lorafc(
    gpt2sdpa: GPT2SdpaAttention,
    new_fc: nn.Module,
) -> GPT2SdpaAttention:

    use_low_rank = isinstance(new_fc, LowRankLinear)

    if use_low_rank:
        rank = new_fc.rank
        with torch.no_grad():
            weight = gpt2sdpa.c_proj.weight.T
            # Apply SVD
            try:
                U, S, V = torch.svd(weight)
                # keep only top 'rank' singular values
                U = U[:, :rank]
                S = S[:rank]
                V = V[:, :rank]

                # set weights of low-rank approximation
                new_fc.A.weight.copy_(V.T * torch.sqrt(S))
                new_fc.B.weight.copy_(U * torch.sqrt(S))

                if gpt2sdpa.c_proj.bias is not None:
                    new_fc.B.bias.copy_(gpt2sdpa.c_proj.bias)
            except Exception as e:
                print(f"SVD failed: {e}. Falling back to random initialization.")
                # if SVD fails, initialize with random weights
                if gpt2sdpa.c_proj.bias is not None:
                    new_fc.B.bias.copy_(gpt2sdpa.c_proj.bias)
    else:
        # regular FC layer
        with torch.no_grad():
            new_fc.weight.copy_(gpt2sdpa.c_proj.weight.T)
            if gpt2sdpa.c_proj.bias is not None:
                new_fc.bias.copy_(gpt2sdpa.c_proj.bias)

    gpt2sdpa.c_proj = new_fc
    return gpt2sdpa


class MLAWrapper(torch.nn.Module):
    def __init__(self, mla):
        super().__init__()
        self.mla = mla

    def forward(
        self,
        hidden_states: Optional[torch.FloatTensor],
        attention_mask: Optional[torch.FloatTensor] = None,
        head_mask: Optional[torch.FloatTensor] = None,
        encoder_hidden_states: Optional[torch.Tensor] = None,
        encoder_attention_mask: Optional[torch.FloatTensor] = None,
        past_key_value: Optional[Tuple[torch.Tensor]] = None,
        output_attentions: bool = False,
        **kwargs,
    ) -> Tuple[torch.Tensor, None, None]:

        # (1) Convert inputs to the dtype MLA uses
        if hidden_states is not None:
            hidden_states = hidden_states.to(torch.bfloat16)
            bsz, seqlen, _ = hidden_states.shape
        else:
            bsz, seqlen = 0, 0
        desired_seqlen = 12

        # 1) Slice the hidden_states down from 458 -> 12 tokens
        if seqlen != desired_seqlen:
            hidden_states = hidden_states[:, -desired_seqlen:, :]  # keep last 12
            # now hidden_states is [8, 12, 768]
            bsz, seqlen, hidden_dim = hidden_states.shape

        # 2) Adjust the attention mask to match
        if attention_mask is not None:
            # If it's [8, 1, 458, 458], squeeze => [8, 458, 458]
            if attention_mask.dim() == 4 and attention_mask.shape[1] == 1:
                attention_mask = attention_mask.squeeze(1)  # => [8, 458, 458]

            # If mask is still 458×458, slice the last 12×12 region
            if attention_mask.shape[-1] != seqlen:  # 12
                attention_mask = attention_mask[:, -seqlen:, -seqlen:]
                # => [8, 12, 12]

            # Optionally cast to bf16 if your model uses bf16
            attention_mask = attention_mask.to(torch.bfloat16)

        # (3) Ensure MLA’s caches are in bf16
        for attr_name in ["kv_cache", "pe_cache", "k_cache", "v_cache"]:
            if (
                hasattr(self.mla, attr_name)
                and getattr(self.mla, attr_name) is not None
            ):
                setattr(
                    self.mla, attr_name, getattr(self.mla, attr_name).to(torch.bfloat16)
                )

        # (4) Always create a valid freqs_cis, even if rope_dim=0
        rope_dim = getattr(self.mla, "qk_rope_head_dim", 0)
        if rope_dim > 0:
            # Normal case if rope_dim>0
            dummy_freq = torch.zeros(
                (seqlen, rope_dim // 2),
                dtype=torch.float32,
                device=hidden_states.device,
            )
            dummy_ones = torch.ones_like(dummy_freq, dtype=torch.float32)
            freqs_cis_fp32 = torch.polar(
                dummy_ones, dummy_freq
            )  # shape: [seqlen, rope_dim//2], complex float32
            freqs_cis = freqs_cis_fp32.to(torch.bfloat16)
        else:
            # Rope dim is 0, but MLA code still calls apply_rotary_emb.
            # Pass an EMPTY complex tensor instead of None to avoid the crash.
            # shape => [seqlen, 0] so .view() won't fail
            freqs_cis = torch.zeros(
                (seqlen, 0), dtype=torch.complex32, device=hidden_states.device
            )

        # (5) Run MLA
        start_pos = 0
=======
# class MLAWrapper(torch.nn.Module):
#     def __init__(self, mla):
#         super().__init__()
#         self.mla = mla
#         # Initialize caches in BFloat16 upfront
#         self._init_caches()

#     def _init_caches(self):
#         """Ensure all caches start with BFloat16 dtype"""
#         for attr in ["kv_cache", "pe_cache", "k_cache", "v_cache"]:
#             if hasattr(self.mla, attr):
#                 cache = getattr(self.mla, attr)
#                 if cache is not None and cache.dtype != torch.bfloat16:
#                     setattr(self.mla, attr, cache.to(torch.bfloat16))

#     def forward(self, hidden_states, attention_mask=None, **kwargs):
#         # Convert inputs to BFloat16
#         if hidden_states is not None:
#             hidden_states = hidden_states.to(torch.bfloat16)
#             bsz, seqlen, _ = hidden_states.shape

#         # Process attention mask
#         if attention_mask is not None:
#             if attention_mask.dim() == 2:
#                 attention_mask = attention_mask[:, None, None, :]
#             attention_mask = attention_mask.expand(-1, self.mla.n_heads, -1, -1)
#             attention_mask = attention_mask.permute(0, 2, 1, 3)
#             attention_mask = attention_mask.to(torch.bfloat16)

#         # Enforce cache dtype before forward pass
#         self._init_caches()
        
#         # Generate rotary embeddings
#         rope_dim = getattr(self.mla, "qk_rope_head_dim", 0)
#         freqs_cis = self._create_rotary_embeddings(seqlen, rope_dim, hidden_states.device)
        
#         # Forward pass
#         output = self.mla(
#             x=hidden_states,
#             start_pos=0,
#             freqs_cis=freqs_cis,
#             mask=attention_mask,
#         )
        
#         return (output.to(torch.float32), None, None)

#     def _create_rotary_embeddings(self, seqlen, rope_dim, device):
#         if rope_dim > 0:
#             dummy_freq = torch.zeros((seqlen, rope_dim//2), 
#                             dtype=torch.float32, device=device)
#             return torch.polar(torch.ones_like(dummy_freq), dummy_freq).to(torch.bfloat16)
#         return torch.zeros((seqlen, 0), dtype=torch.bfloat16, device=device)

class GPT_MLAWrapper(torch.nn.Module):
    def __init__(self, mla):
        super().__init__()
        self.mla = mla
        # Initialize caches in BFloat16 upfront
        self._init_caches()

    def _init_caches(self):
        """Ensure all caches start with BFloat16 dtype."""
        for attr in ["kv_cache", "pe_cache", "k_cache", "v_cache"]:
            if hasattr(self.mla, attr):
                cache = getattr(self.mla, attr)
                if cache is not None and cache.dtype != torch.bfloat16:
                    setattr(self.mla, attr, cache.to(torch.bfloat16))

    def forward(self, hidden_states, attention_mask=None, **kwargs):
        # Convert inputs to BFloat16
        if hidden_states is not None:
            hidden_states = hidden_states.to(torch.bfloat16)
            bsz, seqlen, _ = hidden_states.shape

        # Process attention mask
        if attention_mask is not None:
            if attention_mask.dim() == 2:
                # Add head and sequence dimensions
                
                attention_mask = attention_mask[:, None, None, :]  # Shape: (bsz, 1, 1, seqlen)
            # Expand mask to match the number of attention heads
            # attention_mask shape [bsz, 1, seqlen, endpos]
            attention_mask = attention_mask.expand(-1, self.mla.n_heads, -1, -1)  # Shape: (bsz, n_heads, seqlen, endpos)
            # Permute mask to match the expected format for MLA
            attention_mask = attention_mask[:, :, 0, :] # Shape: (bsz, n_heads, endpos)
            attention_mask = attention_mask.to(torch.bfloat16)

        # Enforce cache dtype before forward pass
        self._init_caches()
        
        # Generate rotary embeddings
        rope_dim = getattr(self.mla, "qk_rope_head_dim", 0)
        freqs_cis = self._create_rotary_embeddings(seqlen, rope_dim, hidden_states.device)
        
        # Forward pass
>>>>>>> aa4db6c8
        output = self.mla(
            x=hidden_states,
            start_pos=0,
            freqs_cis=freqs_cis,
            mask=attention_mask,
        )
        
        # Convert output to Float32 for downstream compatibility
        return (output.to(torch.float32), None, None)

    def _create_rotary_embeddings(self, seqlen, rope_dim, device):
        """Generate rotary embeddings for the given sequence length and dimension."""
        if rope_dim > 0:
            # Create dummy frequencies for rotary embeddings
            dummy_freq = torch.zeros((seqlen, rope_dim // 2), 
                          dtype=torch.float32, device=device)
            # Convert to polar form (complex numbers) and cast to BFloat16
            return torch.polar(torch.ones_like(dummy_freq), dummy_freq).to(torch.bfloat16)
        # Return empty tensor if no rotary embeddings are needed
        return torch.zeros((seqlen, 0), dtype=torch.bfloat16, device=device)

<<<<<<< HEAD
        return (output.detach(), None, None)


=======
>>>>>>> aa4db6c8
class MGQAWrapper(torch.nn.Module):

    def __init__(self, mgqa: MGQA):
        super().__init__()
        self.mgqa = mgqa

    def forward(
        self,
        hidden_states: Optional[Tuple[torch.FloatTensor]],
        layer_past: Optional[Tuple[torch.Tensor]] = None,
        attention_mask: Optional[torch.FloatTensor] = None,
        head_mask: Optional[torch.FloatTensor] = None,
        encoder_hidden_states: Optional[torch.Tensor] = None,
        encoder_attention_mask: Optional[torch.FloatTensor] = None,
        use_cache: Optional[bool] = False,
        output_attentions: Optional[bool] = False,
    ) -> Tuple[Union[torch.Tensor, Tuple[torch.Tensor]], ...]:

        if attention_mask is None:
            # Create default mask if absent
            input_mask = torch.ones(
                hidden_states.size()[:-1], device=hidden_states.device, dtype=torch.bool
            )
        else:
            # Handle incoming 4D attention_mask from GPT-2
            if attention_mask.dim() == 4:
                input_mask = attention_mask[:, 0, 0, :].bool()
            elif attention_mask.dim() == 2:
                input_mask = attention_mask.bool()
            else:
                raise ValueError(
                    f"Unexpected attention_mask shape: {attention_mask.shape}"
                )

        # Call MGQA with the relevant tensors.
        # Pass cross-attention if encoder_hidden_states is given, otherwise self-attention.
        if encoder_hidden_states is not None:
            out = self.mgqa(
                x=hidden_states,
                context=encoder_hidden_states,
                mask=input_mask,
                context_mask=encoder_attention_mask,
            )
        else:
            out = self.mgqa(
                x=hidden_states,
                mask=input_mask,
            )

        return (out, None, None)


def transform_llama2_to_mla(
    module,
    mla_attn: MLA,
):
    """
    Transform weights from a Llama attention module to an MLA module.
    
    Args:
        module: Either a LlamaDecoderLayer or a direct LlamaSdpaAttention/LlamaAttention module
        mla_attn (MLA): The target MLA module to be transformed.
        
    Returns:
        MLA: The transformed MLA module.
    """
    # Determine if we're dealing with a decoder layer or directly with an attention module
    if hasattr(module, 'self_attn'):
        # This is a LlamaDecoderLayer
        llama_attention = module.self_attn
    else:
        # This is already an attention module (LlamaSdpaAttention or LlamaAttention)
        llama_attention = module
    
    # Extract weights from Llama attention
    q_proj_weight = llama_attention.q_proj.weight
    k_proj_weight = llama_attention.k_proj.weight
    v_proj_weight = llama_attention.v_proj.weight
    o_proj_weight = llama_attention.o_proj.weight
    
    # Get dimensions
    target_dtype = mla_attn.wq.weight.dtype
    hidden_size = q_proj_weight.shape[0]
    
    # Copy query weights
    with torch.no_grad():
        mla_attn.wq.weight.copy_(q_proj_weight.to(target_dtype))
    
    # Print debug information about target shapes
    print(f"MLA wkv_b.weight shape: {mla_attn.wkv_b.weight.shape}")
    print(f"MLA wkv_a.weight shape: {mla_attn.wkv_a.weight.shape}")
    
    # Concatenate k and v weights for low-rank approximation
    kv_weight = torch.cat([k_proj_weight, v_proj_weight], dim=0).to(torch.float32)
    print(f"KV concatenated shape: {kv_weight.shape}")
    
    # Get target dimensions
    b_rows, b_cols = mla_attn.wkv_b.weight.shape
    a_rows, a_cols = mla_attn.wkv_a.weight.shape
    
    # Use proper rank (minimum of target colums, KV matrix dimension)
    rank = min(b_cols, min(kv_weight.shape))
    print(f"Using rank: {rank}")
    
    # Compute SVD for low-rank approximation
    try:
        U, S, Vh = torch.linalg.svd(kv_weight, full_matrices=False)
        print(f"SVD successful: U shape: {U.shape}, S shape: {S.shape}, Vh shape: {Vh.shape}")
        
        # Truncate to rank
        U_trunc = U[:, :rank]
        S_trunc = torch.sqrt(S[:rank])  # Square root for balanced scaling
        Vh_trunc = Vh[:rank, :]
        
        # Create properly scaled A and B matrices
        A = (U_trunc @ torch.diag(S_trunc)).to(torch.float32)
        B = (torch.diag(S_trunc) @ Vh_trunc).to(torch.float32)
        
        print(f"Created A shape: {A.shape}, B shape: {B.shape}")
        
        # Create properly sized matrices
        A_resized = torch.zeros((b_rows, b_cols), dtype=torch.float32, device=A.device)
        B_resized = torch.zeros((a_rows, a_cols), dtype=torch.float32, device=B.device)
        
        # Fill with values from A and B (repeat patterns if needed)
        # For A: We need to fill a matrix of shape [b_rows, b_cols]
        # If A has fewer rows, we'll repeat them
        repeat_rows_a = (b_rows + A.shape[0] - 1) // A.shape[0]
        A_repeated = A.repeat(repeat_rows_a, 1)
        A_resized[:, :b_cols] = A_repeated[:b_rows, :b_cols]
        
        # For B: We need to fill a matrix of shape [a_rows, a_cols]
        # If B has fewer rows, we'll repeat them
        repeat_rows_b = (a_rows + B.shape[0] - 1) // B.shape[0]
        B_repeated = B.repeat(repeat_rows_b, 1)
        B_resized[:, :a_cols] = B_repeated[:a_rows, :a_cols]
        
        print(f"Resized A shape: {A_resized.shape}, Resized B shape: {B_resized.shape}")
        
        # Copy the factorized weights
        with torch.no_grad():
            mla_attn.wkv_b.weight.copy_(A_resized.to(target_dtype))
            mla_attn.wkv_a.weight.copy_(B_resized.to(target_dtype))
    
    except Exception as e:
        print(f"SVD failed: {e}. Falling back to random initialization.")
        # Fallback: Initialize with small random values
        with torch.no_grad():
            torch.nn.init.normal_(mla_attn.wkv_b.weight, std=0.02)
            torch.nn.init.normal_(mla_attn.wkv_a.weight, std=0.02)
    
    # Adjust kv_norm if it exists
    if hasattr(mla_attn, "kv_norm") and mla_attn.kv_norm is not None:
        with torch.no_grad():
            # Initialize with reasonable values
            kv_norm_fill_value = 0.9 + 0.1 * torch.rand_like(mla_attn.kv_norm.weight)
            mla_attn.kv_norm.weight.data.copy_(kv_norm_fill_value)
    
    # Copy output projection weights
    with torch.no_grad():
        mla_attn.wo.weight.copy_(o_proj_weight.to(target_dtype))
    
    return mla_attn


def llama2_to_mla_init(
    module,  
    config: dict 
) -> MLA:
    """
    Initialize and return an MLA module based on dimensions
    extracted from a Llama attention module.
    
    Args:
        module: Either a LlamaDecoderLayer or a LlamaSdpaAttention/LlamaAttention module
        config (dict): A user config dict, which can contain nested "config" entries 
                       for MLA's ModelArgs.
    Returns:
        MLA: A newly constructed MLA module with random initialization.
    """
    # Determine if we're dealing with a decoder layer or directly with an attention module
    if hasattr(module, 'self_attn'):
        # This is a LlamaDecoderLayer
        llama_attention = module.self_attn
    else:
        # This is already an attention module (LlamaSdpaAttention or LlamaAttention)
        llama_attention = module

    # Extract the necessary parameters from the attention module
    # The attribute names might differ between LlamaAttention and LlamaSdpaAttention
    if hasattr(llama_attention, 'hidden_size'):
        hidden_size = llama_attention.hidden_size
    elif hasattr(llama_attention, 'embed_dim'):
        hidden_size = llama_attention.embed_dim
    else:
        # Try to infer from the q_proj weight shape
        hidden_size = llama_attention.q_proj.weight.shape[0]
        
    if hasattr(llama_attention, 'num_heads'):
        n_heads = llama_attention.num_heads
    elif hasattr(llama_attention, 'num_attention_heads'):
        n_heads = llama_attention.num_attention_heads
    else:
        # Try to infer from hidden size and head dim
        head_dim = getattr(llama_attention, 'head_dim', 64)
        n_heads = hidden_size // head_dim
        
    # Get number of KV heads if available (for grouped-query attention)
    n_kv_heads = getattr(llama_attention, 'num_key_value_heads', n_heads)
    
    # Calculate head dimension
    head_dim = hidden_size // n_heads

    # Log the extracted dimensions
    print(f"Extracted dimensions: hidden_size={hidden_size}, n_heads={n_heads}, head_dim={head_dim}")

    # Optional user config
    user_config = config.get("config", {})

    # Create ModelArgs for MLA
    model_args = ModelArgs(
        dim=hidden_size,
        n_heads=n_heads,
        qk_nope_head_dim=0,
        qk_rope_head_dim=head_dim,  # Use rotary embeddings for Llama
        v_head_dim=head_dim,
        max_seq_len=user_config.get("max_seq_len", 4096),
        max_batch_size=user_config.get("max_batch_size", 4),
        kv_lora_rank=min(hidden_size, 384)  # Reasonable rank size
    )

    # Construct MLA with those arguments
    mla_module = MLA(model_args)

    # Print the dimensions of the created module for debugging
    print(f"Created MLA with dimensions:")
    print(f"  wq.weight: {mla_module.wq.weight.shape}")
    print(f"  wkv_a.weight: {mla_module.wkv_a.weight.shape}")
    print(f"  wkv_b.weight: {mla_module.wkv_b.weight.shape}")
    print(f"  wo.weight: {mla_module.wo.weight.shape}")

    return mla_module


# class Llama_MLAWrapper(torch.nn.Module):
#     def __init__(self, mla):
#         super().__init__()
#         self.mla = mla
#         # Initialize caches in BFloat16 upfront
#         self._init_caches()

#     def _init_caches(self):
#         """Ensure all caches start with BFloat16 dtype."""
#         for attr in ["kv_cache", "pe_cache", "k_cache", "v_cache"]:
#             if hasattr(self.mla, attr):
#                 cache = getattr(self.mla, attr)
#                 if cache is not None and cache.dtype != torch.bfloat16:
#                     setattr(self.mla, attr, cache.to(torch.bfloat16))

#     def forward(
#         self, 
#         hidden_states, 
#         attention_mask=None, 
#         position_ids=None, 
#         past_key_value=None,
#         output_attentions=False, 
#         use_cache=False, 
#         **kwargs
#     ):
#         """
#         Forward pass for the Llama MLA wrapper.
        
#         Returns a tuple of (hidden_states, attention_weights, present_key_value) 
#         to match the expected return format of LlamaAttention.
#         """
#         try:
#             # Convert inputs to BFloat16
#             if hidden_states is not None:
#                 hidden_states = hidden_states.to(torch.bfloat16)
#                 bsz, seqlen, _ = hidden_states.shape

#             # Process attention mask
#             expanded_mask = None
#             if attention_mask is not None:
#                 # Handle various mask formats
#                 if attention_mask.dim() == 2:
#                     # Convert from [bsz, seq_len] to [bsz, 1, seq_len]
#                     expanded_mask = attention_mask.unsqueeze(1)
#                 else:
#                     expanded_mask = attention_mask
                    
#                 # Expand to all heads if needed
#                 if expanded_mask.dim() == 3:
#                     expanded_mask = expanded_mask.expand(-1, self.mla.n_heads, -1)
                
#                 # Convert to BFloat16
#                 expanded_mask = expanded_mask.to(torch.bfloat16)

#             # Enforce cache dtype before forward pass
#             self._init_caches()
            
#             # Generate freqs_cis for rotary embeddings
#             freqs_cis = self._create_rotary_embeddings(seqlen, self.mla.qk_rope_head_dim, hidden_states.device)
            
#             # Forward pass
#             output = self.mla(
#                 x=hidden_states,
#                 start_pos=0,
#                 freqs_cis=freqs_cis,
#                 mask=expanded_mask,
#             )
            
#             # Convert output back to float32 for downstream compatibility
#             output = output.to(torch.float32)
            
#             # Always return a tuple with 3 elements to match LlamaAttention's return format:
#             # (hidden_states, attention_weights, present_key_value)
#             attn_weights = None  # We don't calculate attention weights in MLA
#             present_key_value = None  # We don't use key-value cache in this implementation
            
#             return (output, attn_weights, present_key_value)
            
#         except Exception as e:
#             print(f"Error in MLA forward pass: {e}")
#             import traceback
#             traceback.print_exc()
            
#             # Fall back to a simple identity function with the expected return format
#             return (
#                 hidden_states.to(torch.float32),  # hidden_states
#                 None,  # attention_weights
#                 None   # present_key_value
#             )

#     def _create_rotary_embeddings(self, seqlen, rope_dim, device):
#         """Generate rotary embeddings for the given sequence length and dimension."""
#         if rope_dim > 0:
#             # Create dummy frequencies for rotary embeddings
#             # Instead of using torch.polar which causes warnings, create a zero tensor
#             return torch.zeros((seqlen, rope_dim), dtype=torch.bfloat16, device=device)
#         # Return empty tensor if no rotary embeddings are needed
#         return torch.zeros((seqlen, 0), dtype=torch.bfloat16, device=device)



class SimpleLlamaWrapper(torch.nn.Module):
    """
    A flexible wrapper for LLaMA-like attention modules.
    Works with both standard LlamaAttention and other attention implementations.
    """
    def __init__(self, module):
        super().__init__()
        # Store original module for reference
        self.original_module = module
        
        # Extract dimensions from the original module if possible
        # Try various possible attribute names
        self.hidden_size = 2048  # Default fallback
        for attr in ['hidden_size', 'embed_dim', 'hidden_dim', 'd_model']:
            if hasattr(module, attr):
                self.hidden_size = getattr(module, attr)
                break
                
        # Try to determine number of heads
        self.num_heads = 32  # Default fallback
        for attr in ['num_heads', 'n_heads', 'num_attention_heads', 'n_head']:
            if hasattr(module, attr):
                self.num_heads = getattr(module, attr)
                break
                
        # Determine head dimension
        self.head_dim = self.hidden_size // self.num_heads
        if hasattr(module, 'head_dim'):
            self.head_dim = module.head_dim
            
        # Log what we found
        logger.info(f"Wrapper for {type(module).__name__}: hidden_size={self.hidden_size}, "
                   f"num_heads={self.num_heads}, head_dim={self.head_dim}")
        
    def forward(
        self, 
        hidden_states, 
        attention_mask=None, 
        position_ids=None, 
        past_key_value=None,
        output_attentions=False, 
        use_cache=False, 
        **kwargs
    ):
        """
        Return the input unchanged with proper cache handling.
        
        Important: For Llama, present_key_value should be a tuple of (key_states, value_states)
        where both are tensors shaped [bsz, num_heads, seq_len, head_dim]
        """
        batch_size, seq_len = hidden_states.size()[:2]
        
        # For cache, we need to return a valid tuple of (key_states, value_states)
        if use_cache:
            # Create dummy key and value caches with appropriate shapes
            # For Llama, the cache shape is typically [batch_size, num_heads, seq_len, head_dim]
            key_states = torch.zeros(
                (batch_size, self.num_heads, seq_len, self.head_dim), 
                device=hidden_states.device
            )
            value_states = torch.zeros(
                (batch_size, self.num_heads, seq_len, self.head_dim), 
                device=hidden_states.device
            )
            
            # The present_key_value should be a tuple of (key_cache, value_cache)
            present_key_value = (key_states, value_states)
        else:
            present_key_value = None
            
        # Return the expected tuple format
        return (hidden_states, None, present_key_value)

# def llama2_to_mla_init(
#     module,  
#     config: dict 
# ):
#     """
#     Initialize a wrapper for any module that might be an attention module,
#     not just standard HuggingFace LlamaAttention.
#     """
#     print(f"Initializing MLA wrapper for module type: {type(module).__name__}")
#     return SimpleLlamaWrapper(module)

# def transform_llama2_to_mla(
#     module,
#     simple_wrapper,
# ):
#     """
#     Transform function that applies the wrapper to the module.
#     """
#     print(f"Transforming module type: {type(module).__name__}")
#     return simple_wrapper


init_func_map = {
    # "mla": llama2_to_mla_init,
    "mla": gpt2sdpa_to_mla_init,
    "mgqa": gpt2sdpa_to_mgqa_init,
    "lora_fc": gpt2sdpa_to_lorafc_init,
}

transform_func_map = {
    # "mla": transform_llama2_to_mla,
    "mla": transform_gpt2sdpa_to_mla,
    "mgqa": transform_gpt2sdpa_to_mgqa,
    "lora_fc": transform_gpt2sdpa_to_lorafc,
}

wrapper_map = {
    # "mla": SimpleLlamaWrapper,
    "mla":GPT_MLAWrapper,
    "mgqa": MGQAWrapper,
    "lora_fc": None,  # do not require a wrapper
}<|MERGE_RESOLUTION|>--- conflicted
+++ resolved
@@ -10,7 +10,6 @@
     handlers=[logging.StreamHandler()]
 )
 logger = logging.getLogger(__name__)
-
 
 from chop.nn.attention.modules.mla import (
     ModelArgs,
@@ -40,7 +39,6 @@
     LlamaDecoderLayer
 )
 
-
 def instantiate_attention_module(module, postfix, module_map, additional_module_args):
     additional_module_args = additional_module_args["config"]
     init_func = init_func_map[postfix]
@@ -86,35 +84,16 @@
     gpt2_sdpa_attn: GPT2SdpaAttention = gpt2_block.attn
 
     # gather GPT-2 attention hyperparams
-<<<<<<< HEAD
-    hidden_size = gpt2_sdpa_attn.embed_dim  # e.g., 768
-    n_heads = gpt2_sdpa_attn.num_heads  # e.g., 12
-=======
     hidden_size = gpt2_sdpa_attn.embed_dim    # e.g., 768
     n_heads     = gpt2_sdpa_attn.num_heads    # e.g., 12
     head_dim = hidden_size // n_heads 
     rope_dim = head_dim // 2
->>>>>>> aa4db6c8
 
     # optional user config
     user_config = config.get("config", {})
 
     # Create ModelArgs for MLA
     model_args = ModelArgs(
-<<<<<<< HEAD
-        dim=hidden_size,  # 768
-        n_heads=n_heads,  # 12
-        q_lora_rank=user_config.get("q_lora_rank", 0),
-        kv_lora_rank=user_config.get("kv_lora_rank", 512),
-        # The key fix: ensure (qk_nope_head_dim + qk_rope_head_dim) == 64
-        qk_nope_head_dim=user_config.get("qk_nope_head_dim", 64),
-        qk_rope_head_dim=user_config.get("qk_rope_head_dim", 0),
-        v_head_dim=user_config.get("v_head_dim", 64),
-        max_batch_size=user_config.get("max_batch_size", 8),
-        max_seq_len=user_config.get("max_seq_len", 4096),
-        # Add other fields or overrides from user_config as needed
-        # e.g., rope_factor, rope_theta, etc.
-=======
         dim=hidden_size,
         n_heads=n_heads,
         qk_nope_head_dim=head_dim,  # Use full head dimension
@@ -122,7 +101,6 @@
         v_head_dim=head_dim,
         max_seq_len=512,             # Match tokenizer max_length
         kv_lora_rank=512             # Increased rank for full sequences
->>>>>>> aa4db6c8
     )
 
     
@@ -135,19 +113,6 @@
     # Return the newly constructed module (randomly initialized)
     return mla_module
 
-<<<<<<< HEAD
-=======
-
-def gpt2sdpa_to_mgqa_init(
-    gpt2_block: GPT2Block,  
-    config: dict                       
-) -> MGQALayers:
-
-    layernorm1 = gpt2_block.ln_1
-    gpt2_sdpa_attn  = gpt2_block.attn   # GPT2SdpaAttention
-    layernorm2 = gpt2_block.ln_2
-    gpt2_mlp   = gpt2_block.mlp    # GPT2MLP
->>>>>>> aa4db6c8
 
 def gpt2sdpa_to_mgqa_init(gpt2_sdpa: GPT2SdpaAttention, config: dict) -> MGQA:
 
@@ -170,7 +135,6 @@
     return mgqa_layers
 
 
-<<<<<<< HEAD
 def gpt2sdpa_to_lorafc_init(attn_module: GPT2SdpaAttention, config: dict) -> nn.Module:
     hidden_size = attn_module.embed_dim
 
@@ -186,45 +150,16 @@
     return fc_layer
 
 
-=======
->>>>>>> aa4db6c8
 def transform_gpt2sdpa_to_mla(
     gpt2_block: GPT2Block,
     mla_attn: "MLA",
 ):
-<<<<<<< HEAD
-    """
-    Transforms (copies/factorizes) weights from a GPT2SdpaAttention
-    into the given MLA instance, assuming world_size=1.
-
-    Debug prints are included to show shapes at each step.
-    """
-
-    # -------------------------------------------------
-    # 1. Get the GPT-2 SDPA attention submodule
-    # -------------------------------------------------
-    gpt2_sdpa_attn: GPT2SdpaAttention = gpt2_block.attn
-
-    embed_dim = gpt2_sdpa_attn.embed_dim  # e.g., 768
-    print(f"[DEBUG] GPT2SdpaAttention embed_dim: {embed_dim}")
-
-    # c_attn: [in_dim=768, out_dim=3*768=2304]
-    c_attn_weight = gpt2_sdpa_attn.c_attn.weight
-    c_attn_bias = gpt2_sdpa_attn.c_attn.bias
-
-    print(f"[DEBUG] c_attn_weight shape: {c_attn_weight.shape}")
-    if c_attn_bias is not None:
-        print(f"[DEBUG] c_attn_bias shape: {c_attn_bias.shape}")
-    else:
-        print("[DEBUG] c_attn_bias is None.")
-=======
     gpt2_sdpa_attn: GPT2SdpaAttention = gpt2_block.attn
     embed_dim = gpt2_sdpa_attn.embed_dim
 
     target_dtype = mla_attn.wq.weight.dtype
     c_attn_weight = gpt2_sdpa_attn.c_attn.weight.to(target_dtype)
     c_attn_bias = gpt2_sdpa_attn.c_attn.bias.to(target_dtype) if gpt2_sdpa_attn.c_attn.bias is not None else None
->>>>>>> aa4db6c8
 
     q_weight, k_weight, v_weight = torch.split(c_attn_weight, embed_dim, dim=1)
     if c_attn_bias is not None:
@@ -241,12 +176,9 @@
 
     # Compute SVD Rank Dynamically
     U, S, Vh = torch.linalg.svd(kv_weight, full_matrices=False)
-<<<<<<< HEAD
-=======
     # explained_variance = (S**2) / (S**2).sum()
     # cumulative_variance = torch.cumsum(explained_variance, dim=0)
     rank = mla_attn.kv_lora_rank  # Use predefined rank from ModelArgs
->>>>>>> aa4db6c8
     U_approx = U[:, :rank]
     S_approx = S[:rank]
     Vh_approx = Vh[:rank, :]
@@ -255,15 +187,9 @@
     A = U_approx @ torch.diag(S_approx)
     B = Vh_approx
 
-<<<<<<< HEAD
-    # Reconstruct => A * B
-    A = U_approx @ torch.diag(S_approx)  # => [1536, rank]
-    B = Vh_approx  # => [rank, 768]
-=======
     # Pad/crop matrices to match MLA dimensions
     A = torch.nn.functional.pad(A, (0, mla_attn.wkv_b.weight.shape[1] - A.shape[1]))
     B = torch.nn.functional.pad(B, (0, mla_attn.wkv_a.weight.shape[1] - B.shape[1]))
->>>>>>> aa4db6c8
 
     # Ensure shapes match expected MLA dimensions
     if A.shape != mla_attn.wkv_b.weight.shape:
@@ -272,24 +198,10 @@
     if B.shape != mla_attn.wkv_a.weight.shape:
         B = B[: mla_attn.wkv_a.weight.shape[0], : mla_attn.wkv_a.weight.shape[1]]
 
-<<<<<<< HEAD
-        assert mla_attn.wkv_b.weight.shape == (
-            A.shape[0],
-            A.shape[1],
-        ), f"Expected wkv_b.weight to be {A.shape}, got {mla_attn.wkv_b.weight.shape}."
-        mla_attn.wkv_b.weight.copy_(A)
-
-        assert mla_attn.wkv_a.weight.shape == (
-            B.shape[0],
-            B.shape[1],
-        ), f"Expected wkv_a.weight to be {B.shape}, got {mla_attn.wkv_a.weight.shape}."
-        mla_attn.wkv_a.weight.copy_(B)
-=======
     # Debug prints (optional)
     print(f"Adjusted A.shape: {A.shape}, Target shape: {mla_attn.wkv_b.weight.shape}")
     print(f"Adjusted B.shape: {B.shape}, Target shape: {mla_attn.wkv_a.weight.shape}")
 
->>>>>>> aa4db6c8
 
     with torch.no_grad():
         mla_attn.wkv_b.weight.copy_(A.to(target_dtype))
@@ -304,40 +216,17 @@
             # If kv_norm.weight is multi-dimensional, you might want to fill each dimension
             mla_attn.kv_norm.weight.data.copy_(kv_norm_fill_value)
 
-<<<<<<< HEAD
-    # -------------------------------------------------
-    # (C) Copy c_proj => MLA.wo
-    # -------------------------------------------------
-    c_proj_weight = gpt2_sdpa_attn.c_proj.weight  # [768, 768]
-    c_proj_bias = gpt2_sdpa_attn.c_proj.bias  # [768]
-=======
->>>>>>> aa4db6c8
 
     c_proj_weight = gpt2_sdpa_attn.c_proj.weight.to(target_dtype)
     c_proj_bias = gpt2_sdpa_attn.c_proj.bias.to(target_dtype) if gpt2_sdpa_attn.c_proj.bias is not None else None
 
     with torch.no_grad():
-<<<<<<< HEAD
-        print(f"[DEBUG] mla_attn.wo.weight shape: {mla_attn.wo.weight.shape}")
-        assert mla_attn.wo.weight.shape == (
-            embed_dim,
-            embed_dim,
-        ), f"Expected MLA wo.weight to be [{embed_dim}, {embed_dim}] but got {mla_attn.wo.weight.shape}."
-        mla_attn.wo.weight.copy_(c_proj_weight.T)
-
-        if mla_attn.wo.bias is not None and c_proj_bias is not None:
-            print("[DEBUG] Copying c_proj bias...")
-            print(f"[DEBUG] mla_attn.wo.bias shape: {mla_attn.wo.bias.shape}")
-            mla_attn.wo.bias.copy_(c_proj_bias)
-
-    print("[DEBUG] transform_gpt2sdpa_to_mla completed successfully.")
-=======
         mla_attn.wo.weight.copy_(c_proj_weight)
         if mla_attn.wo.bias is None and c_proj_bias is not None:
             mla_attn.wo.bias = torch.nn.Parameter(c_proj_bias.clone())
->>>>>>> aa4db6c8
 
     return mla_attn
+
 
 
 def transform_gpt2sdpa_to_mgqa(
@@ -418,7 +307,6 @@
     return mgqa
 
 
-<<<<<<< HEAD
 def transform_gpt2sdpa_to_lorafc(
     gpt2sdpa: GPT2SdpaAttention,
     new_fc: nn.Module,
@@ -464,139 +352,6 @@
     def __init__(self, mla):
         super().__init__()
         self.mla = mla
-
-    def forward(
-        self,
-        hidden_states: Optional[torch.FloatTensor],
-        attention_mask: Optional[torch.FloatTensor] = None,
-        head_mask: Optional[torch.FloatTensor] = None,
-        encoder_hidden_states: Optional[torch.Tensor] = None,
-        encoder_attention_mask: Optional[torch.FloatTensor] = None,
-        past_key_value: Optional[Tuple[torch.Tensor]] = None,
-        output_attentions: bool = False,
-        **kwargs,
-    ) -> Tuple[torch.Tensor, None, None]:
-
-        # (1) Convert inputs to the dtype MLA uses
-        if hidden_states is not None:
-            hidden_states = hidden_states.to(torch.bfloat16)
-            bsz, seqlen, _ = hidden_states.shape
-        else:
-            bsz, seqlen = 0, 0
-        desired_seqlen = 12
-
-        # 1) Slice the hidden_states down from 458 -> 12 tokens
-        if seqlen != desired_seqlen:
-            hidden_states = hidden_states[:, -desired_seqlen:, :]  # keep last 12
-            # now hidden_states is [8, 12, 768]
-            bsz, seqlen, hidden_dim = hidden_states.shape
-
-        # 2) Adjust the attention mask to match
-        if attention_mask is not None:
-            # If it's [8, 1, 458, 458], squeeze => [8, 458, 458]
-            if attention_mask.dim() == 4 and attention_mask.shape[1] == 1:
-                attention_mask = attention_mask.squeeze(1)  # => [8, 458, 458]
-
-            # If mask is still 458×458, slice the last 12×12 region
-            if attention_mask.shape[-1] != seqlen:  # 12
-                attention_mask = attention_mask[:, -seqlen:, -seqlen:]
-                # => [8, 12, 12]
-
-            # Optionally cast to bf16 if your model uses bf16
-            attention_mask = attention_mask.to(torch.bfloat16)
-
-        # (3) Ensure MLA’s caches are in bf16
-        for attr_name in ["kv_cache", "pe_cache", "k_cache", "v_cache"]:
-            if (
-                hasattr(self.mla, attr_name)
-                and getattr(self.mla, attr_name) is not None
-            ):
-                setattr(
-                    self.mla, attr_name, getattr(self.mla, attr_name).to(torch.bfloat16)
-                )
-
-        # (4) Always create a valid freqs_cis, even if rope_dim=0
-        rope_dim = getattr(self.mla, "qk_rope_head_dim", 0)
-        if rope_dim > 0:
-            # Normal case if rope_dim>0
-            dummy_freq = torch.zeros(
-                (seqlen, rope_dim // 2),
-                dtype=torch.float32,
-                device=hidden_states.device,
-            )
-            dummy_ones = torch.ones_like(dummy_freq, dtype=torch.float32)
-            freqs_cis_fp32 = torch.polar(
-                dummy_ones, dummy_freq
-            )  # shape: [seqlen, rope_dim//2], complex float32
-            freqs_cis = freqs_cis_fp32.to(torch.bfloat16)
-        else:
-            # Rope dim is 0, but MLA code still calls apply_rotary_emb.
-            # Pass an EMPTY complex tensor instead of None to avoid the crash.
-            # shape => [seqlen, 0] so .view() won't fail
-            freqs_cis = torch.zeros(
-                (seqlen, 0), dtype=torch.complex32, device=hidden_states.device
-            )
-
-        # (5) Run MLA
-        start_pos = 0
-=======
-# class MLAWrapper(torch.nn.Module):
-#     def __init__(self, mla):
-#         super().__init__()
-#         self.mla = mla
-#         # Initialize caches in BFloat16 upfront
-#         self._init_caches()
-
-#     def _init_caches(self):
-#         """Ensure all caches start with BFloat16 dtype"""
-#         for attr in ["kv_cache", "pe_cache", "k_cache", "v_cache"]:
-#             if hasattr(self.mla, attr):
-#                 cache = getattr(self.mla, attr)
-#                 if cache is not None and cache.dtype != torch.bfloat16:
-#                     setattr(self.mla, attr, cache.to(torch.bfloat16))
-
-#     def forward(self, hidden_states, attention_mask=None, **kwargs):
-#         # Convert inputs to BFloat16
-#         if hidden_states is not None:
-#             hidden_states = hidden_states.to(torch.bfloat16)
-#             bsz, seqlen, _ = hidden_states.shape
-
-#         # Process attention mask
-#         if attention_mask is not None:
-#             if attention_mask.dim() == 2:
-#                 attention_mask = attention_mask[:, None, None, :]
-#             attention_mask = attention_mask.expand(-1, self.mla.n_heads, -1, -1)
-#             attention_mask = attention_mask.permute(0, 2, 1, 3)
-#             attention_mask = attention_mask.to(torch.bfloat16)
-
-#         # Enforce cache dtype before forward pass
-#         self._init_caches()
-        
-#         # Generate rotary embeddings
-#         rope_dim = getattr(self.mla, "qk_rope_head_dim", 0)
-#         freqs_cis = self._create_rotary_embeddings(seqlen, rope_dim, hidden_states.device)
-        
-#         # Forward pass
-#         output = self.mla(
-#             x=hidden_states,
-#             start_pos=0,
-#             freqs_cis=freqs_cis,
-#             mask=attention_mask,
-#         )
-        
-#         return (output.to(torch.float32), None, None)
-
-#     def _create_rotary_embeddings(self, seqlen, rope_dim, device):
-#         if rope_dim > 0:
-#             dummy_freq = torch.zeros((seqlen, rope_dim//2), 
-#                             dtype=torch.float32, device=device)
-#             return torch.polar(torch.ones_like(dummy_freq), dummy_freq).to(torch.bfloat16)
-#         return torch.zeros((seqlen, 0), dtype=torch.bfloat16, device=device)
-
-class GPT_MLAWrapper(torch.nn.Module):
-    def __init__(self, mla):
-        super().__init__()
-        self.mla = mla
         # Initialize caches in BFloat16 upfront
         self._init_caches()
 
@@ -635,7 +390,6 @@
         freqs_cis = self._create_rotary_embeddings(seqlen, rope_dim, hidden_states.device)
         
         # Forward pass
->>>>>>> aa4db6c8
         output = self.mla(
             x=hidden_states,
             start_pos=0,
@@ -657,12 +411,6 @@
         # Return empty tensor if no rotary embeddings are needed
         return torch.zeros((seqlen, 0), dtype=torch.bfloat16, device=device)
 
-<<<<<<< HEAD
-        return (output.detach(), None, None)
-
-
-=======
->>>>>>> aa4db6c8
 class MGQAWrapper(torch.nn.Module):
 
     def __init__(self, mgqa: MGQA):
@@ -713,7 +461,7 @@
             )
 
         return (out, None, None)
-
+    
 
 def transform_llama2_to_mla(
     module,
