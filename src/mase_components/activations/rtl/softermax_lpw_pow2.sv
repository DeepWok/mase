/*
Module      : softermax_lpw_pow2
Description : This module implements 2^x with linear piecewise approximation.

              Uses 4 linear pieces between [0, 1) for the fraction then shifts
              it by the integer part.

              TODO: need to support (-inf, 1) -> (0, 2)
*/

`timescale 1ns / 1ps

module softermax_lpw_pow2 #(
    parameter IN_WIDTH = 8,
    parameter IN_FRAC_WIDTH = 4,
    parameter OUT_WIDTH = 8,
    parameter OUT_FRAC_WIDTH = 4
) (
    input logic clk,
    input logic rst,

    input  logic [IN_WIDTH-1:0] in_data,
    input  logic                in_valid,
    output logic                in_ready,

    output logic [OUT_WIDTH-1:0] out_data,
    output logic                 out_valid,
    input  logic                 out_ready
);

  // -----
  // Parameters
  // -----

  // Input: x
  localparam INT_WIDTH = IN_WIDTH - IN_FRAC_WIDTH;

  // Slope: m
  localparam SLOPE_FRAC_WIDTH = OUT_WIDTH;
  localparam SLOPE_WIDTH = 2 + SLOPE_FRAC_WIDTH;

  // Mult: mx
  localparam MULT_FRAC_WIDTH = IN_FRAC_WIDTH + SLOPE_FRAC_WIDTH;
  localparam MULT_WIDTH = IN_WIDTH + SLOPE_WIDTH;

  // Intercept (need to match mx frac): c
  localparam INTERCEPT_FRAC_WIDTH = MULT_FRAC_WIDTH;
  localparam INTERCEPT_WIDTH = 2 + INTERCEPT_FRAC_WIDTH;

  // Output width: mx + c
  localparam LPW_WIDTH = MULT_WIDTH + 1;
  localparam LPW_FRAC_WIDTH = MULT_FRAC_WIDTH;  // == INTERCEPT_FRAC_WIDTH

  // PARAMETERS BELOW ONLY USED IN 1/2-BIT CASE
  // Output result of 2^[0,1] is in [1,2] which requires 2 integer bits
  localparam LUT_WIDTH = IN_FRAC_WIDTH + 2;


  initial begin
    assert (INT_WIDTH > 0);  // Untested for 0 int width
    assert (OUT_WIDTH > OUT_FRAC_WIDTH);  // Untested for 0 out frac width
    assert (IN_WIDTH > 0);
    assert (IN_FRAC_WIDTH >= 0);
  end

  // Wires
  logic [INT_WIDTH-1:0] in_data_int;  // Q INT.0
  logic [IN_FRAC_WIDTH-1:0] in_data_frac;  // Q 0.FRAC

  logic [OUT_WIDTH-1:0] result_data;
  logic result_valid, result_ready;

  typedef bit [OUT_WIDTH-1:0] pow2_func_t;
  typedef bit [SLOPE_WIDTH-1:0] slope_t;
  typedef bit [INTERCEPT_WIDTH-1:0] intercept_t;

  // Function to generate LUT (Only used 1/2-bit case)
  function automatic pow2_func_t pow2_func(real x);
    real res, res_shifted;
    pow2_func_t return_val;
    res = 2.0 ** x;

    // Output cast
    res_shifted = res * (2.0 ** OUT_FRAC_WIDTH);
<<<<<<< HEAD
    return_val = pow2_func_t'(res_shifted);
=======
    return_val = logic'(res_shifted);
>>>>>>> 568a822b
    return return_val;
  endfunction

  // Function to generate slope variable (m)
  function automatic slope_t slope(real x1, real x2);
    real y1, y2, res, res_shifted;
    slope_t return_val;
    y1 = 2.0 ** x1;
    y2 = 2.0 ** x2;
    res = (y2 - y1) / (x2 - x1);

    // Output cast
    res_shifted = res * (2.0 ** SLOPE_FRAC_WIDTH);
<<<<<<< HEAD
    return_val = slope_t'(res_shifted);
=======
    return_val = logic'(res_shifted);
>>>>>>> 568a822b
    return return_val;
  endfunction

  // Function to intercept variable (c)
  function automatic intercept_t intercept(real x1, real x2);
    real m, y1, y2, res, res_shifted;
    intercept_t return_val;
    y1 = 2.0 ** x1;
    y2 = 2.0 ** x2;
    m = (y2 - y1) / (x2 - x1);
    res = y1 - (m * x1);

    // Output cast
    res_shifted = res * (2 ** INTERCEPT_FRAC_WIDTH);
<<<<<<< HEAD
    return_val = intercept_t'(res_shifted);
=======
    return_val = logic'(res_shifted);
>>>>>>> 568a822b
    return return_val;
  endfunction

  // -----
  // Logic
  // -----

  assign {in_data_int, in_data_frac} = in_data;

  generate
    if (IN_FRAC_WIDTH <= 1) begin : one_bit_frac

      logic [OUT_WIDTH-1:0] lookup_result;
      always_comb begin
        case (in_data_frac)
          1'b0: lookup_result = pow2_func(0.0);
          1'b1: lookup_result = pow2_func(0.5);
        endcase
        // TODO: Fix pipelining for the shifter
        result_data = lookup_result >> -in_data_int;
        result_valid = in_valid;
        in_ready = result_ready;
      end

    end else if (IN_FRAC_WIDTH == 2) begin : two_bit_frac

      logic [OUT_WIDTH-1:0] lookup_result;
      always_comb begin
        case (in_data_frac)
          2'b00: lookup_result = pow2_func(0.0);
          2'b01: lookup_result = pow2_func(0.25);
          2'b10: lookup_result = pow2_func(0.5);
          2'b11: lookup_result = pow2_func(0.75);
        endcase
        // TODO: Fix pipelining for the shifter
        result_data = lookup_result >> -in_data_int;
        result_valid = in_valid;
        in_ready = result_ready;
      end

    end else begin : lpw_approx

      // Split out the top two bits of the frac again to figure out which
      // piecewise part if lies on
      logic [1:0] frac_top_in, frac_top_out;
      assign frac_top_in = in_data_frac[IN_FRAC_WIDTH-1:IN_FRAC_WIDTH-2];

      logic [INT_WIDTH-1:0] in_data_int_buff[1:0];

      logic [MULT_WIDTH-1:0] mult_in, mult_out;
      logic mult_out_valid, mult_out_ready;
      logic intercept_out_valid, intercept_out_ready;

      logic [LPW_WIDTH-1:0] lpw_int_in, lpw_int_out, lpw_result;
      logic [LPW_WIDTH-1:0] lpw_out_data;
      logic lpw_out_valid, lpw_out_ready;

      logic [OUT_WIDTH:0] lpw_cast_out;

      always_comb begin
        // Multiplication Stage
        case (frac_top_in)
          2'b00: mult_in = in_data_frac * slope(0.00, 0.25);
          2'b01: mult_in = in_data_frac * slope(0.25, 0.50);
          2'b10: mult_in = in_data_frac * slope(0.50, 0.75);
          2'b11: mult_in = in_data_frac * slope(0.75, 1.00);
        endcase
      end

      // Buffer multiplication, top frac bits, and int part
      skid_buffer #(
          .DATA_WIDTH(MULT_WIDTH + 2 + INT_WIDTH)
      ) out_reg (
          .clk(clk),
          .rst(rst),
          .data_in({mult_in, frac_top_in, in_data_int}),
          .data_in_valid(in_valid),
          .data_in_ready(in_ready),
          .data_out({mult_out, frac_top_out, in_data_int_buff[0]}),
          .data_out_valid(mult_out_valid),
          .data_out_ready(mult_out_ready)
      );

      // Add Intercept
      always_comb begin
        case (frac_top_out)
          2'b00: lpw_int_in = mult_out + intercept(0.00, 0.25);
          2'b01: lpw_int_in = mult_out + intercept(0.25, 0.50);
          2'b10: lpw_int_in = mult_out + intercept(0.50, 0.75);
          2'b11: lpw_int_in = mult_out + intercept(0.75, 1.00);
        endcase
      end

      skid_buffer #(
          .DATA_WIDTH(LPW_WIDTH + INT_WIDTH)
      ) intercept_reg (
          .clk(clk),
          .rst(rst),
          .data_in({lpw_int_in, in_data_int_buff[0]}),
          .data_in_valid(mult_out_valid),
          .data_in_ready(mult_out_ready),
          .data_out({lpw_int_out, in_data_int_buff[1]}),
          .data_out_valid(intercept_out_valid),
          .data_out_ready(intercept_out_ready)
      );

      // TODO: Shift up for positive x
      assign lpw_result = lpw_int_out >> -in_data_int_buff[1];

      skid_buffer #(
          .DATA_WIDTH(LPW_WIDTH)
      ) lpw_reg (
          .clk(clk),
          .rst(rst),
          .data_in(lpw_result),
          .data_in_valid(intercept_out_valid),
          .data_in_ready(intercept_out_ready),
          .data_out(lpw_out_data),
          .data_out_valid(lpw_out_valid),
          .data_out_ready(lpw_out_ready)
      );

      fixed_signed_cast #(
          .IN_WIDTH(LPW_WIDTH + 1),
          .IN_FRAC_WIDTH(LPW_FRAC_WIDTH),
          .OUT_WIDTH(OUT_WIDTH + 1),
          .OUT_FRAC_WIDTH(OUT_FRAC_WIDTH),
          .SYMMETRIC(0),
          .ROUND_FLOOR(1)
      ) fixed_cast (
          .in_data ({1'b0, lpw_out_data}),
          .out_data(lpw_cast_out)
      );

      assign result_data   = lpw_cast_out[OUT_WIDTH-1:0];
      assign result_valid  = lpw_out_valid;
      assign lpw_out_ready = result_ready;

    end

  endgenerate


  // Output Register
  skid_buffer #(
      .DATA_WIDTH(OUT_WIDTH)
  ) out_reg (
      .clk(clk),
      .rst(rst),
      .data_in(result_data),
      .data_in_valid(result_valid),
      .data_in_ready(result_ready),
      .data_out(out_data),
      .data_out_valid(out_valid),
      .data_out_ready(out_ready)
  );

endmodule<|MERGE_RESOLUTION|>--- conflicted
+++ resolved
@@ -82,11 +82,7 @@
 
     // Output cast
     res_shifted = res * (2.0 ** OUT_FRAC_WIDTH);
-<<<<<<< HEAD
     return_val = pow2_func_t'(res_shifted);
-=======
-    return_val = logic'(res_shifted);
->>>>>>> 568a822b
     return return_val;
   endfunction
 
@@ -100,11 +96,7 @@
 
     // Output cast
     res_shifted = res * (2.0 ** SLOPE_FRAC_WIDTH);
-<<<<<<< HEAD
     return_val = slope_t'(res_shifted);
-=======
-    return_val = logic'(res_shifted);
->>>>>>> 568a822b
     return return_val;
   endfunction
 
@@ -119,11 +111,7 @@
 
     // Output cast
     res_shifted = res * (2 ** INTERCEPT_FRAC_WIDTH);
-<<<<<<< HEAD
     return_val = intercept_t'(res_shifted);
-=======
-    return_val = logic'(res_shifted);
->>>>>>> 568a822b
     return return_val;
   endfunction
 
