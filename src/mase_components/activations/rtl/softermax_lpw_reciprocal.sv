/*
Module      : softermax_lpw_reciprocal
Description : This module implements 1/x using linear piecewise approximation.

              The softermax module allows us to assume:
              - Input is unsigned. (x >= 0)
              - Therefore, the output is also unsigned. (y >= 0)

              This module calculates 1/x using linear piecewise approx. in the
              domain: [1, 2). It will shift all numbers into that range and then
              shift the number back once the 1/x calculation is done.

              Safer to use 8 entry LUT rather than 4. There will be a few more
              bits of error with 4 entries, however 8 entries can achieve a
              single-bit of error vs. software model.
*/

`timescale 1ns / 1ps

module softermax_lpw_reciprocal #(
    parameter ENTRIES = 8,  // Must be power of 2
    parameter IN_WIDTH = 8,
    parameter IN_FRAC_WIDTH = 4,
    parameter OUT_WIDTH = 8,
    parameter OUT_FRAC_WIDTH = 5
) (
    input logic clk,
    input logic rst,

    // Input streaming interface
    input  logic [IN_WIDTH-1:0] in_data,
    input  logic                in_valid,
    output logic                in_ready,

    output logic [OUT_WIDTH-1:0] out_data,
    output logic                 out_valid,
    input  logic                 out_ready
);

  // -----
  // Parameters
  // -----

  localparam ENTRIES_WIDTH = $clog2(ENTRIES);

  // Range reduced num: x
  localparam RANGE_REDUCED_WIDTH = IN_WIDTH;
  localparam RANGE_REDUCED_FRAC_WIDTH = IN_WIDTH - 1;

  // Slope: m
  // IMPORTANT: This determines how precise the output of this module is.
  //            SLOPE_FRAC_WIDTH = OUT_WIDTH is maximum precision.
  localparam SLOPE_FRAC_WIDTH = OUT_WIDTH;
  localparam SLOPE_WIDTH = 1 + SLOPE_FRAC_WIDTH;

  // Mult: mx
  localparam MULT_WIDTH = RANGE_REDUCED_WIDTH + SLOPE_WIDTH;
  localparam MULT_FRAC_WIDTH = RANGE_REDUCED_FRAC_WIDTH + SLOPE_FRAC_WIDTH;

  // Intercept (need to match mx frac): c
  localparam INTERCEPT_FRAC_WIDTH = MULT_FRAC_WIDTH;
  localparam INTERCEPT_WIDTH = 2 + INTERCEPT_FRAC_WIDTH;  // Needs 2 integer bits

  // Output width: mx + c
  localparam LPW_WIDTH = MULT_WIDTH + 1;
  localparam LPW_FRAC_WIDTH = MULT_FRAC_WIDTH;  // == INTERCEPT_FRAC_WIDTH


  // Recip width calculation: Need to pad extra 2 * max(intwidth, fracwidth) to
  // make sure recip is not shifted out
  localparam IN_INT_WIDTH = IN_WIDTH - IN_FRAC_WIDTH;
  localparam EXTRA_WIDTH = IN_INT_WIDTH > IN_FRAC_WIDTH ? IN_INT_WIDTH : IN_FRAC_WIDTH;
  localparam RECIP_WIDTH = LPW_WIDTH + EXTRA_WIDTH;
  localparam RECIP_FRAC_WIDTH = LPW_FRAC_WIDTH;

  // Shift num widths
  localparam MSB_WIDTH = $clog2(IN_WIDTH);
  localparam SHIFT_WIDTH = MSB_WIDTH + 1;

  initial begin
    // Params
    // assert (ENTRIES >= 4);
    assert (2 ** ENTRIES_WIDTH == ENTRIES);
    assert (ENTRIES_WIDTH <= RANGE_REDUCED_FRAC_WIDTH);
    assert (IN_WIDTH > IN_FRAC_WIDTH);
    assert (IN_FRAC_WIDTH >= ENTRIES_WIDTH);
    assert (OUT_WIDTH > OUT_FRAC_WIDTH);
    assert (OUT_FRAC_WIDTH >= ENTRIES_WIDTH);

    // Sanity Asserts
    assert (RANGE_REDUCED_WIDTH > RANGE_REDUCED_FRAC_WIDTH);
    assert (SLOPE_WIDTH > SLOPE_FRAC_WIDTH);
    assert (MULT_WIDTH > MULT_FRAC_WIDTH);
    assert (INTERCEPT_WIDTH > INTERCEPT_FRAC_WIDTH);
    assert (LPW_WIDTH > LPW_FRAC_WIDTH);
    assert (RECIP_WIDTH > RECIP_FRAC_WIDTH);
  end

  // -----
  // Wires
  // -----

  logic [RANGE_REDUCED_WIDTH-1:0] range_reduced_num[1:0];
  logic [MSB_WIDTH-1:0] msb[2:0];
  logic msb_not_found[4:0];
  logic range_reduce_out_valid, range_reduce_out_ready;

  logic [ENTRIES_WIDTH-1:0] frac_top_in, frac_top_out;

  logic [MULT_WIDTH-1:0] mult_in, mult_out;
  logic mult_out_valid, mult_out_ready;

  logic [LPW_WIDTH-1:0] lpw_in_data, lpw_out_data;
  logic lpw_out_valid, lpw_out_ready;

  logic [SHIFT_WIDTH-1:0] shift_amt_in, shift_amt_out;

  logic [RECIP_WIDTH-1:0] recip_in_data, recip_out_data;
  logic recip_out_valid, recip_out_ready;

  logic [  OUT_WIDTH:0] cast_out_data;

  logic [OUT_WIDTH-1:0] output_reg_in_data;


  // -----
  // Functions
  // -----

  typedef bit [SLOPE_WIDTH-1:0] slope_t;
  typedef bit [INTERCEPT_WIDTH-1:0] intercept_t;

  // Function to generate slope variable (m)
  function automatic slope_t slope(real x1, real x2);
    real y1, y2, res, res_shifted;
    slope_t return_val;

    // Calculate real result
    y1 = 1.0 / x1;
    y2 = 1.0 / x2;
    res = (y2 - y1) / (x2 - x1);

    // Output cast
    res_shifted = res * (2.0 ** SLOPE_FRAC_WIDTH);
<<<<<<< HEAD
    return_val = slope_t'(res_shifted);
=======
    return_val = logic'(res_shifted);
>>>>>>> 568a822b
    return return_val;
  endfunction

  // Function to intercept variable (c)
  function automatic intercept_t intercept(real x1, real x2);
    real m, y1, y2, res, res_shifted;
    intercept_t return_val;

    // Calculate real result
    y1 = 1.0 / x1;
    y2 = 1.0 / x2;
    m = (y2 - y1) / (x2 - x1);
    res = y1 - (m * x1);

    // Output cast
    res_shifted = res * (2.0 ** INTERCEPT_FRAC_WIDTH);
<<<<<<< HEAD
    return_val = intercept_t'(res_shifted);
=======
    return_val = logic'(res_shifted);
>>>>>>> 568a822b
    return return_val;
  endfunction


  // -----
  // Tables
  // -----

  logic [SLOPE_WIDTH-1:0] slope_lut [ENTRIES-1:0];
  logic [INTERCEPT_WIDTH-1:0] intercept_lut [ENTRIES-1:0];

  initial begin
    real step = 1.0 / ENTRIES;
    for (int i = 0; i < ENTRIES; i++) begin
      real start, stop;
      start = 1.00 + (i * step);
      stop = 1.00 + ((i + 1) * step);
      slope_lut[i] = slope(start, stop);
      intercept_lut[i] = intercept(start, stop);
    end
  end


  // -----
  // Modules
  // -----

  fixed_range_reduction #(
      .WIDTH(IN_WIDTH)
  ) range_reduce (
      .data_a(in_data),
      .data_out(range_reduced_num[0]),  // This num is in the format Q1.(IN_WIDTH-1)
      .msb_index(msb[0]),
      .not_found(msb_not_found[0])  // if msb_not_found, then x = 0
  );

  skid_buffer #(
      .DATA_WIDTH(RANGE_REDUCED_WIDTH + MSB_WIDTH + 1)
  ) range_reduce_reg (
      .clk(clk),
      .rst(rst),
      .data_in({range_reduced_num[0], msb[0], msb_not_found[0]}),
      .data_in_valid(in_valid),
      .data_in_ready(in_ready),
      .data_out({range_reduced_num[1], msb[1], msb_not_found[1]}),
      .data_out_valid(range_reduce_out_valid),
      .data_out_ready(range_reduce_out_ready)
  );


  // Multiplication Stage
  assign frac_top_in = range_reduced_num[1][RANGE_REDUCED_WIDTH-2:RANGE_REDUCED_WIDTH-1-ENTRIES_WIDTH];
  assign mult_in = $signed({1'b0, range_reduced_num[1]}) * $signed(slope_lut[frac_top_in]);

  skid_buffer #(
      .DATA_WIDTH(MULT_WIDTH + ENTRIES_WIDTH + MSB_WIDTH + 1)
  ) mult_stage_reg (
      .clk(clk),
      .rst(rst),
      .data_in({mult_in, frac_top_in, msb[1], msb_not_found[1]}),
      .data_in_valid(range_reduce_out_valid),
      .data_in_ready(range_reduce_out_ready),
      .data_out({mult_out, frac_top_out, msb[2], msb_not_found[2]}),
      .data_out_valid(mult_out_valid),
      .data_out_ready(mult_out_ready)
  );

  // Add Intercept to Mult
  assign lpw_in_data  = $signed(mult_out) + $signed({1'b0, intercept_lut[frac_top_out]});
  // Also convert MSB into a shift amount
  assign shift_amt_in = IN_FRAC_WIDTH - msb[2];

  skid_buffer #(
      .DATA_WIDTH(LPW_WIDTH + SHIFT_WIDTH + 1)
  ) lpw_stage_reg (
      .clk(clk),
      .rst(rst),
      .data_in({lpw_in_data, shift_amt_in, msb_not_found[2]}),
      .data_in_valid(mult_out_valid),
      .data_in_ready(mult_out_ready),
      .data_out({lpw_out_data, shift_amt_out, msb_not_found[3]}),
      .data_out_valid(lpw_out_valid),
      .data_out_ready(lpw_out_ready)
  );

  always_comb begin
    // Shift stage
    if ($signed(shift_amt_out) >= 0) begin
      recip_in_data = $signed(lpw_out_data) <<< shift_amt_out;
    end else begin
      recip_in_data = $signed(lpw_out_data) >>> -shift_amt_out;
    end
  end

  skid_buffer #(
      .DATA_WIDTH(RECIP_WIDTH + 1)
  ) recip_stage_reg (
      .clk(clk),
      .rst(rst),
      .data_in({recip_in_data, msb_not_found[3]}),
      .data_in_valid(lpw_out_valid),
      .data_in_ready(lpw_out_ready),
      .data_out({recip_out_data, msb_not_found[4]}),
      .data_out_valid(recip_out_valid),
      .data_out_ready(recip_out_ready)
  );


  // TODO: change to unsigned cast
  fixed_signed_cast #(
      .IN_WIDTH(RECIP_WIDTH + 1),
      .IN_FRAC_WIDTH(LPW_FRAC_WIDTH),
      .OUT_WIDTH(OUT_WIDTH + 1),
      .OUT_FRAC_WIDTH(OUT_FRAC_WIDTH),
      .SYMMETRIC(0),
      .ROUND_FLOOR(1)
  ) signed_cast (
      .in_data ({1'b0, recip_out_data}),
      .out_data(cast_out_data)
  );

  // Mux between INT_MAX and 1/x result (edge case for 1/0)
  assign output_reg_in_data = (msb_not_found[4]) ? '1 : cast_out_data[OUT_WIDTH-1:0];

  skid_buffer #(
      .DATA_WIDTH(OUT_WIDTH)
  ) output_reg (
      .clk(clk),
      .rst(rst),
      .data_in(output_reg_in_data),
      .data_in_valid(recip_out_valid),
      .data_in_ready(recip_out_ready),
      .data_out(out_data),
      .data_out_valid(out_valid),
      .data_out_ready(out_ready)
  );

endmodule<|MERGE_RESOLUTION|>--- conflicted
+++ resolved
@@ -142,11 +142,7 @@
 
     // Output cast
     res_shifted = res * (2.0 ** SLOPE_FRAC_WIDTH);
-<<<<<<< HEAD
     return_val = slope_t'(res_shifted);
-=======
-    return_val = logic'(res_shifted);
->>>>>>> 568a822b
     return return_val;
   endfunction
 
@@ -163,11 +159,7 @@
 
     // Output cast
     res_shifted = res * (2.0 ** INTERCEPT_FRAC_WIDTH);
-<<<<<<< HEAD
     return_val = intercept_t'(res_shifted);
-=======
-    return_val = logic'(res_shifted);
->>>>>>> 568a822b
     return return_val;
   endfunction
 
