--- conflicted
+++ resolved
@@ -121,11 +121,7 @@
                 blocks.append(dim_1_split[i][j].flatten().tolist())
         return blocks
 
-<<<<<<< HEAD
     async def run_test(self, batches=1, us=100):
-=======
-    async def run_test(self, us):
->>>>>>> ca43e982
         await self.reset()
         self.log.info(f"Reset finished")
         self.data_out_0_monitor.ready.value = 1
@@ -200,10 +196,6 @@
             )
             self.data_out_0_monitor.load_monitor(outs)
 
-<<<<<<< HEAD
-        cocotb.start_soon(check_signal(self.dut, self.log))
-=======
->>>>>>> ca43e982
         await Timer(us, units="us")
         assert self.data_out_0_monitor.exp_queue.empty()
 
@@ -211,12 +203,7 @@
 @cocotb.test()
 async def cocotb_test(dut):
     tb = LinearTB(dut)
-<<<<<<< HEAD
     await tb.run_test(batches=10, us=100)
-
-=======
-    await tb.run_test(us=100)
->>>>>>> ca43e982
 
 async def check_signal(dut, log):
     num = {"data_out_0": 0, "data_in_0": 0}
@@ -237,7 +224,6 @@
     #   weight0 = in0
     config = {
         "HAS_BIAS": 1,
-<<<<<<< HEAD
         "WEIGHTS_PRE_TRANSPOSED": 0,
         "DATA_IN_0_TENSOR_SIZE_DIM_0": 32,
         "DATA_IN_0_TENSOR_SIZE_DIM_1": 16,
@@ -254,24 +240,6 @@
         "BIAS_PRECISION_0": 5,
         "BIAS_PRECISION_1": 2,
         "DATA_OUT_0_PRECISION_0": 8,
-=======
-        "WEIGHTS_PRE_TRANSPOSED": 1,
-        "DATA_IN_0_TENSOR_SIZE_DIM_0": 32,
-        "DATA_IN_0_TENSOR_SIZE_DIM_1": 16,
-        "DATA_IN_0_PARALLELISM_DIM_0": 4,
-        "DATA_IN_0_PARALLELISM_DIM_1": 4,
-        "WEIGHT_TENSOR_SIZE_DIM_0": 16,
-        "WEIGHT_TENSOR_SIZE_DIM_1": 32,
-        "WEIGHT_PARALLELISM_DIM_0": 2,
-        "WEIGHT_PARALLELISM_DIM_1": 4,
-        "DATA_IN_0_PRECISION_0": 8,
-        "DATA_IN_0_PRECISION_1": 4,
-        "WEIGHT_PRECISION_0": 8,
-        "WEIGHT_PRECISION_1": 4,
-        "BIAS_PRECISION_0": 8,
-        "BIAS_PRECISION_1": 4,
-        "DATA_OUT_0_PRECISION_0": 10,
->>>>>>> ca43e982
         "DATA_OUT_0_PRECISION_1": 4,
     }
     config.update(kwargs)
@@ -287,11 +255,6 @@
         trace=True,
         module_param_list=[
             get_fixed_linear_config(),
-<<<<<<< HEAD
-            # get_fixed_linear_config({"WEIGHTS_PRE_TRANSPOSED": 0}),
-            # get_fixed_linear_config({"HAS_BIAS": 1}),
-            # get_fixed_linear_config({"HAS_BIAS": 1, "WEIGHTS_PRE_TRANSPOSED": 0}),
-=======
             # noticed here if change WEIGHT_PRE_TRANSPOSED also need to change the DIM_SIZE to match ACTIVATION
             get_fixed_linear_config(
                 {
@@ -302,7 +265,6 @@
                     "WEIGHT_PARALLELISM_DIM_1": 2,
                 },
             ),
->>>>>>> ca43e982
         ],
     )
 
