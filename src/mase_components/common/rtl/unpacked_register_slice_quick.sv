--- conflicted
+++ resolved
@@ -24,16 +24,6 @@
   register_slice #(
       .DATA_WIDTH(DATA_WIDTH * IN_SIZE)
   ) register_slice (
-<<<<<<< HEAD
-      .clk      (clk),
-      .rst      (rst),
-      .data_in_valid (in_valid),
-      .data_in_ready (in_ready),
-      .data_in  (data_in_flatten),
-      .data_out_valid(out_valid),
-      .data_out_ready(out_ready),
-      .data_out (data_out_flatten)
-=======
       .clk           (clk),
       .rst           (rst),
       .data_in_valid (in_valid),
@@ -42,6 +32,5 @@
       .data_out_valid(out_valid),
       .data_out_ready(out_ready),
       .data_out      (data_out_flatten)
->>>>>>> d623eb15
   );
 endmodule