#!/usr/bin/env python3

# This script tests the fixed point castiplier
import logging
import cocotb
import pytest
from cocotb.triggers import Timer

import torch
from chop.nn.quantizers import integer_floor_quantizer
from mase_cocotb.z_qlayers import _integer_quantize
from mase_cocotb.z_qlayers import quantize_to_int as q2i
from mase_cocotb.runner import mase_runner

debug = False

logger = logging.getLogger("tb_signals")
if debug:
    logger.setLevel(logging.DEBUG)


class VerificationCase:
    def __init__(self, samples=2):
        self.in_width = 17
        self.in_frac_width = 8
        self.out_width = 16
        self.out_frac_width = 8
        self.in_size = 10
        self.inputs, self.outputs = [], []
        torch.manual_seed(0)
        for _ in range(samples):
            i, o = self.single_run()
            self.inputs.append(i)
            self.outputs.append(o)
        self.samples = samples

    def single_run(self):
        data = torch.randn(self.in_size)
<<<<<<< HEAD
        data = integer_floor_quantizer(
            data, self.in_width, self.in_frac_width
        )
=======
        data = integer_floor_quantizer(data, self.in_width, self.in_frac_width)
>>>>>>> 149fc06b
        print("data = ", data)
        h = q2i(data, self.in_width, self.in_frac_width)
        return [int(i) for i in h], [int(i) for i in self.sw_cast(data)]

    def sw_cast(self, inputs):
<<<<<<< HEAD
        outputs = integer_floor_quantizer(inputs, self.out_width, self.out_frac_width) * 2**self.out_frac_width
=======
        outputs = (
            integer_floor_quantizer(inputs, self.out_width, self.out_frac_width)
            * 2**self.out_frac_width
        )
>>>>>>> 149fc06b
        # breakpoint()
        return outputs

    def get_dut_parameters(self):
        return {
            "IN_SIZE": self.in_size,
            "IN_WIDTH": self.in_width,
            "IN_FRAC_WIDTH": self.in_frac_width,
            "OUT_WIDTH": self.out_width,
            "OUT_FRAC_WIDTH": self.out_frac_width,
        }

    def get_dut_input(self, i):
        return self.inputs[i]

    def get_dut_output(self, i):
        return self.outputs[i]


def check_outputs(hw_out, sw_out):
    assert len(hw_out) == len(
        sw_out
    ), "Mismatched output size: {} expected = {}".format(len(hw_out), len(sw_out))
    for i in range(len(hw_out)):
        if hw_out[i] != sw_out[i]:
            return False
    return True


@cocotb.test()
async def cocotb_test_fixed_rounding(dut):
    """Test random number casting"""
    test_case = VerificationCase(samples=200)

    # set inputs outputs
    for i in range(test_case.samples):
        x = test_case.get_dut_input(i)
        y = test_case.get_dut_output(i)
        dut.data_in.value = x
        await Timer(2, units="ns")
        assert check_outputs(
            [v.signed_integer for v in dut.data_out.value], y
        ), "Output are incorrect on the {}th cycle: {} (expected {} => {})".format(
            i, [v.signed_integer for v in dut.data_out.value], x, y
        )


@pytest.mark.dev
def test_fixed_rounding():
    tb = VerificationCase()
    mase_runner(module_param_list=[tb.get_dut_parameters()])


if __name__ == "__main__":
    test_fixed_rounding()<|MERGE_RESOLUTION|>--- conflicted
+++ resolved
@@ -36,26 +36,16 @@
 
     def single_run(self):
         data = torch.randn(self.in_size)
-<<<<<<< HEAD
-        data = integer_floor_quantizer(
-            data, self.in_width, self.in_frac_width
-        )
-=======
         data = integer_floor_quantizer(data, self.in_width, self.in_frac_width)
->>>>>>> 149fc06b
         print("data = ", data)
         h = q2i(data, self.in_width, self.in_frac_width)
         return [int(i) for i in h], [int(i) for i in self.sw_cast(data)]
 
     def sw_cast(self, inputs):
-<<<<<<< HEAD
-        outputs = integer_floor_quantizer(inputs, self.out_width, self.out_frac_width) * 2**self.out_frac_width
-=======
         outputs = (
             integer_floor_quantizer(inputs, self.out_width, self.out_frac_width)
             * 2**self.out_frac_width
         )
->>>>>>> 149fc06b
         # breakpoint()
         return outputs
 
