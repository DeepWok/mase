--- conflicted
+++ resolved
@@ -10,17 +10,9 @@
 from mase_cocotb.runner import mase_runner
 from mase_cocotb.utils import sign_extend_t, signed_to_unsigned
 
-<<<<<<< HEAD
-from chop.nn.quantizers.utils import (
-    my_floor,
-    my_round,
-    my_clamp,
-)
-=======
 from chop.nn.quantizers.utils import my_clamp, my_floor, my_round
 
 import pytest
->>>>>>> fb843ee5
 
 
 def _fixed_signed_cast_model(
