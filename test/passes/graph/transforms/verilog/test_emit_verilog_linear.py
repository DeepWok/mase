--- conflicted
+++ resolved
@@ -41,11 +41,7 @@
     def __init__(self) -> None:
         super().__init__()
 
-<<<<<<< HEAD
-        self.fc1 = nn.Linear(768, 768, bias=True)
-=======
         self.fc1 = nn.Linear(10, 10, bias=True)
->>>>>>> fb843ee5
 
     def forward(self, x):
         x = torch.nn.functional.relu(self.fc1(x))
@@ -58,13 +54,8 @@
     mg = chop.MaseGraph(model=mlp)
 
     # Provide a dummy input for the graph so it can use for tracing
-<<<<<<< HEAD
-    batch_size = 20
-    x = torch.randn((batch_size, 768))
-=======
     batch_size = 2
     x = torch.randn((batch_size, 10))
->>>>>>> fb843ee5
     dummy_in = {"x": x}
 
     mg, _ = passes.init_metadata_analysis_pass(mg, None)
@@ -117,30 +108,19 @@
     )
 
     mg, _ = passes.add_hardware_metadata_analysis_pass(
-<<<<<<< HEAD
-        mg, pass_args={"max_parallelism": [2]*4}
-=======
         mg, pass_args={"max_parallelism": [2] * 4}
->>>>>>> fb843ee5
     )
     mg, _ = passes.report_node_hardware_type_analysis_pass(mg)  # pretty print
 
     mg, _ = passes.emit_verilog_top_transform_pass(mg)
     mg, _ = passes.emit_bram_transform_pass(mg)
     mg, _ = passes.emit_internal_rtl_transform_pass(mg)
-<<<<<<< HEAD
-    mg, _ = passes.emit_cocotb_transform_pass(mg, pass_args={"wait_time": 100, "wait_unit": "ms", "batch_size": batch_size})
-    mg, _ = passes.emit_vivado_project_transform_pass(mg)
-
-    simulate(skip_build=False, skip_test=False)
-=======
     mg, _ = passes.emit_cocotb_transform_pass(
         mg, pass_args={"wait_time": 100, "wait_unit": "ms", "batch_size": batch_size}
     )
     mg, _ = passes.emit_vivado_project_transform_pass(mg)
 
     simulate(skip_build=False, skip_test=False, simulator="verilator")
->>>>>>> fb843ee5
 
 
 if __name__ == "__main__":
