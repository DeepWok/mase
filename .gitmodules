--- conflicted
+++ resolved
@@ -6,14 +6,7 @@
 	url = git@github.com:Yu-Zhewen/verilog-ethernet.git
 [submodule "machop/third-party/peft"]
 	path = machop/third-party/peft
-<<<<<<< HEAD
 	url = git@github.com:huggingface/peft.git
-[submodule "Docker"]
-	path = Docker
-	url = git@github.com:JianyiCheng/mase-docker.git
 [submodule "NASLib"]
 	path = NASLib
-	url = git@github.com:JaredJoss/NASLib.git
-=======
-	url = git@github.com:huggingface/peft.git
->>>>>>> 8dc98a2a
+	url = git@github.com:JaredJoss/NASLib.git