let
  nixpkgs = fetchTarball "https://github.com/NixOS/nixpkgs/tarball/nixos-unstable";
  pkgs = import nixpkgs { config = {allowUnfree = true;}; overlays = []; };
in

let
  pythonPackages = pkgs.python311Packages;
in pkgs.mkShellNoCC {
  venvDir = "./.venv";
  LD_LIBRARY_PATH = pkgs.lib.makeLibraryPath [ pkgs.stdenv.cc.cc ];
  packages = with pkgs; [
    # Python 3.11
    pythonPackages.python
    pythonPackages.pip
    pythonPackages.sphinx
    # This executes some shell code to initialize a venv in $venvDir before
    # dropping into the shell
    # TODO: consider use setuptoolsBuildHook, as documented in https://nixos.org/manual/nixpkgs/stable/#python
    pythonPackages.venvShellHook

<<<<<<< HEAD
    # houskeeping
=======
    # houskeeping 
    wget
    just
    sphinx
>>>>>>> d623eb15
    git
    neovim
    glib
    unzip
    mesa
    cmake
    zsh
    just

    # hardware
    # verible is only supported on Linux (x86_64-linux, i686-linux and aarch64-linux)
    # https://search.nixos.org/packages?channel=23.11&show=verible&from=0&size=50&sort=relevance&type=packages&query=verible
    svls
  ]
  ++ (pkgs.lib.optionals pkgs.stdenv.isLinux [ verible ]);
  postShellHook = ''
    # install mase as a package
<<<<<<< HEAD
    python3 -m pip install -e .
    # add env variables
=======
    sudo -H python3 -m pip install -e .
    # add env variables 
>>>>>>> d623eb15
    source scripts/init-nix.sh
  '';
}<|MERGE_RESOLUTION|>--- conflicted
+++ resolved
@@ -18,14 +18,10 @@
     # TODO: consider use setuptoolsBuildHook, as documented in https://nixos.org/manual/nixpkgs/stable/#python
     pythonPackages.venvShellHook
 
-<<<<<<< HEAD
-    # houskeeping
-=======
     # houskeeping 
     wget
     just
     sphinx
->>>>>>> d623eb15
     git
     neovim
     glib
@@ -43,13 +39,8 @@
   ++ (pkgs.lib.optionals pkgs.stdenv.isLinux [ verible ]);
   postShellHook = ''
     # install mase as a package
-<<<<<<< HEAD
-    python3 -m pip install -e .
-    # add env variables
-=======
     sudo -H python3 -m pip install -e .
     # add env variables 
->>>>>>> d623eb15
     source scripts/init-nix.sh
   '';
 }